--- conflicted
+++ resolved
@@ -9,14 +9,7 @@
 
 
 ## Requirements
-<<<<<<< HEAD
  - [JDK11 or later, suggested is OpenJDK](http://jdk.java.net/12).
-=======
- - [JDK11 or later, suggested is OpenJDK](http://jdk.java.net).
-   For the time being, Phoebus still builds with JDK 9 and 10,
-   but these must be Oracle JDKs which include JavaFX.
-   From OpenJDK11 on, we use OpenJFX.
->>>>>>> 36d8c516
  - [maven 2.x](https://maven.apache.org/) or [ant](http://ant.apache.org/)
 
 
@@ -104,11 +97,7 @@
 
 By default, all projects should be selected ('dependencies', 'core-framework', .., 'product').
 
-<<<<<<< HEAD
 The file `dependencies/phoebus-target/.classpath`
-=======
-When using Java 11 or higher, the file `dependencies/phoebus-target/.classpath`
->>>>>>> 36d8c516
 needs to be edited to list all the `phoebus-target/target/lib/javafx*.jar` files.
 
 Invoke `Run As/Java Application` on the `Launcher` in the product.
