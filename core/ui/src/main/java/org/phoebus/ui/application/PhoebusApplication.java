package org.phoebus.ui.application;

import java.io.File;
import java.io.FileInputStream;
import java.lang.ref.WeakReference;
import java.net.URI;
import java.util.ArrayList;
import java.util.Arrays;
import java.util.Collection;
import java.util.Comparator;
import java.util.HashMap;
import java.util.Iterator;
import java.util.List;
import java.util.Map;
import java.util.Optional;
import java.util.concurrent.CopyOnWriteArrayList;
import java.util.concurrent.TimeUnit;
import java.util.concurrent.atomic.AtomicBoolean;
import java.util.logging.Level;
import java.util.logging.Logger;
import java.util.stream.Collectors;

import org.phoebus.framework.jobs.JobManager;
import org.phoebus.framework.jobs.JobMonitor;
import org.phoebus.framework.jobs.SubJobMonitor;
import org.phoebus.framework.persistence.MementoTree;
import org.phoebus.framework.persistence.XMLMementoTree;
import org.phoebus.framework.spi.AppDescriptor;
import org.phoebus.framework.spi.AppResourceDescriptor;
import org.phoebus.framework.util.ResourceParser;
import org.phoebus.framework.workbench.ApplicationService;
import org.phoebus.framework.workbench.Locations;
import org.phoebus.security.authorization.AuthorizationService;
import org.phoebus.ui.Preferences;
import org.phoebus.ui.application.MenuEntryService.MenuTreeNode;
import org.phoebus.ui.dialog.DialogHelper;
import org.phoebus.ui.dialog.ListPickerDialog;
import org.phoebus.ui.dialog.OpenFileDialog;
import org.phoebus.ui.docking.DockItem;
import org.phoebus.ui.docking.DockItemWithInput;
import org.phoebus.ui.docking.DockPane;
import org.phoebus.ui.docking.DockPaneListener;
import org.phoebus.ui.docking.DockStage;
import org.phoebus.ui.help.OpenAbout;
import org.phoebus.ui.help.OpenHelp;
import org.phoebus.ui.internal.MementoHelper;
import org.phoebus.ui.javafx.FullScreenAction;
import org.phoebus.ui.javafx.ImageCache;
import org.phoebus.ui.javafx.PlatformInfo;
import org.phoebus.ui.monitoring.ResponsivenessMonitor;
import org.phoebus.ui.spi.MenuEntry;
import org.phoebus.ui.statusbar.StatusBar;
import org.phoebus.ui.welcome.Welcome;

import javafx.application.Application;
import javafx.application.Platform;
import javafx.scene.Node;
import javafx.scene.control.Alert;
import javafx.scene.control.Alert.AlertType;
import javafx.scene.control.Button;
import javafx.scene.control.ButtonType;
import javafx.scene.control.CheckMenuItem;
import javafx.scene.control.Dialog;
import javafx.scene.control.Menu;
import javafx.scene.control.MenuBar;
import javafx.scene.control.MenuButton;
import javafx.scene.control.MenuItem;
import javafx.scene.control.SeparatorMenuItem;
import javafx.scene.control.ToolBar;
import javafx.scene.control.Tooltip;
import javafx.scene.image.Image;
import javafx.scene.image.ImageView;
import javafx.scene.input.KeyCode;
import javafx.scene.input.KeyCodeCombination;
import javafx.scene.input.KeyCombination;
import javafx.scene.input.MouseEvent;
import javafx.scene.layout.BorderPane;
import javafx.scene.layout.VBox;
import javafx.stage.Stage;
import javafx.stage.Window;

/**
 * Primary UI for a phoebus application
 *
 * <p>
 * Menu bar, tool bar, ..
 *
 * @author Kunal Shroff
 * @author Kay Kasemir
 * @author Evan Smith
 */
@SuppressWarnings("nls")
public class PhoebusApplication extends Application {
    /**
     * Logger for all application messages
     */
    public static final Logger logger = Logger.getLogger(PhoebusApplication.class.getName());

    /**
     * JavaFx {@link Application}
     *
     * <p>Set on {@link #start(Stage)},
     * may be used to for example get HostServices
     */
    public static Application INSTANCE;

    /**
     * Application parameters
     * <p>
     * Copy of original parameters that various code sections might digest.
     */
    private final CopyOnWriteArrayList<String> application_parameters = new CopyOnWriteArrayList<>();

    /**
     * Memento keys
     */
    public static final String LAST_OPENED_FILE = "last_opened_file",
            DEFAULT_APPLICATION = "default_application",
            SHOW_TABS = "show_tabs",
            SHOW_MENU = "show_menu",
            SHOW_TOOLBAR = "show_toolbar",
            SHOW_STATUSBAR = "show_statusbar";

    /**
     * Menu item for top resources
     */
    private Menu top_resources_menu;

    /**
     * Menu item to show/hide tabs
     */
    private CheckMenuItem show_tabs;

    /**
     * Menu bar, may be hidden via memento
     */
    private MenuBar menuBar;

    /**
     * Tool bar, may be hidden
     */
    private ToolBar toolbar;

    /**
     * Menu item to show/hide toolbar
     */
    private CheckMenuItem show_toolbar;

    /**
     * Menu item to show/hide status bar
     */
    private CheckMenuItem show_statusbar;

    /**
     * Menu item to select a tab
     */
    private Menu selectTabMenu = new Menu(Messages.SelectTab);

    /**
     * Menu item to close all tabs in all windows
     */
    private MenuItem closeAllTabsMenuItem = new MenuItem(Messages.CloseAllTabs);

    /**
     * Menu item to save layout
     */
    private SaveLayoutMenuItem save_layout;

    /**
     * Menu item to delete layouts
     */
    private DeleteLayoutsMenuItem delete_layouts;

    /**
     * Menu to load past layouts
     */
    private final Menu load_layout = new Menu(Messages.LoadLayout, ImageCache.getImageView(ImageCache.class, "/icons/layouts.png"));

    /**
     * List of memento names
     *
     * <p>This list contains the basic layout name,
     * without the ".memento" suffix and without the 'user'
     * location path.
     */
    private final List<String> memento_files = new CopyOnWriteArrayList<>();

    /**
     * Toolbar button for top resources
     */
    private MenuButton top_resources_button;

    /**
     * Toolbar button for home layout
     */
    private Button home_display_button;

    /**
     * Toolbar button for past layouts
     */
    private MenuButton layout_menu_button;

    /**
     * Last file used by 'File, Open' menu
     * (the _directory_ is actually used by the file-open dialog)
     */
    private File last_opened_file = null;

    /** Show the 'Welcome' tab?
     *  Suppressed on -clean, specific -layout,
     *  or when restored state has content.
     */
    private boolean show_welcome = true;

    /**
     * Application last picked when prompted for app to use
     */
    private String default_application;

    /**
     * 'Main' stage which holds menu bar.
     * <p>Closing this one exits the application.
     */
    private Stage main_stage;

    private static final WeakReference<DockItemWithInput> NO_ACTIVE_ITEM_WITH_INPUT = new WeakReference<>(null);

<<<<<<< HEAD
    public static KeyCombination closeAllTabsKeyCombination =
            PlatformInfo.is_mac_os_x ?
                    new KeyCodeCombination(KeyCode.W, KeyCombination.SHIFT_DOWN, KeyCodeCombination.SHORTCUT_DOWN) :
                    new KeyCodeCombination(KeyCode.F4, KeyCombination.SHIFT_DOWN, KeyCombination.CONTROL_DOWN);
=======
    public static KeyCombination closeAllTabsKeyCombination = PlatformInfo.is_mac_os_x ?
        new KeyCodeCombination(KeyCode.W, KeyCombination.SHIFT_DOWN, KeyCodeCombination.SHORTCUT_DOWN) :
        new KeyCodeCombination(KeyCode.F4, KeyCombination.SHIFT_DOWN, KeyCombination.CONTROL_DOWN);
>>>>>>> 969e8ba6


    /**
     * Active {@link DockItemWithInput}
     *
     * <p><code>null</code> when there's no active item with input.
     * Weak reference so that we don't hold on to a closed tab
     * (although closing a tab does tend to activate another tab,
     * so that is an unlikely scenario)
     */
    private WeakReference<DockItemWithInput> active_item_with_input = NO_ACTIVE_ITEM_WITH_INPUT;

    private final DockPaneListener dock_pane_listener = new DockPaneListener() {
        @Override
        public void activeDockItemChanged(final DockItem item) {
            if (item instanceof DockItemWithInput) {
                logger.log(Level.INFO, "Activated " + item);
                active_item_with_input = new WeakReference<>((DockItemWithInput) item);
            } else {
                logger.log(Level.INFO, "Activated " + item + ", no input");
                active_item_with_input = NO_ACTIVE_ITEM_WITH_INPUT;
            }
        }
    };

    private ResponsivenessMonitor freezeup_check;


    /**
     * JavaFX entry point
     *
     * @param initial_stage Initial Stage created by JavaFX
     */
    @Override
    public void start(final Stage initial_stage) throws Exception {
        INSTANCE = this;

        // Save original application parameters
        application_parameters.addAll(getParameters().getRaw());

        // Show splash screen as soon as possible..
        final Splash splash = Preferences.splash ? new Splash(initial_stage) : null;

        // .. then read saved state etc. in background job
        JobManager.schedule("Startup", monitor ->
        {
            final JobMonitor splash_monitor = new SplashJobMonitor(monitor, splash);
            backgroundStartup(splash_monitor, splash);
        });
    }

    /**
     * Perform potentially slow startup task off the UI thread
     *
     * @param monitor
     * @param splash
     * @throws Exception
     */
    private void backgroundStartup(final JobMonitor monitor, final Splash splash) throws Exception {
        // Assume there's 100 percent of work do to,
        // not knowing, yet, how many applications to start etc.
        monitor.beginTask(Messages.MonitorTaskApps, 100);

        // Locate registered applications and start them, allocating 30% to that
        startApplications(new SubJobMonitor(monitor, 30));

        // Load saved state (slow file access) off UI thread, allocating 30% to that
        monitor.beginTask(Messages.MonitorTaskSave);
        final MementoTree memento = loadDefaultMemento(application_parameters, new SubJobMonitor(monitor, 30));

        // Trigger initialization of authentication service
        AuthorizationService.init();

        // Back to UI thread
        Platform.runLater(() ->
        {
            try {
                // Leaving remaining 40% to the UI startup
                startUI(memento, new SubJobMonitor(monitor, 40));
            } catch (Throwable ex) {
                logger.log(Level.SEVERE, "Application cannot start up", ex);
            }
            monitor.done();
            if (splash != null)
                splash.close();
        });
    }

    private void startUI(final MementoTree memento, final JobMonitor monitor) throws Exception {
        monitor.beginTask(Messages.MonitorTaskUi, 4);

        main_stage = new Stage();
        menuBar = createMenu(main_stage);
        toolbar = createToolbar();
        createTopResourcesMenu();

        DockStage.configureStage(main_stage);
        // Patch ID of main window
        // (in case we ever need to identify the main window)
        main_stage.getProperties().put(DockStage.KEY_ID, DockStage.ID_MAIN);

        // isToolbarVisible() and showToolbar() depend on layout.top -> VBox -> menu, toolbar
        final BorderPane layout = DockStage.getLayout(main_stage);
        layout.setTop(new VBox(menuBar, toolbar));
        layout.setBottom(StatusBar.getInstance());

        // Update items now that methods like isToolbarVisible()
        // can function since the scene has been populated
        show_toolbar.setSelected(isToolbarVisible());
        show_statusbar.setSelected(isStatusbarVisible());

        // Main stage may still be moved, resized, and restored apps are added.
        // --> Would be nice to _not_ show it, yet.
        // But restoreState will only find ID_MAIN when the window is visible
        // --> Do show it.
        main_stage.show();
        monitor.worked(1);

        // If there's nothing to restore from a previous instance,
        // start with welcome
        monitor.updateTaskName(Messages.MonitorTaskTabs);
        if (application_parameters.contains("-clean") || restoreState(memento))
            show_welcome = false;
        if (show_welcome)
            new Welcome().create();
        monitor.worked(1);

        // Launch background job to list saved layouts
        createLoadLayoutsMenu();

        // Check command line parameters
        monitor.updateTaskName(Messages.MonitorTaskCmdl);
        handleParameters(application_parameters);
        monitor.worked(1);

        // In 'server' mode, handle parameters received from client instances
        ApplicationServer.setOnReceivedArgument(parameters ->
        {
            // Invoked by received arguments from the OS's file browser,
            // i.e. the file browser is currently in focus.
            // Assert that the phoebus window is visible
            Platform.runLater(() -> main_stage.toFront());
            handleClientParameters(parameters);
        });

        // DockStage.configureStage() installs an OnCloseRequest
        // handler that will close the associated stage/window.
        // For the primary window, replace with one that is like calling File/Exit,
        // i.e. it closes _all_ stages and ends the application.
        main_stage.setOnCloseRequest(event ->
        {
            // Prevent closing right now..
            event.consume();
            // .. but schedule preparation to close
            closeMainStage();
        });

        DockPane.addListener(dock_pane_listener);
        DockPane.setActiveDockPane(DockStage.getDockPanes(main_stage).get(0));
        monitor.done();

        // Now that UI has loaded,
        // start the responsiveness check.
        // During startup, it would trigger
        // as the UI loads style sheets etc.
        if (Preferences.ui_monitor_period > 0)
            freezeup_check = new ResponsivenessMonitor(3 * Preferences.ui_monitor_period,
                    Preferences.ui_monitor_period, TimeUnit.MILLISECONDS);

<<<<<<< HEAD


=======
>>>>>>> 969e8ba6
        closeAllTabsMenuItem.acceleratorProperty().setValue(closeAllTabsKeyCombination);

    }

    /**
     * Handle parameters from clients, logging errors
     *
     * @param parameters Command-line parameters from client
     */
    private void handleClientParameters(final List<String> parameters) {
        try {
            handleParameters(parameters);
        } catch (Exception ex) {
            logger.log(Level.SEVERE, "Cannot handle client parameters " + parameters, ex);
        }
    }

    /**
     * Handle command line parameters
     *
     * @param parameters Command-line parameters
     * @throws Exception on error
     */
    private void handleParameters(final List<String> parameters) throws Exception {
        if (parameters.contains("-clean"))
        {   // Clean removes everything, including 'Welcome'
            return;
        }
        // List of applications to launch as specified via cmd line args
        final List<String> launchApps = new ArrayList<>();

        // List of resources to launch as specified via cmd line args
        final List<URI> launchResources = new ArrayList<>();

        final Iterator<String> parametersIterator = parameters.iterator();
        while (parametersIterator.hasNext()) {
            final String cmd = parametersIterator.next();
            if (cmd.equals("-app")) {
                if (!parametersIterator.hasNext())
                    throw new Exception("Missing -app application name");
                final String app_name = parametersIterator.next();
                launchApps.add(app_name);
            } else if (cmd.equals("-resource")) {
                if (!parametersIterator.hasNext())
                    throw new Exception("Missing -resource resource file name");
                final URI resource = ResourceParser.createResourceURI(parametersIterator.next());
                launchResources.add(resource);
            } else
                logger.log(Level.WARNING, "Ignoring launch parameter '" + cmd + "'");
        }

        // May have been invoked from background thread,
        // but application UIs need to open on UI thread
        Platform.runLater(() ->
        {
            // Handle requests to open resource from command line
            for (URI resource : launchResources)
                openResource(resource, false);

            // Handle requests to open application from command line
            for (String app_name : launchApps)
                launchApp(app_name);
        });
    }

    private MenuBar createMenu(final Stage stage) {
        final MenuBar menuBar = new MenuBar();
        // For Mac OS X, use it's menu bar on top of screen
        if (PlatformInfo.is_mac_os_x)
            menuBar.setUseSystemMenuBar(true);

        // File
        final MenuItem open = new MenuItem(Messages.Open, ImageCache.getImageView(getClass(), "/icons/fldr_obj.png"));
        open.setOnAction(event -> fileOpen(stage, false));

        final MenuItem open_with = new MenuItem(Messages.OpenWith, ImageCache.getImageView(getClass(), "/icons/fldr_obj.png"));
        open_with.setOnAction(event -> fileOpen(stage, true));

        top_resources_menu = new Menu(Messages.TopResources, ImageCache.getImageView(getClass(), "/icons/fldr_obj.png"));
        top_resources_menu.setDisable(true);

        final MenuItem file_save = new MenuItem(Messages.Save, ImageCache.getImageView(getClass(), "/icons/save_edit.png"));
        file_save.setOnAction(event -> JobManager.schedule(Messages.Save, monitor -> active_item_with_input.get().save(monitor)));

        final MenuItem file_save_as = new MenuItem(Messages.SaveAs, ImageCache.getImageView(getClass(), "/icons/saveas_edit.png"));
        file_save_as.setOnAction(event -> JobManager.schedule(Messages.SaveAs, monitor -> active_item_with_input.get().save_as(monitor)));

        final MenuItem exit = new MenuItem(Messages.Exit);
        exit.setOnAction(event -> closeMainStage());

        final Menu file = new Menu(Messages.File, null,
                open,
                open_with,
                top_resources_menu,
                new SeparatorMenuItem(),
                file_save,
                file_save_as,
                new SeparatorMenuItem(),
                exit);
        file.setOnShowing(event ->
        {
            final DockItemWithInput input_item = active_item_with_input.get();
            if (input_item == null) {
                file_save.setDisable(true);
                file_save_as.setDisable(true);
            } else {
                file_save.setDisable(!input_item.isDirty());
                file_save_as.setDisable(!input_item.isSaveAsSupported());
            }
        });
        menuBar.getMenus().add(file);

        // Application Contributions
        final Menu applicationsMenu = new Menu(Messages.Applications);
        final MenuTreeNode node = MenuEntryService.getInstance().getMenuEntriesTree();
        addMenuNode(applicationsMenu, node);
        menuBar.getMenus().add(applicationsMenu);

        // Window
        show_tabs = new CheckMenuItem(Messages.AlwaysShowTabs);
        show_tabs.setSelected(DockPane.isAlwaysShowingTabs());
        show_tabs.setOnAction(event -> DockPane.alwaysShowTabs(show_tabs.isSelected()));


        show_toolbar = new CheckMenuItem(Messages.ShowToolbar);
        show_toolbar.setOnAction(event -> showToolbar(show_toolbar.isSelected()));

        show_statusbar = new CheckMenuItem(Messages.ShowStatusbar);
        show_statusbar.setOnAction(event -> showStatusbar(show_statusbar.isSelected()));

        save_layout = new SaveLayoutMenuItem(this, memento_files);
        delete_layouts = new DeleteLayoutsMenuItem(this, memento_files);

        final Menu menu = new Menu(Messages.Window, null,
                show_tabs,
                show_toolbar,
                show_statusbar,
                new SeparatorMenuItem(),
                selectTabMenu,
                closeAllTabsMenuItem,
                new SeparatorMenuItem(),
                save_layout,
                load_layout,
                delete_layouts,
                new SeparatorMenuItem(),
                /* Full Screen placeholder */
                new FullScreenAction(stage));

        menuBar.getMenus().add(menu);

        // Help
        final MenuItem content = createMenuItem(new OpenHelp());
        final MenuItem about = createMenuItem(new OpenAbout());
        menuBar.getMenus().add(new Menu(Messages.Help, null, about, content));

        selectTabMenu.getParentMenu().setOnShowing(e -> {
            List<MenuItem> menuItems = new ArrayList<>();
            for (Stage s : DockStage.getDockStages()) {
                for (DockPane dockPane : DockStage.getDockPanes(s)) {
                    for (DockItem dockItem : dockPane.getDockItems()) {
                        CheckMenuItem menuItem = new CheckMenuItem(dockItem.getLabel());
                        menuItem.setSelected(dockItem.isSelected());
                        menuItem.setOnAction(ae -> dockItem.select());
                        menuItems.add(menuItem);
                    }
                }
            }
            menuItems.sort(Comparator.comparing(MenuItem::getText));
            selectTabMenu.getItems().clear();
            selectTabMenu.getItems().addAll(menuItems);

            // Update Full screen action when shown to get correct enter/exit FS mode
            final int full_screen_index = menu.getItems().size() - 1;
            final FullScreenAction full_screen = new FullScreenAction(stage);
            if (!AuthorizationService.hasAuthorization("full_screen"))
                full_screen.setDisable(true);
            menu.getItems().set(full_screen_index, full_screen);
        });

        closeAllTabsMenuItem.setOnAction(ae -> closeAllTabs());
        return menuBar;
    }

    /**
     * Create the load past layouts menu
     */
    void createLoadLayoutsMenu() {
        // Schedule on background thread. Looking for files so can't be on UI thread.
        JobManager.schedule("Create Load Layouts Menu", (monitor) ->
        {
            // Clear the list of memento files.
            memento_files.clear();

            final List<MenuItem> menuItemList = new ArrayList<>();
            final List<MenuItem> toolbarMenuItemList = new ArrayList<>();

            final Map<String, File> layoutFiles = new HashMap<String, File>();

            // Get every file in the default directory.
            final File dir = new File(Locations.user().getAbsolutePath());
            final File[] userLayoutFiles = dir.listFiles();
            if (userLayoutFiles != null) {
                Arrays.stream(userLayoutFiles).forEach(file -> {
                    layoutFiles.put(file.getName(), file);
                });
            }

            // Get every momento file from the configured layout
            if (Preferences.layout_dir != null && !Preferences.layout_dir.isBlank()) {
                final File layoutDir = new File(Preferences.layout_dir);
                if (layoutDir.exists()) {
                    final File[] systemLayoutFiles = layoutDir.listFiles();
                    if (systemLayoutFiles != null) {
                        Arrays.stream(systemLayoutFiles).forEach(file -> {
                            if (!layoutFiles.containsKey(file.getName()) && file.getName().endsWith(".memento")) {
                                layoutFiles.put(file.getName(), file);
                            }
                        });
                    }
                }
            }


            // For every non default memento file create a menu item for the load layout menu.
            if (!layoutFiles.keySet().isEmpty()) {
                // Sort layout files alphabetically.
                layoutFiles.keySet().stream().sorted((a, b) -> a.compareToIgnoreCase(b))
                        .forEach(key -> {

                            File file = layoutFiles.get(key);
                            String filename = file.getName();
                            // Skip "memento", the default. Only list SOME_NAME.memento
                            if (file.isFile() && filename.endsWith(".memento")) {
                                // Remove ".memento"
                                filename = filename.substring(0, filename.length() - 8);

                                // Build the list of memento files.
                                memento_files.add(filename);
                                final MenuItem menuItem = new MenuItem(filename);
                                menuItem.setMnemonicParsing(false);
                                menuItem.setOnAction(event -> startLayoutReplacement(file));
                                // Add the item to the load layout menu.
                                menuItemList.add(menuItem);

                                // Repeat for the same menu in the toolbar. They can't share menu items.
                                final MenuItem toolbarMenuItem = new MenuItem(filename);
                                toolbarMenuItem.setMnemonicParsing(false);
                                toolbarMenuItem.setOnAction(event -> startLayoutReplacement(file));
                                toolbarMenuItemList.add(toolbarMenuItem);
                            }
                        });
            }

            // Update the menu with the menu items on the UI thread.
            Platform.runLater(() ->
            {
                load_layout.getItems().setAll(menuItemList);
                layout_menu_button.getItems().setAll(toolbarMenuItemList);
                delete_layouts.setDisable(memento_files.isEmpty());
            });
        });
    }

    /**
     * @param entry {@link MenuEntry}
     * @return {@link MenuItem}
     */
    private MenuItem createMenuItem(final MenuEntry entry) {
        final MenuItem item = new MenuItem(entry.getName());
        final Image icon = entry.getIcon();
        if (icon != null)
            item.setGraphic(new ImageView(icon));
        item.setOnAction(event ->
        {
            try {
                entry.call();
            } catch (Exception ex) {
                logger.log(Level.WARNING, "Error invoking menu " + entry.getName(), ex);
            }
        });
        return item;
    }

    /**
     * Open file dialog to open a resource
     *
     * @param stage  Parent stage
     * @param prompt Prompt for application (if there are multiple options), or use default app?
     */
    private void fileOpen(final Stage stage, final boolean prompt) {
        final File the_file = new OpenFileDialog().promptForFile(stage, Messages.Open, last_opened_file, null);
        if (the_file == null)
            return;
        last_opened_file = the_file;
        openResource(ResourceParser.getURI(the_file), prompt);
    }

    /**
     * Fill the {@link #top_resources_menu} and {@link #top_resources_button}
     */
    private void createTopResourcesMenu() {
        // Create top resources menu items off UI thread
        JobManager.schedule("Get top resources", monitor ->
        {
            final TopResources tops = TopResources.parse(Preferences.top_resources);
            final int N = tops.size();
            if (N <= 0)
                return;
            final MenuItem[] menu_items = new MenuItem[N];
            final MenuItem[] toolbar_items = new MenuItem[N];
            for (int i = 0; i < N; ++i) {
                final String description = tops.getDescription(i);
                final URI resource = tops.getResource(i);

                menu_items[i] = new MenuItem(description);
                menu_items[i].setOnAction(event -> openResource(resource, false));

                toolbar_items[i] = new MenuItem(description);
                toolbar_items[i].setOnAction(event -> openResource(resource, false));

                // Lookup application icon
                final AppResourceDescriptor application = findApplication(resource, false);
                if (application != null) {
                    final Image icon = ImageCache.getImage(application.getIconURL());
                    if (icon != null) {
                        menu_items[i].setGraphic(new ImageView(icon));
                        toolbar_items[i].setGraphic(new ImageView(icon));
                    }
                }
            }

            // Back to UI thread to hook into menu
            Platform.runLater(() ->
            {
                top_resources_menu.getItems().setAll(menu_items);
                top_resources_menu.setDisable(false);

                top_resources_button.getItems().setAll(toolbar_items);
                top_resources_button.setDisable(false);

            });
        });
    }

    private void addMenuNode(Menu parent, MenuTreeNode node) {

        for (MenuEntry entry : node.getMenuItems()) {
            MenuItem m = createMenuItem(entry);
            parent.getItems().add(m);
        }

        for (MenuTreeNode child : node.getChildren()) {
            Menu childMenu = new Menu(child.getName());
            addMenuNode(childMenu, child);
            parent.getItems().add(childMenu);
        }
    }

    private ToolBar createToolbar() {
        final ToolBar toolBar = new ToolBar();

        ImageView homeIcon = ImageCache.getImageView(ImageCache.class, "/icons/home.png");
        homeIcon.setFitHeight(16.0);
        homeIcon.setFitWidth(16.0);
        home_display_button = new Button(null, homeIcon);
        home_display_button.setTooltip(new Tooltip(Messages.HomeTT));
        toolBar.getItems().add(home_display_button);

        final TopResources homeResource = TopResources.parse(Preferences.home_display);

        home_display_button.setOnAction(event -> openResource(homeResource.getResource(0), false));

        top_resources_button = new MenuButton(null, ImageCache.getImageView(getClass(), "/icons/fldr_obj.png"));
        top_resources_button.setTooltip(new Tooltip(Messages.TopResources));
        top_resources_button.setDisable(true);
        toolBar.getItems().add(top_resources_button);

        layout_menu_button = new MenuButton(null, ImageCache.getImageView(getClass(), "/icons/layouts.png"));
        layout_menu_button.setTooltip(new Tooltip(Messages.LayoutTT));
        toolBar.getItems().add(layout_menu_button);

        // Contributed Entries
        ToolbarEntryService.getInstance().listToolbarEntries().forEach((entry) -> {
            final AtomicBoolean open_new = new AtomicBoolean();

            // If entry has icon, use that with name as tool tip.
            // Otherwise use the label as button text.
            final Button button = new Button();
            final Image icon = entry.getIcon();
            if (icon == null)
                button.setText(entry.getName());
            else {
                button.setGraphic(new ImageView(icon));
                button.setTooltip(new Tooltip(entry.getName()));
            }

            // Want to handle button presses with 'Control' in different way,
            // but action event does not carry key modifier information.
            // -> Add separate event filter to remember the 'Control' state.
            button.addEventFilter(MouseEvent.MOUSE_PRESSED, event -> {
                open_new.set(event.isControlDown());
                // Still allow the button to react by 'arming' it
                button.arm();
            });

            button.setOnAction((event) -> {
                try {
                    // Future<?> future = executor.submit(entry.getActions());

                    if (open_new.get()) { // Invoke with new stage
                        final Window existing = DockPane.getActiveDockPane().getScene().getWindow();

                        final Stage new_stage = new Stage();
                        DockStage.configureStage(new_stage);
                        entry.call();
                        // Position near but not exactly on top of existing stage
                        new_stage.setX(existing.getX() + 10.0);
                        new_stage.setY(existing.getY() + 10.0);
                        new_stage.show();
                    } else
                        entry.call();
                } catch (Exception ex) {
                    logger.log(Level.WARNING, "Error invoking toolbar " + entry.getName(), ex);
                }
            });

            toolBar.getItems().add(button);
        });

        toolBar.setPrefWidth(600);
        return toolBar;
    }

    /**
     * @return <code>true</code> if menu is visible
     */
    boolean isMenuVisible() {
        final BorderPane layout = DockStage.getLayout(main_stage);
        final VBox top = (VBox) layout.getTop();
        return top.getChildren().contains(menuBar);
    }

    private void showMenu(final boolean show) {
        final BorderPane layout = DockStage.getLayout(main_stage);
        final VBox top = (VBox) layout.getTop();
        if (show) {
            if (!top.getChildren().contains(menuBar))
                top.getChildren().add(0, menuBar);
        } else
            top.getChildren().remove(menuBar);
    }

    /**
     * @return <code>true</code> if toolbar is visible
     */
    boolean isToolbarVisible() {
        final BorderPane layout = DockStage.getLayout(main_stage);
        final VBox top = (VBox) layout.getTop();
        return top.getChildren().contains(toolbar);
    }

    /**
     * @return <code>true</code> if status bar is visible
     */
    boolean isStatusbarVisible() {
        final BorderPane layout = DockStage.getLayout(main_stage);
        return layout.getBottom() == StatusBar.getInstance();
    }

    private void showToolbar(final boolean show) {
        final BorderPane layout = DockStage.getLayout(main_stage);
        final VBox top = (VBox) layout.getTop();
        if (show) {
            if (!top.getChildren().contains(toolbar)) {
                // Reload layouts menu on showing.
                createLoadLayoutsMenu();
                top.getChildren().add(toolbar);
            }
        } else
            top.getChildren().remove(toolbar);
    }

    private void showStatusbar(final boolean show) {
        final BorderPane layout = DockStage.getLayout(main_stage);
        if (show)
            layout.setBottom(StatusBar.getInstance());
        else
            layout.setBottom(null);
    }

    /**
     * @param resource Resource
     * @param prompt   Prompt if there are multiple applications, or use first one?
     * @return Application for opening resource, or <code>null</code> if none found
     */
    private AppResourceDescriptor findApplication(final URI resource, final boolean prompt) {
        // Does resource request a specific application?
        final String app_name = ResourceParser.getAppName(resource);
        if (app_name != null) {
            final AppDescriptor app = ApplicationService.findApplication(app_name);
            if (app == null) {
                logger.log(Level.WARNING, "Unknown application '" + app_name + "'");
                return null;
            }
            if (app instanceof AppResourceDescriptor)
                return (AppResourceDescriptor) app;
            else {
                logger.log(Level.WARNING, "'" + app_name + "' application does not handle resources");
                return null;
            }
        }

        // Check all applications
        final List<AppResourceDescriptor> applications = ApplicationService.getApplications(resource);
        if (applications.isEmpty()) {
            logger.log(Level.WARNING, "No application found for opening " + resource);
            return null;
        }

        // Only one app?
        if (applications.size() == 1)
            return applications.get(0);

        // Pick default application based on preference setting?
        if (!prompt) {
            for (AppResourceDescriptor app : applications)
                for (String part : Preferences.default_apps)
                    if (app.getName().contains(part))
                        return app;
            // , not just the first one, which may be undefined
            logger.log(Level.WARNING, "No default application found for opening " + resource + ", using first one");
            return applications.get(0);
        }

        // Prompt user which application to use for this resource
        final List<String> options = applications.stream().map(app -> app.getDisplayName()).collect(Collectors.toList());
        final Dialog<String> which = new ListPickerDialog(main_stage.getScene().getRoot(), options, default_application);
        which.setTitle(Messages.OpenTitle);
        which.setHeaderText(Messages.OpenHdr + resource);
        which.setWidth(300);
        which.setHeight(300);
        final Optional<String> result = which.showAndWait();
        if (!result.isPresent())
            return null;
        default_application = result.get();
        return applications.get(options.indexOf(result.get()));
    }

    /**
     * @param resource Resource received as command line argument
     * @param prompt   Prompt if there are multiple applications, or use first one?
     */
    private void openResource(final URI resource, final boolean prompt) {
        final AppResourceDescriptor application = findApplication(resource, prompt);
        if (application == null)
            return;

        final String query = resource.getQuery();

        if (query != null) {
            // Query could contain _anything_, to be used by the application.
            // Perform a simplistic search for "target=window" or "target=pane_name".
            final int i = query.indexOf("target=");
            if (i >= 0) {
                int end = query.indexOf('&', i + 7);
                if (end < 0)
                    end = query.length();
                final String target = query.substring(i + 7, end);
                if (!target.startsWith("window")) {
                    // Should the new panel open in a specific, named pane?
                    final DockPane existing = DockStage.getDockPaneByName(target);
                    if (existing != null)
                        DockPane.setActiveDockPane(existing);
                    else {
                        // Open new Stage with pane for that name
                        final Stage new_stage = new Stage();
                        DockStage.configureStage(new_stage);
                        new_stage.show();
                        DockPane.getActiveDockPane().setName(target);
                    }
                }
            }
        }

        logger.log(Level.INFO, "Opening " + resource + " with " + application.getName());
        application.create(resource);
    }

    /**
     * Launch application
     *
     * @param appName Application name received as '-app ..' command line argument
     */
    private void launchApp(final String appName) {
        ApplicationService.createInstance(appName);
    }

    /**
     * Initiate replacing current layout with a different one
     *
     * @param memento_file Memento for the desired layout
     */
    private void startLayoutReplacement(final File memento_file) {
        JobManager.schedule(memento_file.getName(), monitor ->
        {
            // Load memento in background
            logger.log(Level.INFO, "Loading state from " + memento_file);
            final MementoTree memento = loadMemento(memento_file);

            // On success, switch layout on UI thread
            Platform.runLater(() -> replaceLayout(memento));
        });
    }

    /**
     * @param memento Memento for new layout that should replace current one
     */
    private void replaceLayout(final MementoTree memento) {
        final List<Stage> stages = DockStage.getDockStages();

        // To switch layout, 'fixed' panes must be cleared
        for (Stage stage : stages)
            DockStage.clearFixedPanes(stage);

        JobManager.schedule("Close all stages", monitor ->
        {
            for (Stage stage : stages)
                if (!DockStage.prepareToCloseItems(stage))
                    return;

            // All stages OK to close
            Platform.runLater(() ->
            {
                for (Stage stage : stages) {
                    DockStage.closeItems(stage);
                    // Don't wait for Platform.runLater-based tab handlers
                    // that will merge splits and eventually close the empty panes,
                    // but close all non-main stages right away
                    if (stage != main_stage)
                        stage.close();
                }

                // Go into the main stage and close all of the tabs. If any of them refuse, return.
                final Node node = DockStage.getPaneOrSplit(main_stage);
                if (!MementoHelper.closePaneOrSplit(node))
                    return;

                // Allow handlers for tab changes etc. to run as everything closed.
                // On next UI tick, load content from memento file.
                Platform.runLater(() -> restoreState(memento));
            });
        });
    }

    /**
     * @param parameters Command line parameters that may contain '-layout /path/to/Example.memento'
     * @param monitor    {@link JobMonitor}
     * @return Memento for previously persisted state or <code>null</code> if none found
     */
    private MementoTree loadDefaultMemento(final List<String> parameters, final JobMonitor monitor) {
        monitor.beginTask(Messages.MonitorTaskPers, 1);
        File memfile = XMLMementoTree.getDefaultFile();
        try {
            for (int i = 0; i < parameters.size(); ++i)
                if ("-layout".equals(parameters.get(i))) {
                    if (i >= parameters.size() - 1)
                        throw new Exception("Missing /path/to/Example.memento for -layout option");
                    // Restoring a specific layout, even if empty, disables the 'Welcome' tab
                    show_welcome = false;
                    memfile = new File(parameters.get(i + 1));
                    // Remove -layout and path because they have been handled
                    parameters.remove(i + 1);
                    parameters.remove(i);
                    break;
                }
            if (memfile.canRead()) {
                logger.log(Level.INFO, "Loading state from " + memfile);
                return loadMemento(memfile);
            } else
                logger.log(Level.WARNING, "Cannot load state from " + memfile + ", no such file");
        } catch (Exception ex) {
            logger.log(Level.SEVERE, "Error restoring saved state from " + memfile, ex);
        } finally {
            monitor.done();
        }
        return null;
    }

    /**
     * Load the contents of an XML memento file into a MementoTree.
     *
     * @param memfile Memento file.
     * @return {@link MementoTree}
     * @throws Exception on error
     */
    private MementoTree loadMemento(final File memfile) throws Exception {
        return XMLMementoTree.read(new FileInputStream(memfile));
    }

    /**
     * Restore stages from memento
     *
     * @return <code>true</code> if any tab was restored
     */
    private boolean restoreState(final MementoTree memento) {
        boolean any = false;

        if (memento == null)
            return any;

        // There should be just one, empty stage
        final List<Stage> stages = DockStage.getDockStages();
        if (stages.size() > 1 ||
                stages.stream().map(DockStage::getDockPanes).count() > 1) {
            // More than one stage, or a stage with more than one pane
            logger.log(Level.WARNING, "Expected single, empty stage for restoring state", new Exception("Stack Trace"));
            final StringBuilder buf = new StringBuilder();
            buf.append("Found:\n");
            for (Stage stage : stages)
                DockStage.dump(buf, stage);
            logger.log(Level.WARNING, buf.toString());
        }

        try {
            // Global settings
            memento.getString(LAST_OPENED_FILE).ifPresent(path -> last_opened_file = new File(path));
            memento.getString(DEFAULT_APPLICATION).ifPresent(app -> default_application = app);
            memento.getBoolean(SHOW_TABS).ifPresent(show ->
            {
                DockPane.alwaysShowTabs(show);
                show_tabs.setSelected(show);
            });
            memento.getBoolean(SHOW_MENU).ifPresent(this::showMenu);
            memento.getBoolean(SHOW_TOOLBAR).ifPresent(show ->
            {
                showToolbar(show);
                show_toolbar.setSelected(show);
            });
            memento.getBoolean(SHOW_STATUSBAR).ifPresent(show ->
            {
                showStatusbar(show);
                show_statusbar.setSelected(show);
            });

            // Settings for each stage
            for (MementoTree stage_memento : memento.getChildren()) {
                final String id = stage_memento.getName();
                Stage stage = DockStage.getDockStageByID(id);
                if (stage == null) {
                    // Create new Stage with that ID
                    stage = new Stage();
                    DockStage.configureStage(stage);
                    stage.getProperties().put(DockStage.KEY_ID, id);
                    stage.show();
                }

                any |= MementoHelper.restoreStage(stage_memento, stage);
            }
        } catch (Throwable ex) {
            logger.log(Level.WARNING, "Error restoring saved state", ex);
        }
        return any;
    }

    /**
     * Close the main stage
     *
     * <p>If there are more stages open, warn user that they will be closed.
     *
     * <p>Then save memento, close _all_ stages and stop application.
     */
    private void closeMainStage() {
        final List<Stage> stages = DockStage.getDockStages();

        // If there are other stages still open,
        // closing them all might be unexpected to the user,
        // so prompt for confirmation.
        if (stages.size() > 1) {
            final Alert dialog = new Alert(AlertType.CONFIRMATION);
            dialog.setTitle(Messages.ExitTitle);
            dialog.setHeaderText(Messages.ExitHdr);
            dialog.setContentText(Messages.ExitContent);
            DialogHelper.positionDialog(dialog, stages.get(0).getScene().getRoot(), -200, -200);
            if (dialog.showAndWait().orElse(ButtonType.CANCEL) != ButtonType.OK)
                return;
        }

        // Save current state, _before_ tabs are closed and thus
        // there's nothing left to save
        final File memfile = XMLMementoTree.getDefaultFile();
        MementoHelper.saveState(memfile, last_opened_file, default_application, isMenuVisible(), isToolbarVisible(), isStatusbarVisible());

        // TODO Necessary to close main_stage last?
        if (stages.contains(main_stage)) {
            stages.remove(main_stage);
            stages.add(main_stage);
        }

        JobManager.schedule("Close all stages", monitor ->
        {
            // closeStages()
            for (Stage stage : stages)
                if (!DockStage.prepareToCloseItems(stage))
                    return;

            // All stages OK to close
            Platform.runLater(() ->
            {
                for (Stage stage : stages)
                    DockStage.closeItems(stage);

                stop();
            });
        });
    }

    /**
     * Start all applications
     *
     * @param monitor
     */
    private void startApplications(final JobMonitor monitor) {
        final Collection<AppDescriptor> apps = ApplicationService.getApplications();
        monitor.beginTask(Messages.MonitorTaskApps, apps.size());
        for (AppDescriptor app : apps) {
            monitor.updateTaskName(Messages.MonitorTaskStarting + app.getDisplayName());
            try {
                app.start();
            } catch (Throwable ex) {
                logger.log(Level.SEVERE, app.getDisplayName() + " startup failed", ex);
            }
            monitor.worked(1);
        }
    }

    /**
     * Stop all applications
     */
    private void stopApplications() {
        for (AppDescriptor app : ApplicationService.getApplications())
            app.stop();
    }

    @Override
    public void stop() {
        stopApplications();

        if (freezeup_check != null)
            freezeup_check.close();

        logger.log(Level.INFO, "Exiting");
        // Hard exit because otherwise background threads
        // might keep us from quitting the VM
        Platform.exit();
        System.exit(0);
    }

    /**
     * Closes all tabs in all windows. Side effect is that all detached windows are also
     * closed. Main window is not closed.
     */
    public static void closeAllTabs(){
        final List<Stage> stages = DockStage.getDockStages();
        JobManager.schedule("Close All Tabs", monitor ->
        {
            for (Stage stage : stages){
                if (!DockStage.prepareToCloseItems(stage)){
                    return;
                }
            }

            Platform.runLater(() ->
            {
                stages.forEach(stage -> DockStage.closeItems(stage));
            });
        });
    }
}<|MERGE_RESOLUTION|>--- conflicted
+++ resolved
@@ -225,16 +225,9 @@
 
     private static final WeakReference<DockItemWithInput> NO_ACTIVE_ITEM_WITH_INPUT = new WeakReference<>(null);
 
-<<<<<<< HEAD
-    public static KeyCombination closeAllTabsKeyCombination =
-            PlatformInfo.is_mac_os_x ?
-                    new KeyCodeCombination(KeyCode.W, KeyCombination.SHIFT_DOWN, KeyCodeCombination.SHORTCUT_DOWN) :
-                    new KeyCodeCombination(KeyCode.F4, KeyCombination.SHIFT_DOWN, KeyCombination.CONTROL_DOWN);
-=======
     public static KeyCombination closeAllTabsKeyCombination = PlatformInfo.is_mac_os_x ?
         new KeyCodeCombination(KeyCode.W, KeyCombination.SHIFT_DOWN, KeyCodeCombination.SHORTCUT_DOWN) :
         new KeyCodeCombination(KeyCode.F4, KeyCombination.SHIFT_DOWN, KeyCombination.CONTROL_DOWN);
->>>>>>> 969e8ba6
 
 
     /**
@@ -403,12 +396,7 @@
         if (Preferences.ui_monitor_period > 0)
             freezeup_check = new ResponsivenessMonitor(3 * Preferences.ui_monitor_period,
                     Preferences.ui_monitor_period, TimeUnit.MILLISECONDS);
-
-<<<<<<< HEAD
-
-
-=======
->>>>>>> 969e8ba6
+        
         closeAllTabsMenuItem.acceleratorProperty().setValue(closeAllTabsKeyCombination);
 
     }
