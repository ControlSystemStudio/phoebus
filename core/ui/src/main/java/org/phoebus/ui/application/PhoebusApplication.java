package org.phoebus.ui.application;

import java.io.File;
import java.io.FileInputStream;
import java.io.FileOutputStream;
<<<<<<< HEAD
import java.util.ArrayList;
import java.util.Arrays;
import java.util.Collections;
import java.util.Iterator;
=======
import java.util.Collections;
>>>>>>> f2bd479b
import java.util.List;
import java.util.concurrent.atomic.AtomicBoolean;
import java.util.logging.Level;
import java.util.logging.Logger;

import org.phoebus.framework.persistence.MementoTree;
import org.phoebus.framework.persistence.XMLMementoTree;
import org.phoebus.framework.spi.AppDescriptor;
import org.phoebus.framework.spi.AppResourceDescriptor;
import org.phoebus.framework.spi.MenuEntry;
import org.phoebus.framework.workbench.MenuEntryService;
import org.phoebus.framework.workbench.MenuEntryService.MenuTreeNode;
import org.phoebus.framework.workbench.ResourceHandlerService;
import org.phoebus.framework.workbench.ToolbarEntryService;
import org.phoebus.ui.dialog.DialogHelper;
import org.phoebus.ui.docking.DockItem;
import org.phoebus.ui.docking.DockPane;
import org.phoebus.ui.docking.DockStage;
import org.phoebus.ui.internal.MementoHelper;

import javafx.application.Application;
import javafx.scene.control.Alert;
import javafx.scene.control.Alert.AlertType;
import javafx.scene.control.Button;
import javafx.scene.control.ButtonType;
import javafx.scene.control.Label;
import javafx.scene.control.Menu;
import javafx.scene.control.MenuBar;
import javafx.scene.control.MenuItem;
import javafx.scene.control.ToolBar;
import javafx.scene.input.MouseEvent;
import javafx.scene.layout.BorderPane;
import javafx.scene.layout.VBox;
import javafx.stage.Stage;
import javafx.stage.Window;

/**
 * Primary UI for a phoebus application
 *
 * <p>
 * Menu bar, tool bar, ..
 *
 * @author Kunal Shroff
 * @author Kay Kasemir
 */
@SuppressWarnings("nls")
public class PhoebusApplication extends Application {
    /** Logger for all application messages */
    public static final Logger logger = Logger.getLogger(PhoebusApplication.class.getName());

    @Override
    public void start(Stage stage) throws Exception {

        final MenuBar menuBar = createMenu(stage);
        final ToolBar toolBar = createToolbar();

        final DockItem welcome = new DockItem("Welcome",
                new BorderPane(new Label("Welcome to Phoebus!\n\n" + "Try pushing the buttons in the toolbar")));

        DockStage.configureStage(stage, welcome);
        // Patch ID of main window
        stage.getProperties().put(DockStage.KEY_ID, DockStage.ID_MAIN);
        final BorderPane layout = DockStage.getLayout(stage);

        layout.setTop(new VBox(menuBar, toolBar));
        layout.setBottom(new Label("Status Bar..."));

        stage.show();

        restoreState();

        List<String> parameters = getParameters().getRaw();
        // List of applications to launch as specified via cmd line args
        List<String> launchApplication = new ArrayList<String>();
        // List of resources to launch as specified via cmd line args
        List<String> launchResources = new ArrayList<String>();
        Iterator<String> parametersIterator = parameters.iterator();
        while (parametersIterator.hasNext())
        {
            final String cmd = parametersIterator.next();
            if (cmd.equals("-app"))
            {
                if (! parametersIterator.hasNext())
                    throw new Exception("Missing -app application name");
//                parametersIterator.remove();
                final String filename = parametersIterator.next();
//                parametersIterator.remove();
                launchApplication.add(filename);
            }
            else if (cmd.equals("-resource"))
            {
                if (! parametersIterator.hasNext())
                    throw new Exception("Missing -resource resource file name");
//                parametersIterator.remove();
                final String filename = parametersIterator.next();
//                parametersIterator.remove();
                launchResources.add(filename);
            }
        }
        
        // Handle requests to open resource from command line
        for (String resource : launchResources)
            openResource(resource);
        
     // Handle requests to open resource from command line
        for (String app : launchApplication)
            launchApp(app);

        // In 'server' mode, handle received requests to open resources
        ApplicationServer.setOnReceivedArgument(this::openResource);

        // Closing the primary window is like calling File/Exit.
        // When the primary window is the only open stage, that's OK.
        // If there are other stages still open,
        // closing them all might be unexpected to the user,
        // so prompt for confirmation.
        stage.setOnCloseRequest(event ->
        {
            if (closeMainStage(stage))
                stop();
            // Else: At least one tab in one stage didn't want to close
            event.consume();
        });

        DockPane.setActiveDockPane(DockStage.getDockPane(stage));
    }

    private MenuBar createMenu(final Stage stage) {
        final MenuBar menuBar = new MenuBar();

        // File
        final MenuItem open = new MenuItem("Open");
        open.setOnAction(event -> {
            final Alert todo = new Alert(AlertType.INFORMATION, "Will eventually open file browser etc.",
                    ButtonType.OK);
            todo.setHeaderText("File/Open");
            todo.showAndWait();
        });
        final MenuItem exit = new MenuItem("Exit");
        exit.setOnAction(event ->
        {
            if (closeMainStage(null))
                stop();
        });
        final Menu file = new Menu("File", null, open, exit);
        menuBar.getMenus().add(file);

        // Contributions
        Menu applicationsMenu = new Menu("Applications");
        MenuTreeNode node = MenuEntryService.getInstance().getMenuEntriesTree();

        addMenuNode(applicationsMenu, node);

        menuBar.getMenus().add(applicationsMenu);
        // Help
        final Menu help = new Menu("Help");
        menuBar.getMenus().add(help);

        return menuBar;
    }

    private void addMenuNode(Menu parent, MenuTreeNode node) {

        for (MenuEntry entry : node.getMenuItems()) {
            MenuItem m = new MenuItem(entry.getName());
            m.setOnAction((event) -> {
                try {
                    entry.call();
                } catch (Exception ex) {
                    logger.log(Level.WARNING, "Error invoking menu " + entry.getName(), ex);
                }
            });
            parent.getItems().add(m);
        }

        for (MenuTreeNode child : node.getChildren()) {
            Menu childMenu = new Menu(child.getName());
            addMenuNode(childMenu, child);
            parent.getItems().add(childMenu);
        }
    }

    private ToolBar createToolbar() {
        final ToolBar toolBar = new ToolBar();

        // Contributed Entries
        ToolbarEntryService.getInstance().listToolbarEntries().forEach((entry) -> {
            final AtomicBoolean open_new = new AtomicBoolean();

            final Button button = new Button(entry.getName());

            // Want to handle button presses with 'Control' in different way,
            // but action event does not carry key modifier information.
            // -> Add separate event filter to remember the 'Control' state.
            button.addEventFilter(MouseEvent.MOUSE_PRESSED, event -> {
                open_new.set(event.isControlDown());
                // Still allow the button to react by 'arming' it
                button.arm();
            });

            button.setOnAction((event) -> {
                try {
                    // Future<?> future = executor.submit(entry.getActions());

                    if (open_new.get()) { // Invoke with new stage
                        final Window existing = DockPane.getActiveDockPane().getScene().getWindow();

                        final Stage new_stage = new Stage();
                        DockStage.configureStage(new_stage);
                        entry.call();
                        // Position near but not exactly on top of existing stage
                        new_stage.setX(existing.getX() + 10.0);
                        new_stage.setY(existing.getY() + 10.0);
                        new_stage.show();
                    } else
                        entry.call();
                } catch (Exception ex) {
                    logger.log(Level.WARNING, "Error invoking toolbar " + entry.getName(), ex);
                }
            });

            toolBar.getItems().add(button);
        });
        toolBar.setPrefWidth(600);
        return toolBar;
    }

    /** @param resource Resource received as command line argument */
    private void openResource(final String resource)
    {
        List<AppResourceDescriptor> applications = ResourceHandlerService.getApplications(resource);
        if(applications.isEmpty()) {
            logger.log(Level.WARNING, "No application found for opening " + resource);
        }
        else {
            //TODO currently uses he first registered application
            logger.log(Level.INFO, "Opening " + resource + " with " + applications.get(0).getName());
            applications.get(0).open(resource);
        }
    }
    

    /**
     * Launch applications with 
     * @param app application launch string received as command line argument
     */
    private void launchApp(String app) {
                
    }

    /** Restore stages from memento */
    private void restoreState()
    {
        final File memfile = XMLMementoTree.getDefaultFile();
        if (! memfile.canRead())
            return;

        try
        {
            logger.log(Level.INFO, "Loading state from " + memfile);
            final XMLMementoTree memento = XMLMementoTree.read(new FileInputStream(memfile));

            for (MementoTree stage_memento : memento.getChildren())
            {
                final String id = stage_memento.getName();
                Stage stage = DockStage.getDockStageByID(id);
                if (stage == null)
                {   // Create new Stage with that ID
                    stage = new Stage();
                    DockStage.configureStage(stage);
                    stage.getProperties().put(DockStage.KEY_ID, id);
                    stage.show();
                }
                MementoHelper.restoreStage(stage_memento, stage);
            }
        }
        catch (Exception ex)
        {
            logger.log(Level.WARNING, "Error restoring saved state from " + memfile, ex);
        }
    }

    /** Save state of all stages to memento */
    private void saveState()
    {
        final File memfile = XMLMementoTree.getDefaultFile();
        logger.log(Level.INFO, "Persisting state to " + memfile);
        try
        {
            final XMLMementoTree memento = XMLMementoTree.create();

            for (Stage stage : DockStage.getDockStages())
                MementoHelper.saveStage(memento, stage);

            if (! memfile.getParentFile().exists())
                memfile.getParentFile().mkdirs();
            memento.write(new FileOutputStream(memfile));
        }
        catch (Exception ex)
        {
            logger.log(Level.WARNING, "Error writing saved state to " + memfile, ex);
        }
    }

    /** Close the main stage
     *
     *  <p>If there are more stages open,
     *  warn user that they will be closed.
     *
     *  <p>When called from the onCloseRequested handler
     *  of the primary stage, we must _not_ send
     *  another close request to it because that would
     *  create an infinite loop.
     *
     *  @param main_stage_already_closing Primary stage when called
     *                                    from its onCloseRequested handler, else <code>null</code>
     *  @return
     */
    private boolean closeMainStage(final Stage main_stage_already_closing)
    {
        final List<Stage> stages = DockStage.getDockStages();

        if (stages.size() > 1)
        {
            final Alert dialog = new Alert(AlertType.CONFIRMATION);
            dialog.setTitle("Exit Phoebus");
            dialog.setHeaderText("Close main window");
            dialog.setContentText("Closing this window exits the application,\nclosing all other windows.\n");
            DialogHelper.positionDialog(dialog, stages.get(0).getScene().getRoot(), -200, -200);
            if (dialog.showAndWait().orElse(ButtonType.CANCEL) != ButtonType.OK)
                return false;
        }

        // If called from the main stage that's already about to close,
        // skip that one when closing all stages
        if (main_stage_already_closing != null)
            stages.remove(main_stage_already_closing);

        if (! closeStages(stages))
            return false;

        // Once all other stages are closed,
        // potentially check the main stage.
        if (main_stage_already_closing != null  &&
            ! DockStage.isStageOkToClose(main_stage_already_closing))
            return false;
        return true;
    }

    /** Close several stages
     *
     *  @param stages_to_check Stages that will be asked to close
     *  @return <code>true</code> if all stages closed, <code>false</code> if one stage didn't want to close.
     */
    private boolean closeStages(final List<Stage> stages_to_check)
    {
        // Save current state, _before_ tabs are closed and thus
        // there's nothing left to save
        saveState();

        for (Stage stage : stages_to_check)
        {
            // Could close via event, but then still need to check if the stage remained open
            // stage.fireEvent(new WindowEvent(stage, WindowEvent.WINDOW_CLOSE_REQUEST));
            if (DockStage.isStageOkToClose(stage))
                stage.close();
            else
                return false;
        }
        return true;
    }

<<<<<<< HEAD
    private List<org.phoebus.framework.spi.AppDescriptor> applications = Collections.emptyList();
=======
    private List<AppDescriptor> applications = Collections.emptyList();
>>>>>>> f2bd479b

    /**
     * Stop all applications
     * TODO currently the list of empty
     */
    private void stopApplications() {
        for (AppDescriptor app : applications)
            app.stop();
    }

    @Override
    public void stop()
    {
        stopApplications();

        // Hard exit because otherwise background threads
        // might keep us from quitting the VM
        logger.log(Level.INFO, "Exiting");
        System.exit(0);
    }
}<|MERGE_RESOLUTION|>--- conflicted
+++ resolved
@@ -3,14 +3,9 @@
 import java.io.File;
 import java.io.FileInputStream;
 import java.io.FileOutputStream;
-<<<<<<< HEAD
 import java.util.ArrayList;
-import java.util.Arrays;
 import java.util.Collections;
 import java.util.Iterator;
-=======
-import java.util.Collections;
->>>>>>> f2bd479b
 import java.util.List;
 import java.util.concurrent.atomic.AtomicBoolean;
 import java.util.logging.Level;
@@ -88,34 +83,30 @@
         // List of resources to launch as specified via cmd line args
         List<String> launchResources = new ArrayList<String>();
         Iterator<String> parametersIterator = parameters.iterator();
-        while (parametersIterator.hasNext())
-        {
+        while (parametersIterator.hasNext()) {
             final String cmd = parametersIterator.next();
-            if (cmd.equals("-app"))
-            {
-                if (! parametersIterator.hasNext())
+            if (cmd.equals("-app")) {
+                if (!parametersIterator.hasNext())
                     throw new Exception("Missing -app application name");
-//                parametersIterator.remove();
+                // parametersIterator.remove();
                 final String filename = parametersIterator.next();
-//                parametersIterator.remove();
+                // parametersIterator.remove();
                 launchApplication.add(filename);
-            }
-            else if (cmd.equals("-resource"))
-            {
-                if (! parametersIterator.hasNext())
+            } else if (cmd.equals("-resource")) {
+                if (!parametersIterator.hasNext())
                     throw new Exception("Missing -resource resource file name");
-//                parametersIterator.remove();
+                // parametersIterator.remove();
                 final String filename = parametersIterator.next();
-//                parametersIterator.remove();
+                // parametersIterator.remove();
                 launchResources.add(filename);
             }
         }
-        
+
         // Handle requests to open resource from command line
         for (String resource : launchResources)
             openResource(resource);
-        
-     // Handle requests to open resource from command line
+
+        // Handle requests to open resource from command line
         for (String app : launchApplication)
             launchApp(app);
 
@@ -127,8 +118,7 @@
         // If there are other stages still open,
         // closing them all might be unexpected to the user,
         // so prompt for confirmation.
-        stage.setOnCloseRequest(event ->
-        {
+        stage.setOnCloseRequest(event -> {
             if (closeMainStage(stage))
                 stop();
             // Else: At least one tab in one stage didn't want to close
@@ -150,8 +140,7 @@
             todo.showAndWait();
         });
         final MenuItem exit = new MenuItem("Exit");
-        exit.setOnAction(event ->
-        {
+        exit.setOnAction(event -> {
             if (closeMainStage(null))
                 stop();
         });
@@ -238,103 +227,95 @@
         return toolBar;
     }
 
-    /** @param resource Resource received as command line argument */
-    private void openResource(final String resource)
-    {
+    /**
+     * @param resource Resource received as command line argument
+     */
+    private void openResource(final String resource) {
         List<AppResourceDescriptor> applications = ResourceHandlerService.getApplications(resource);
-        if(applications.isEmpty()) {
+        if (applications.isEmpty()) {
             logger.log(Level.WARNING, "No application found for opening " + resource);
-        }
-        else {
-            //TODO currently uses he first registered application
+        } else {
+            // TODO currently uses he first registered application
             logger.log(Level.INFO, "Opening " + resource + " with " + applications.get(0).getName());
             applications.get(0).open(resource);
         }
     }
-    
-
-    /**
-     * Launch applications with 
+
+    /**
+     * Launch applications with
+     * 
      * @param app application launch string received as command line argument
      */
     private void launchApp(String app) {
-                
+
     }
 
     /** Restore stages from memento */
-    private void restoreState()
-    {
+    private void restoreState() {
         final File memfile = XMLMementoTree.getDefaultFile();
-        if (! memfile.canRead())
+        if (!memfile.canRead())
             return;
 
-        try
-        {
+        try {
             logger.log(Level.INFO, "Loading state from " + memfile);
             final XMLMementoTree memento = XMLMementoTree.read(new FileInputStream(memfile));
 
-            for (MementoTree stage_memento : memento.getChildren())
-            {
+            for (MementoTree stage_memento : memento.getChildren()) {
                 final String id = stage_memento.getName();
                 Stage stage = DockStage.getDockStageByID(id);
-                if (stage == null)
-                {   // Create new Stage with that ID
+                if (stage == null) { // Create new Stage with that ID
                     stage = new Stage();
                     DockStage.configureStage(stage);
                     stage.getProperties().put(DockStage.KEY_ID, id);
                     stage.show();
                 }
                 MementoHelper.restoreStage(stage_memento, stage);
+                // TODO restore DockItems, their input, ..
             }
-        }
-        catch (Exception ex)
-        {
+        } catch (Exception ex) {
             logger.log(Level.WARNING, "Error restoring saved state from " + memfile, ex);
         }
     }
 
     /** Save state of all stages to memento */
-    private void saveState()
-    {
+    private void saveState() {
         final File memfile = XMLMementoTree.getDefaultFile();
         logger.log(Level.INFO, "Persisting state to " + memfile);
-        try
-        {
+        try {
             final XMLMementoTree memento = XMLMementoTree.create();
 
+            // TODO Persist all DockItems, their optional inputs, ..
             for (Stage stage : DockStage.getDockStages())
                 MementoHelper.saveStage(memento, stage);
 
-            if (! memfile.getParentFile().exists())
+            if (!memfile.getParentFile().exists())
                 memfile.getParentFile().mkdirs();
             memento.write(new FileOutputStream(memfile));
-        }
-        catch (Exception ex)
-        {
+        } catch (Exception ex) {
             logger.log(Level.WARNING, "Error writing saved state to " + memfile, ex);
         }
     }
 
-    /** Close the main stage
+    /**
+     * Close the main stage
      *
-     *  <p>If there are more stages open,
-     *  warn user that they will be closed.
+     * <p>
+     * If there are more stages open, warn user that they will be closed.
      *
-     *  <p>When called from the onCloseRequested handler
-     *  of the primary stage, we must _not_ send
-     *  another close request to it because that would
-     *  create an infinite loop.
+     * <p>
+     * When called from the onCloseRequested handler of the primary stage, we must
+     * _not_ send another close request to it because that would create an infinite
+     * loop.
      *
-     *  @param main_stage_already_closing Primary stage when called
-     *                                    from its onCloseRequested handler, else <code>null</code>
-     *  @return
-     */
-    private boolean closeMainStage(final Stage main_stage_already_closing)
-    {
+     * @param main_stage_already_closing
+     *            Primary stage when called from its onCloseRequested handler, else
+     *            <code>null</code>
+     * @return
+     */
+    private boolean closeMainStage(final Stage main_stage_already_closing) {
         final List<Stage> stages = DockStage.getDockStages();
 
-        if (stages.size() > 1)
-        {
+        if (stages.size() > 1) {
             final Alert dialog = new Alert(AlertType.CONFIRMATION);
             dialog.setTitle("Exit Phoebus");
             dialog.setHeaderText("Close main window");
@@ -349,31 +330,32 @@
         if (main_stage_already_closing != null)
             stages.remove(main_stage_already_closing);
 
-        if (! closeStages(stages))
+        if (!closeStages(stages))
             return false;
 
         // Once all other stages are closed,
         // potentially check the main stage.
-        if (main_stage_already_closing != null  &&
-            ! DockStage.isStageOkToClose(main_stage_already_closing))
+        if (main_stage_already_closing != null && !DockStage.isStageOkToClose(main_stage_already_closing))
             return false;
         return true;
     }
 
-    /** Close several stages
+    /**
+     * Close several stages
      *
-     *  @param stages_to_check Stages that will be asked to close
-     *  @return <code>true</code> if all stages closed, <code>false</code> if one stage didn't want to close.
-     */
-    private boolean closeStages(final List<Stage> stages_to_check)
-    {
+     * @param stages_to_check
+     *            Stages that will be asked to close
+     * @return <code>true</code> if all stages closed, <code>false</code> if one
+     *         stage didn't want to close.
+     */
+    private boolean closeStages(final List<Stage> stages_to_check) {
         // Save current state, _before_ tabs are closed and thus
         // there's nothing left to save
         saveState();
 
-        for (Stage stage : stages_to_check)
-        {
-            // Could close via event, but then still need to check if the stage remained open
+        for (Stage stage : stages_to_check) {
+            // Could close via event, but then still need to check if the stage remained
+            // open
             // stage.fireEvent(new WindowEvent(stage, WindowEvent.WINDOW_CLOSE_REQUEST));
             if (DockStage.isStageOkToClose(stage))
                 stage.close();
@@ -383,15 +365,10 @@
         return true;
     }
 
-<<<<<<< HEAD
     private List<org.phoebus.framework.spi.AppDescriptor> applications = Collections.emptyList();
-=======
-    private List<AppDescriptor> applications = Collections.emptyList();
->>>>>>> f2bd479b
-
-    /**
-     * Stop all applications
-     * TODO currently the list of empty
+
+    /**
+     * Stop all applications TODO currently the list of empty
      */
     private void stopApplications() {
         for (AppDescriptor app : applications)
@@ -399,8 +376,7 @@
     }
 
     @Override
-    public void stop()
-    {
+    public void stop() {
         stopApplications();
 
         // Hard exit because otherwise background threads
