/*******************************************************************************
 * Copyright (c) 2017-2022 Oak Ridge National Laboratory.
 * All rights reserved. This program and the accompanying materials
 * are made available under the terms of the Eclipse Public License v1.0
 * which accompanies this distribution, and is available at
 * http://www.eclipse.org/legal/epl-v10.html
 *******************************************************************************/
package org.phoebus.ui;

import java.net.URI;
import java.util.logging.Level;
import java.util.logging.Logger;

import org.phoebus.framework.preferences.AnnotatedPreferences;
import org.phoebus.framework.preferences.Preference;

/** Preference settings
 *
 *  @author Kay Kasemir
 */

public class Preferences
{
	public final static Logger logger = Logger.getLogger(Preferences.class.getPackageName());
	
	/** splash */
	public static final String SPLASH = "splash";
    /** default_apps */
    @Preference public static String[] default_apps;
    /** home_display */
    @Preference public static String home_display;
    /** top_resources */
    @Preference public static String top_resources;
    /** toolbar_entries */
    @Preference public static String toolbar_entries;
    /** splash */
    @Preference public static boolean splash;
    /** welcome */
    @Preference public static String welcome;
    /** max_array_formatting */
    @Preference public static int max_array_formatting;
    /** ui_monitor_period */
    @Preference public static int ui_monitor_period;
    /** hide_spi_menu */
    @Preference public static String[] hide_spi_menu;
    /** status_show_user */
    @Preference public static boolean status_show_user;
    /** default_save_path */
    @Preference public static String default_save_path;
    /** layout_dir */
    @Preference public static String layout_dir;
    /** layout_default absolute path*/
    @Preference public static String layout_default;
    /** layout_default absolute path*/
    @Preference public static boolean save_layout_in_layout_dir;
    /** print_landscape */
    @Preference public static boolean print_landscape;
    /** ok_severity_text_color */
    @Preference public static int[] ok_severity_text_color;
    /** minor_severity_text_color */
    @Preference public static int[] minor_severity_text_color;
    /** major_severity_text_color */
    @Preference public static int[] major_severity_text_color;
    /** invalid_severity_text_color */
    @Preference public static int[] invalid_severity_text_color;
    /** undefined_severity_text_color */
    @Preference public static int[] undefined_severity_text_color;
    /** ok_severity_background_color */
    @Preference public static int[] ok_severity_background_color;
    /** minor_severity_background_color */
    @Preference public static int[] minor_severity_background_color;
    /** major_severity_background_color */
    @Preference public static int[] major_severity_background_color;
    /** invalid_severity_background_color */
    @Preference public static int[] invalid_severity_background_color;
    /** undefined_severity_background_color */
    @Preference public static int[] undefined_severity_background_color;
    // Alarm Area Panel Configuration:
    /** ok_severity_text_color */
    @Preference public static int[] alarm_area_panel_ok_severity_text_color;
    /** minor_severity_text_color */
    @Preference public static int[] alarm_area_panel_minor_severity_text_color;
    /** major_severity_text_color */
    @Preference public static int[] alarm_area_panel_major_severity_text_color;
    /** invalid_severity_text_color */
    @Preference public static int[] alarm_area_panel_invalid_severity_text_color;
    /** undefined_severity_text_color */
    @Preference public static int[] alarm_area_panel_undefined_severity_text_color;
    /** ok_severity_background_color */
    @Preference public static int[] alarm_area_panel_ok_severity_background_color;
    /** minor_severity_background_color */
    @Preference public static int[] alarm_area_panel_minor_severity_background_color;
    /** major_severity_background_color */
    @Preference public static int[] alarm_area_panel_major_severity_background_color;
    /** invalid_severity_background_color */
    @Preference public static int[] alarm_area_panel_invalid_severity_background_color;
    /** undefined_severity_background_color */
    @Preference public static int[] alarm_area_panel_undefined_severity_background_color;
    /** cache_hint_for_picture_and_symbol_widgets */
    @Preference public static String cache_hint_for_picture_and_symbol_widgets;
    @Preference public static boolean save_credentials;
    /** documentation_location */
    @Preference public static String documentation_location;
<<<<<<< HEAD
    /** Custom stylings file */
    @Preference public static String custom_css_styling;
=======
    /** window_title_format **/
    @Preference public static String window_title_format;
    /** default_window_title **/
    @Preference public static String default_window_title;
>>>>>>> bf6fa787

    static
    {
    	AnnotatedPreferences.initialize(Preferences.class, "/phoebus_ui_preferences.properties");

        // In case PVA library is included, sync its array formatting
        // (PVASettings cannot use Preferences.max_array_formatting
        //  since the PVA library may be used standalone)
        System.setProperty("EPICS_PVA_MAX_ARRAY_FORMATTING", Integer.toString(max_array_formatting));
        
        // Check once if the custom style sheet is accessible
        if (!custom_css_styling.isBlank())
        {
             try
             {
                 new URI(custom_css_styling).toURL().openStream().close();
             }
             catch (Exception ex)
             {
                 logger.log(Level.WARNING, custom_css_styling + " is inaccessible", ex);
                 custom_css_styling = "";
             }
        }
    }
}
<|MERGE_RESOLUTION|>--- conflicted
+++ resolved
@@ -1,137 +1,134 @@
-/*******************************************************************************
- * Copyright (c) 2017-2022 Oak Ridge National Laboratory.
- * All rights reserved. This program and the accompanying materials
- * are made available under the terms of the Eclipse Public License v1.0
- * which accompanies this distribution, and is available at
- * http://www.eclipse.org/legal/epl-v10.html
- *******************************************************************************/
-package org.phoebus.ui;
-
-import java.net.URI;
-import java.util.logging.Level;
-import java.util.logging.Logger;
-
-import org.phoebus.framework.preferences.AnnotatedPreferences;
-import org.phoebus.framework.preferences.Preference;
-
-/** Preference settings
- *
- *  @author Kay Kasemir
- */
-
-public class Preferences
-{
-	public final static Logger logger = Logger.getLogger(Preferences.class.getPackageName());
-	
-	/** splash */
-	public static final String SPLASH = "splash";
-    /** default_apps */
-    @Preference public static String[] default_apps;
-    /** home_display */
-    @Preference public static String home_display;
-    /** top_resources */
-    @Preference public static String top_resources;
-    /** toolbar_entries */
-    @Preference public static String toolbar_entries;
-    /** splash */
-    @Preference public static boolean splash;
-    /** welcome */
-    @Preference public static String welcome;
-    /** max_array_formatting */
-    @Preference public static int max_array_formatting;
-    /** ui_monitor_period */
-    @Preference public static int ui_monitor_period;
-    /** hide_spi_menu */
-    @Preference public static String[] hide_spi_menu;
-    /** status_show_user */
-    @Preference public static boolean status_show_user;
-    /** default_save_path */
-    @Preference public static String default_save_path;
-    /** layout_dir */
-    @Preference public static String layout_dir;
-    /** layout_default absolute path*/
-    @Preference public static String layout_default;
-    /** layout_default absolute path*/
-    @Preference public static boolean save_layout_in_layout_dir;
-    /** print_landscape */
-    @Preference public static boolean print_landscape;
-    /** ok_severity_text_color */
-    @Preference public static int[] ok_severity_text_color;
-    /** minor_severity_text_color */
-    @Preference public static int[] minor_severity_text_color;
-    /** major_severity_text_color */
-    @Preference public static int[] major_severity_text_color;
-    /** invalid_severity_text_color */
-    @Preference public static int[] invalid_severity_text_color;
-    /** undefined_severity_text_color */
-    @Preference public static int[] undefined_severity_text_color;
-    /** ok_severity_background_color */
-    @Preference public static int[] ok_severity_background_color;
-    /** minor_severity_background_color */
-    @Preference public static int[] minor_severity_background_color;
-    /** major_severity_background_color */
-    @Preference public static int[] major_severity_background_color;
-    /** invalid_severity_background_color */
-    @Preference public static int[] invalid_severity_background_color;
-    /** undefined_severity_background_color */
-    @Preference public static int[] undefined_severity_background_color;
-    // Alarm Area Panel Configuration:
-    /** ok_severity_text_color */
-    @Preference public static int[] alarm_area_panel_ok_severity_text_color;
-    /** minor_severity_text_color */
-    @Preference public static int[] alarm_area_panel_minor_severity_text_color;
-    /** major_severity_text_color */
-    @Preference public static int[] alarm_area_panel_major_severity_text_color;
-    /** invalid_severity_text_color */
-    @Preference public static int[] alarm_area_panel_invalid_severity_text_color;
-    /** undefined_severity_text_color */
-    @Preference public static int[] alarm_area_panel_undefined_severity_text_color;
-    /** ok_severity_background_color */
-    @Preference public static int[] alarm_area_panel_ok_severity_background_color;
-    /** minor_severity_background_color */
-    @Preference public static int[] alarm_area_panel_minor_severity_background_color;
-    /** major_severity_background_color */
-    @Preference public static int[] alarm_area_panel_major_severity_background_color;
-    /** invalid_severity_background_color */
-    @Preference public static int[] alarm_area_panel_invalid_severity_background_color;
-    /** undefined_severity_background_color */
-    @Preference public static int[] alarm_area_panel_undefined_severity_background_color;
-    /** cache_hint_for_picture_and_symbol_widgets */
-    @Preference public static String cache_hint_for_picture_and_symbol_widgets;
-    @Preference public static boolean save_credentials;
-    /** documentation_location */
-    @Preference public static String documentation_location;
-<<<<<<< HEAD
-    /** Custom stylings file */
-    @Preference public static String custom_css_styling;
-=======
-    /** window_title_format **/
-    @Preference public static String window_title_format;
-    /** default_window_title **/
-    @Preference public static String default_window_title;
->>>>>>> bf6fa787
-
-    static
-    {
-    	AnnotatedPreferences.initialize(Preferences.class, "/phoebus_ui_preferences.properties");
-
-        // In case PVA library is included, sync its array formatting
-        // (PVASettings cannot use Preferences.max_array_formatting
-        //  since the PVA library may be used standalone)
-        System.setProperty("EPICS_PVA_MAX_ARRAY_FORMATTING", Integer.toString(max_array_formatting));
-        
-        // Check once if the custom style sheet is accessible
-        if (!custom_css_styling.isBlank())
-        {
-             try
-             {
-                 new URI(custom_css_styling).toURL().openStream().close();
-             }
-             catch (Exception ex)
-             {
-                 logger.log(Level.WARNING, custom_css_styling + " is inaccessible", ex);
-                 custom_css_styling = "";
-             }
-        }
-    }
-}
+/*******************************************************************************
+ * Copyright (c) 2017-2022 Oak Ridge National Laboratory.
+ * All rights reserved. This program and the accompanying materials
+ * are made available under the terms of the Eclipse Public License v1.0
+ * which accompanies this distribution, and is available at
+ * http://www.eclipse.org/legal/epl-v10.html
+ *******************************************************************************/
+package org.phoebus.ui;
+
+import java.net.URI;
+import java.util.logging.Level;
+import java.util.logging.Logger;
+
+import org.phoebus.framework.preferences.AnnotatedPreferences;
+import org.phoebus.framework.preferences.Preference;
+
+/** Preference settings
+ *
+ *  @author Kay Kasemir
+ */
+
+public class Preferences
+{
+	public final static Logger logger = Logger.getLogger(Preferences.class.getPackageName());
+	
+	/** splash */
+	public static final String SPLASH = "splash";
+    /** default_apps */
+    @Preference public static String[] default_apps;
+    /** home_display */
+    @Preference public static String home_display;
+    /** top_resources */
+    @Preference public static String top_resources;
+    /** toolbar_entries */
+    @Preference public static String toolbar_entries;
+    /** splash */
+    @Preference public static boolean splash;
+    /** welcome */
+    @Preference public static String welcome;
+    /** max_array_formatting */
+    @Preference public static int max_array_formatting;
+    /** ui_monitor_period */
+    @Preference public static int ui_monitor_period;
+    /** hide_spi_menu */
+    @Preference public static String[] hide_spi_menu;
+    /** status_show_user */
+    @Preference public static boolean status_show_user;
+    /** default_save_path */
+    @Preference public static String default_save_path;
+    /** layout_dir */
+    @Preference public static String layout_dir;
+    /** layout_default absolute path*/
+    @Preference public static String layout_default;
+    /** layout_default absolute path*/
+    @Preference public static boolean save_layout_in_layout_dir;
+    /** print_landscape */
+    @Preference public static boolean print_landscape;
+    /** ok_severity_text_color */
+    @Preference public static int[] ok_severity_text_color;
+    /** minor_severity_text_color */
+    @Preference public static int[] minor_severity_text_color;
+    /** major_severity_text_color */
+    @Preference public static int[] major_severity_text_color;
+    /** invalid_severity_text_color */
+    @Preference public static int[] invalid_severity_text_color;
+    /** undefined_severity_text_color */
+    @Preference public static int[] undefined_severity_text_color;
+    /** ok_severity_background_color */
+    @Preference public static int[] ok_severity_background_color;
+    /** minor_severity_background_color */
+    @Preference public static int[] minor_severity_background_color;
+    /** major_severity_background_color */
+    @Preference public static int[] major_severity_background_color;
+    /** invalid_severity_background_color */
+    @Preference public static int[] invalid_severity_background_color;
+    /** undefined_severity_background_color */
+    @Preference public static int[] undefined_severity_background_color;
+    // Alarm Area Panel Configuration:
+    /** ok_severity_text_color */
+    @Preference public static int[] alarm_area_panel_ok_severity_text_color;
+    /** minor_severity_text_color */
+    @Preference public static int[] alarm_area_panel_minor_severity_text_color;
+    /** major_severity_text_color */
+    @Preference public static int[] alarm_area_panel_major_severity_text_color;
+    /** invalid_severity_text_color */
+    @Preference public static int[] alarm_area_panel_invalid_severity_text_color;
+    /** undefined_severity_text_color */
+    @Preference public static int[] alarm_area_panel_undefined_severity_text_color;
+    /** ok_severity_background_color */
+    @Preference public static int[] alarm_area_panel_ok_severity_background_color;
+    /** minor_severity_background_color */
+    @Preference public static int[] alarm_area_panel_minor_severity_background_color;
+    /** major_severity_background_color */
+    @Preference public static int[] alarm_area_panel_major_severity_background_color;
+    /** invalid_severity_background_color */
+    @Preference public static int[] alarm_area_panel_invalid_severity_background_color;
+    /** undefined_severity_background_color */
+    @Preference public static int[] alarm_area_panel_undefined_severity_background_color;
+    /** cache_hint_for_picture_and_symbol_widgets */
+    @Preference public static String cache_hint_for_picture_and_symbol_widgets;
+    @Preference public static boolean save_credentials;
+    /** documentation_location */
+    @Preference public static String documentation_location;
+    /** window_title_format **/
+    @Preference public static String window_title_format;
+    /** default_window_title **/
+    @Preference public static String default_window_title;
+    /** Custom stylings file */
+    @Preference public static String custom_css_styling;
+
+    static
+    {
+    	AnnotatedPreferences.initialize(Preferences.class, "/phoebus_ui_preferences.properties");
+
+        // In case PVA library is included, sync its array formatting
+        // (PVASettings cannot use Preferences.max_array_formatting
+        //  since the PVA library may be used standalone)
+        System.setProperty("EPICS_PVA_MAX_ARRAY_FORMATTING", Integer.toString(max_array_formatting));
+        
+        // Check once if the custom style sheet is accessible
+        if (!custom_css_styling.isBlank())
+        {
+             try
+             {
+                 new URI(custom_css_styling).toURL().openStream().close();
+             }
+             catch (Exception ex)
+             {
+                 logger.log(Level.WARNING, custom_css_styling + " is inaccessible", ex);
+                 custom_css_styling = "";
+             }
+        }
+    }
+}