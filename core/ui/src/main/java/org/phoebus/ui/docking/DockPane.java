--- conflicted
+++ resolved
@@ -334,17 +334,13 @@
             if (item instanceof DockItemWithInput)
             {
                 final DockItemWithInput active_item_with_input = (DockItemWithInput) item;
-<<<<<<< HEAD
-                if (active_item_with_input.isDirty())
-                    JobManager.schedule(Messages.Save, monitor -> active_item_with_input.save(monitor, active_item_with_input.getTabPane().getScene().getWindow()));
-=======
+
                 if (event.isShiftDown()) {
-                    JobManager.schedule(Messages.SaveAs, monitor -> active_item_with_input.save_as(monitor));
+                    JobManager.schedule(Messages.SaveAs, monitor -> active_item_with_input.save_as(monitor, active_item_with_input.getTabPane().getScene().getWindow()));
                 }
                 else if (active_item_with_input.isDirty()) {
-                    JobManager.schedule(Messages.Save, monitor -> active_item_with_input.save(monitor));
+                    JobManager.schedule(Messages.Save, monitor -> active_item_with_input.save(monitor, active_item_with_input.getTabPane().getScene().getWindow()));
                 }
->>>>>>> c14b18be
             }
             event.consume();
         }
