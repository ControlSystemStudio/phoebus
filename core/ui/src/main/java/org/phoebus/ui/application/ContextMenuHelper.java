--- conflicted
+++ resolved
@@ -14,8 +14,6 @@
 import java.util.Optional;
 import java.util.logging.Level;
 
-import javafx.scene.control.Menu;
-import javafx.scene.input.MouseEvent;
 import org.phoebus.framework.adapter.AdapterService;
 import org.phoebus.framework.selection.Selection;
 import org.phoebus.framework.selection.SelectionService;
@@ -43,72 +41,23 @@
      *  after adding application specific menu entries,
      *  to add entries based on the current selection.
      *
-<<<<<<< HEAD
-     *  @param parent_node Parent node, usually owner of the context menu
-     *  @param contextMenu Menu where selection-based entries will be added
-     *  @return <code>true</code> if a supported entry was added.
-     */
-    public static boolean addSupportedEntries(final Node parent_node, final ContextMenu contextMenu)
-=======
      *  @param setFocus Sets the correct focus (typically on a DockPane or Window) before running the action associated with a menu entry
      *  @param menu Menu where selection-based entries will be added
      *  @return <code>true</code> if a supported entry was added.
      */
     public static boolean addSupportedEntries(Runnable setFocus, final ContextMenu menu)
->>>>>>> 179ab8e4
     {
         final List<ContextMenuEntry> entries = ContextMenuService.getInstance().listSupportedContextMenuEntries();
         if (entries.isEmpty())
             return false;
 
-        Menu menu = new Menu();
-        Runnable hideContextMenu = () -> contextMenu.hide();
-        addEntriesToMenu(entries, menu, hideContextMenu);
-        menu.getItems().forEach(item -> contextMenu.getItems().add(item));
-
-        return true;
-    }
-
-    private static void addEntriesToMenu(List<ContextMenuEntry> entries,
-                                         Menu menu,
-                                         Runnable hideContextMenu) {
         for (ContextMenuEntry entry : entries)
         {
-            final MenuItem item;
-            if (entry.getChildren().isEmpty()) {
-                item = new MenuItem();
+            final MenuItem item = new MenuItem(entry.getName());
 
-                item.setOnAction(e ->
-                {
-                    try
-                    {
-                        List<Object> selection = new ArrayList<>();
-                        SelectionService.getInstance().getSelection()
-                                .getSelections().stream().forEach(s -> {
-                                    AdapterService.adapt(s, entry.getSupportedType())
-                                            .ifPresent(found -> selection.add(found));
-                                });
-                        entry.call(SelectionUtil.createSelection(selection));
-                        hideContextMenu.run();
-                    }
-                    catch (Exception ex)
-                    {
-                        logger.log(Level.WARNING, "Cannot invoke context menu", ex);
-                    }
-                });
-            }
-            else {
-                Menu subMenu = new Menu();
-                addEntriesToMenu(entry.getChildren(), subMenu, hideContextMenu);
-                item = subMenu;
-            }
-
-            item.setText(entry.getName());
             final Image icon = entry.getIcon();
             if (icon != null)
                 item.setGraphic(new ImageView(icon));
-<<<<<<< HEAD
-=======
             item.setOnAction(e ->
             {
                 setFocus.run();
@@ -127,8 +76,9 @@
                     logger.log(Level.WARNING, "Cannot invoke context menu", ex);
                 }
             });
->>>>>>> 179ab8e4
             menu.getItems().add(item);
         }
+
+        return true;
     }
 }