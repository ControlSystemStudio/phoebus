--- conflicted
+++ resolved
@@ -180,13 +180,6 @@
 # Location of the Phoebus documentation
 documentation_location=
 
-<<<<<<< HEAD
-# Custom stylings .css file allows users to override Phoebus and JavaFX
-# default stylings.Set the full path to the .css file
-# For a system file use syntax; 'file:</path/to/custom.css>'
-# For a file served over http use syntax: 'http://<address:port/custom.css>'
-custom_css_styling=
-=======
 # How to format the window title.
 # The string is formatted with the current active tab as argument.
 # The default is "CS-Studio: %s", where %s is replaced by the name of the active tab.
@@ -195,4 +188,9 @@
 # When there is no active tab, the default_window_title is used instead.
 window_title_format=CS-Studio: %s
 default_window_title=CS-Studio
->>>>>>> bf6fa787
+
+# Custom stylings .css file allows users to override Phoebus and JavaFX
+# default stylings.Set the full path to the .css file
+# For a system file use syntax; 'file:</path/to/custom.css>'
+# For a file served over http use syntax: 'http://<address:port/custom.css>'
+custom_css_styling=