--- conflicted
+++ resolved
@@ -54,11 +54,7 @@
 }
 '
 
-<<<<<<< HEAD
 # Create the elastic template with the correct mapping for alarm command messages.
-=======
-# Create the elastic template with the correct mapping for alarm state messages.
->>>>>>> 2cc76562
 curl -XPUT http://${es_host}:${es_port}/_template/alarms_cmd_template -H 'Content-Type: application/json' -d'
 {
   "index_patterns":["*_alarms_cmd*"],
@@ -90,10 +86,6 @@
 }
 '
 
-<<<<<<< HEAD
-echo "Alarm templates:"
-curl -X GET "${es_host}:${es_port}/_template/*alarm*"
-=======
 # Create the elastic template with the correct mapping for alarm config messages.
 curl -XPUT http://${es_host}:${es_port}/_template/alarms_config_template -H 'Content-Type: application/json' -d'
 {
@@ -131,4 +123,7 @@
   }
 }
 '
->>>>>>> 2cc76562
+
+
+echo "Alarm templates:"
+curl -X GET "${es_host}:${es_port}/_template/*alarm*"
