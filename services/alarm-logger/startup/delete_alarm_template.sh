#!/bin/sh
<<<<<<< HEAD
=======

>>>>>>> 2cc76562
es_host=localhost
es_port=9200

# Delete the elastic template with the correct mapping for alarm state messages.
curl -XDELETE http://${es_host}:${es_port}/_template/alarms_state_template

# Delete the elastic template with the correct mapping for alarm cmd messages.
curl -XDELETE http://${es_host}:${es_port}/_template/alarms_cmd_template

<<<<<<< HEAD
echo "Alarm templates:"
curl -X GET "${es_host}:${es_port}/_template/*alarm*"
=======

# Delete the elastic template with the correct mapping for alarm cmd messages.
curl -XDELETE http://${es_host}:${es_port}/_template/alarms_config_template
>>>>>>> 2cc76562
<|MERGE_RESOLUTION|>--- conflicted
+++ resolved
@@ -1,8 +1,5 @@
 #!/bin/sh
-<<<<<<< HEAD
-=======
 
->>>>>>> 2cc76562
 es_host=localhost
 es_port=9200
 
@@ -12,11 +9,8 @@
 # Delete the elastic template with the correct mapping for alarm cmd messages.
 curl -XDELETE http://${es_host}:${es_port}/_template/alarms_cmd_template
 
-<<<<<<< HEAD
-echo "Alarm templates:"
-curl -X GET "${es_host}:${es_port}/_template/*alarm*"
-=======
-
 # Delete the elastic template with the correct mapping for alarm cmd messages.
 curl -XDELETE http://${es_host}:${es_port}/_template/alarms_config_template
->>>>>>> 2cc76562
+
+echo "Alarm templates:"
+curl -X GET "${es_host}:${es_port}/_template/*alarm*"