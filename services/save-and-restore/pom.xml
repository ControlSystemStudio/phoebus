<?xml version="1.0" encoding="UTF-8"?>
<project xmlns="http://maven.apache.org/POM/4.0.0" xmlns:xsi="http://www.w3.org/2001/XMLSchema-instance" xsi:schemaLocation="http://maven.apache.org/POM/4.0.0 http://maven.apache.org/xsd/maven-4.0.0.xsd">
	<modelVersion>4.0.0</modelVersion>

	<parent>
		<groupId>org.phoebus</groupId>
		<artifactId>services</artifactId>
		<version>4.7.2-SNAPSHOT</version>
	</parent>

	<groupId>org.phoebus</groupId>
	<artifactId>service-save-and-restore</artifactId>
	<version>4.7.2-SNAPSHOT</version>

	<properties>
		<spring.boot.version>2.7.3</spring.boot.version>
		<commons.collections.version>4.4</commons.collections.version>
		<elasticsearch.version>8.2.0</elasticsearch.version>
	</properties>

	<dependencyManagement>
		<dependencies>
			<!-- Spring Boot BOM -->
			<dependency>
				<groupId>org.springframework.boot</groupId>
				<artifactId>spring-boot-dependencies</artifactId>
				<version>${spring.boot.version}</version>
				<type>pom</type>
				<scope>import</scope>
			</dependency>
		</dependencies>
	</dependencyManagement>

	<dependencies>

		<!-- https://mvnrepository.com/artifact/org.mockito/mockito-core -->
		<dependency>
			<groupId>org.mockito</groupId>
			<artifactId>mockito-core</artifactId>
			<version>${mockito.version}</version>
			<scope>test</scope>
		</dependency>

		<dependency>
			<groupId>org.springframework.boot</groupId>
			<artifactId>spring-boot-starter-data-elasticsearch</artifactId>
		</dependency>

		<dependency>
			<groupId>co.elastic.clients</groupId>
			<artifactId>elasticsearch-java</artifactId>
			<version>${elasticsearch.version}</version>
		</dependency>

		<dependency>
			<groupId>org.phoebus</groupId>
			<artifactId>save-and-restore-model</artifactId>
			<version>4.7.2-SNAPSHOT</version>
		</dependency>

		<dependency>
			<groupId>org.phoebus</groupId>
			<artifactId>core-util</artifactId>
			<version>4.7.2-SNAPSHOT</version>
		</dependency>

		<dependency>
			<groupId>org.springframework.boot</groupId>
			<artifactId>spring-boot-starter</artifactId>
		</dependency>

		<dependency>
			<groupId>org.springframework.boot</groupId>
			<artifactId>spring-boot-starter-web</artifactId>
		</dependency>

		<dependency>
			<groupId>jakarta.json</groupId>
			<artifactId>jakarta.json-api</artifactId>
			<version>2.0.1</version>
		</dependency>

		<dependency>
			<groupId>org.springframework.boot</groupId>
			<artifactId>spring-boot-starter-logging</artifactId>
			<version>${spring.boot.version}</version>
			<exclusions>
				<exclusion>
					<groupId>org.apache.logging.log4j</groupId>
					<artifactId>log4j-to-slf4j</artifactId>
				</exclusion>
			</exclusions>
		</dependency>

		<!-- https://mvnrepository.com/artifact/org.glassfish/javax.json -->
		<dependency>
			<groupId>org.glassfish</groupId>
			<artifactId>javax.json</artifactId>
			<version>1.1.4</version>
		</dependency>

		<!-- https://mvnrepository.com/artifact/org.springframework/spring-tx -->
		<dependency>
			<groupId>org.springframework</groupId>
			<artifactId>spring-tx</artifactId>
		</dependency>

		<dependency>
			<groupId>org.springframework.boot</groupId>
			<artifactId>spring-boot-configuration-processor</artifactId>
			<optional>true</optional>
		</dependency>
		<dependency>
			<groupId>org.springframework</groupId>
			<artifactId>spring-test</artifactId>
			<scope>test</scope>
		</dependency>
		<dependency>
			<groupId>org.springframework.boot</groupId>
			<artifactId>spring-boot-starter-test</artifactId>
			<scope>test</scope>
		</dependency>

		<!-- https://mvnrepository.com/artifact/org.apache.commons/commons-collections4 -->
		<dependency>
			<groupId>org.apache.commons</groupId>
			<artifactId>commons-collections4</artifactId>
			<version>${commons.collections.version}</version>
		</dependency>

	</dependencies>

	<profiles>
		<profile>
			<!-- skip the creation of the fat jar during releases -->
			<id>executable-jar</id>
			<activation>
				<property>
					<name>!skip-executable-jar</name>
				</property>
			</activation>
			<build>
				<plugins>
					<plugin>
						<groupId>org.springframework.boot</groupId>
						<artifactId>spring-boot-maven-plugin</artifactId>
						<version>2.1.6.RELEASE</version>
						<executions>
							<execution>
								<goals>
									<goal>repackage</goal>
								</goals>
							</execution>
						</executions>
					</plugin>
				</plugins>
			</build>
		</profile>
	</profiles>

	<build>
		<resources>
			<resource>
				<directory>src/main/resources</directory>
				<filtering>true</filtering>
			</resource>
		</resources>
		<plugins>
			<plugin>
<<<<<<< HEAD
=======
				<groupId>org.springframework.boot</groupId>
				<artifactId>spring-boot-maven-plugin</artifactId>
				<version>2.7.0</version>
				<executions>
					<execution>
						<goals>
							<goal>repackage</goal>
						</goals>
					</execution>
				</executions>
			</plugin>
			<plugin>
>>>>>>> e7135e07
				<groupId>org.jacoco</groupId>
				<artifactId>jacoco-maven-plugin</artifactId>
				<version>0.8.5</version>
				<executions>
					<execution>
						<id>default-prepare-agent</id>
						<goals>
							<goal>prepare-agent</goal>
						</goals>
					</execution>
					<execution>
						<id>default-report</id>
						<phase>prepare-package</phase>
						<goals>
							<goal>report</goal>
						</goals>
					</execution>
				</executions>
			</plugin>
			<plugin>
				<groupId>org.apache.maven.plugins</groupId>
				<artifactId>maven-javadoc-plugin</artifactId>
				<version>3.0.1</version>
				<executions>
					<execution>
						<id>attach-javadocs</id>
						<goals>
							<goal>jar</goal>
						</goals>
					</execution>
				</executions>
			</plugin>
		</plugins>
	</build>

	<profiles>
		<profile>
			<id>integration-tests</id>
			<build>
				<plugins>
					<plugin>
						<artifactId>maven-failsafe-plugin</artifactId>
						<version>2.22.0</version>
						<executions>
							<execution>
								<goals>
									<goal>integration-test</goal>
									<goal>verify</goal>
								</goals>
							</execution>
						</executions>
					</plugin>
				</plugins>
			</build>
		</profile>
	</profiles>
</project><|MERGE_RESOLUTION|>--- conflicted
+++ resolved
@@ -144,7 +144,7 @@
 					<plugin>
 						<groupId>org.springframework.boot</groupId>
 						<artifactId>spring-boot-maven-plugin</artifactId>
-						<version>2.1.6.RELEASE</version>
+						<version>2.7.0</version>
 						<executions>
 							<execution>
 								<goals>
@@ -167,21 +167,6 @@
 		</resources>
 		<plugins>
 			<plugin>
-<<<<<<< HEAD
-=======
-				<groupId>org.springframework.boot</groupId>
-				<artifactId>spring-boot-maven-plugin</artifactId>
-				<version>2.7.0</version>
-				<executions>
-					<execution>
-						<goals>
-							<goal>repackage</goal>
-						</goals>
-					</execution>
-				</executions>
-			</plugin>
-			<plugin>
->>>>>>> e7135e07
 				<groupId>org.jacoco</groupId>
 				<artifactId>jacoco-maven-plugin</artifactId>
 				<version>0.8.5</version>
