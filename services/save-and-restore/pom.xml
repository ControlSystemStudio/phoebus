<?xml version="1.0" encoding="UTF-8"?>
<project xmlns="http://maven.apache.org/POM/4.0.0" xmlns:xsi="http://www.w3.org/2001/XMLSchema-instance" xsi:schemaLocation="http://maven.apache.org/POM/4.0.0 http://maven.apache.org/xsd/maven-4.0.0.xsd">
	<modelVersion>4.0.0</modelVersion>

	<parent>
		<groupId>org.phoebus</groupId>
		<artifactId>services</artifactId>
		<version>4.7.4-SNAPSHOT</version>
	</parent>

	<groupId>org.phoebus</groupId>
	<artifactId>service-save-and-restore</artifactId>
	<version>4.7.4-SNAPSHOT</version>

	<properties>
		<spring.boot.version>2.7.3</spring.boot.version>
		<commons.collections.version>4.4</commons.collections.version>
		<elasticsearch.version>8.2.0</elasticsearch.version>
	</properties>

	<dependencyManagement>
		<dependencies>
			<!-- Spring Boot BOM -->
			<dependency>
				<groupId>org.springframework.boot</groupId>
				<artifactId>spring-boot-dependencies</artifactId>
				<version>${spring.boot.version}</version>
				<type>pom</type>
				<scope>import</scope>
			</dependency>
		</dependencies>
	</dependencyManagement>

	<dependencies>

		<!-- https://mvnrepository.com/artifact/org.mockito/mockito-core -->
		<dependency>
			<groupId>org.mockito</groupId>
			<artifactId>mockito-core</artifactId>
			<version>${mockito.version}</version>
			<scope>test</scope>
		</dependency>

		<dependency>
			<groupId>org.springframework.boot</groupId>
			<artifactId>spring-boot-starter-data-elasticsearch</artifactId>
		</dependency>

		<dependency>
			<groupId>co.elastic.clients</groupId>
			<artifactId>elasticsearch-java</artifactId>
			<version>${elasticsearch.version}</version>
		</dependency>

		<dependency>
			<groupId>org.phoebus</groupId>
			<artifactId>save-and-restore-model</artifactId>
			<version>4.7.4-SNAPSHOT</version>
		</dependency>

		<dependency>
			<groupId>org.phoebus</groupId>
			<artifactId>core-util</artifactId>
			<version>4.7.4-SNAPSHOT</version>
		</dependency>

		<dependency>
			<groupId>org.springframework.boot</groupId>
			<artifactId>spring-boot-starter</artifactId>
		</dependency>

		<dependency>
			<groupId>org.springframework.boot</groupId>
			<artifactId>spring-boot-starter-web</artifactId>
		</dependency>

		<dependency>
			<groupId>org.springframework.boot</groupId>
			<artifactId>spring-boot-starter-security</artifactId>
		</dependency>

		<dependency>
			<groupId>org.springframework.ldap</groupId>
			<artifactId>spring-ldap-core</artifactId>
		</dependency>
		<dependency>
			<groupId>org.springframework.security</groupId>
			<artifactId>spring-security-ldap</artifactId>
		</dependency>
		<dependency>
			<groupId>com.unboundid</groupId>
			<artifactId>unboundid-ldapsdk</artifactId>
		</dependency>
		<dependency>
			<groupId>org.springframework.security</groupId>
			<artifactId>spring-security-test</artifactId>
		</dependency>

		<dependency>
			<groupId>jakarta.json</groupId>
			<artifactId>jakarta.json-api</artifactId>
			<version>2.0.1</version>
		</dependency>

		<dependency>
			<groupId>org.springframework.boot</groupId>
			<artifactId>spring-boot-starter-logging</artifactId>
			<exclusions>
				<exclusion>
					<groupId>org.apache.logging.log4j</groupId>
					<artifactId>log4j-to-slf4j</artifactId>
				</exclusion>
			</exclusions>
		</dependency>

		<!-- https://mvnrepository.com/artifact/org.glassfish/javax.json -->
		<dependency>
			<groupId>org.glassfish</groupId>
			<artifactId>javax.json</artifactId>
			<version>1.1.4</version>
		</dependency>

		<!-- https://mvnrepository.com/artifact/org.springframework/spring-tx -->
		<dependency>
			<groupId>org.springframework</groupId>
			<artifactId>spring-tx</artifactId>
		</dependency>

		<dependency>
			<groupId>org.springframework.boot</groupId>
			<artifactId>spring-boot-configuration-processor</artifactId>
			<optional>true</optional>
		</dependency>
		<dependency>
			<groupId>org.springframework</groupId>
			<artifactId>spring-test</artifactId>
			<scope>test</scope>
		</dependency>
		<dependency>
			<groupId>org.springframework.boot</groupId>
			<artifactId>spring-boot-starter-test</artifactId>
			<scope>test</scope>
		</dependency>

		<!-- https://mvnrepository.com/artifact/org.apache.commons/commons-collections4 -->
		<dependency>
			<groupId>org.apache.commons</groupId>
			<artifactId>commons-collections4</artifactId>
			<version>${commons.collections.version}</version>
		</dependency>

	</dependencies>

	<build>
		<resources>
			<resource>
				<directory>src/main/resources</directory>
				<filtering>true</filtering>
			</resource>
		</resources>
<<<<<<< HEAD
		<plugins>
			<plugin>
				<groupId>org.apache.maven.plugins</groupId>
				<artifactId>maven-javadoc-plugin</artifactId>
				<version>3.0.1</version>
				<configuration>
					<doclint>all,-missing</doclint>
				</configuration>
				<executions>
					<execution>
						<id>attach-javadocs</id>
						<goals>
							<goal>jar</goal>
						</goals>
					</execution>
				</executions>
			</plugin>
		</plugins>
=======
>>>>>>> 9814909b
	</build>

	<profiles>
		<profile>
			<id>integration-tests</id>
			<build>
				<plugins>
					<plugin>
						<artifactId>maven-failsafe-plugin</artifactId>
						<version>2.22.0</version>
						<executions>
							<execution>
								<goals>
									<goal>integration-test</goal>
									<goal>verify</goal>
								</goals>
							</execution>
						</executions>
					</plugin>
				</plugins>
			</build>
		</profile>

		<profile>
			<!-- skip the creation of the fat jar during releases -->
			<id>executable-jar</id>
			<activation>
				<property>
					<name>!skip-executable-jar</name>
				</property>
			</activation>
			<build>
				<plugins>
					<plugin>
						<groupId>org.springframework.boot</groupId>
						<artifactId>spring-boot-maven-plugin</artifactId>
						<version>2.7.9</version>
						<executions>
							<execution>
								<goals>
									<goal>repackage</goal>
								</goals>
							</execution>
						</executions>
					</plugin>
				</plugins>
			</build>
		</profile>
	</profiles>
</project><|MERGE_RESOLUTION|>--- conflicted
+++ resolved
@@ -158,27 +158,6 @@
 				<filtering>true</filtering>
 			</resource>
 		</resources>
-<<<<<<< HEAD
-		<plugins>
-			<plugin>
-				<groupId>org.apache.maven.plugins</groupId>
-				<artifactId>maven-javadoc-plugin</artifactId>
-				<version>3.0.1</version>
-				<configuration>
-					<doclint>all,-missing</doclint>
-				</configuration>
-				<executions>
-					<execution>
-						<id>attach-javadocs</id>
-						<goals>
-							<goal>jar</goal>
-						</goals>
-					</execution>
-				</executions>
-			</plugin>
-		</plugins>
-=======
->>>>>>> 9814909b
 	</build>
 
 	<profiles>
