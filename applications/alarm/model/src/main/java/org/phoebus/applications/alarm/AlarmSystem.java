--- conflicted
+++ resolved
@@ -8,7 +8,10 @@
 package org.phoebus.applications.alarm;
 
 import java.io.File;
+import java.util.logging.Level;
 import java.util.logging.Logger;
+import java.util.regex.Matcher;
+import java.util.regex.Pattern;
 
 import org.phoebus.framework.preferences.PreferencesReader;
 
@@ -63,18 +66,12 @@
     /** Directory used for executing commands */
     public static final File command_directory;
 
-<<<<<<< HEAD
-    /** Authorization file */
-    public static final String authorization_file;
-    
     /** Annunciator threshold */
     public static final int annunciator_threshold;
     
     /** Annunciator message retention count */
     public static final int annunciator_retention_count;
 
-=======
->>>>>>> 3a6e6cbe
     static
     {
         final PreferencesReader prefs = new PreferencesReader(AlarmSystem.class, "/alarm_preferences.properties");
@@ -87,31 +84,8 @@
         alarm_area_font_size = prefs.getInt("alarm_area_font_size");
         alarm_menu_max_items = prefs.getInt("alarm_menu_max_items");
         alarm_table_max_rows = prefs.getInt("alarm_table_max_rows");
-<<<<<<< HEAD
-        command_directory = new File(replaceProperties(prefs.get("command_directory")));
-        authorization_file = replaceProperties(prefs.get("authorization_file"));
+        command_directory = new File(PreferencesReader.replaceProperties(prefs.get("command_directory")));
         annunciator_threshold = prefs.getInt("annunciator_threshold");
         annunciator_retention_count = prefs.getInt("annunciator_retention_count");
     }
-
-    /** @param value Value that might contain "$(prop)"
-     *  @return Value where "$(prop)" is replaced by Java system property "prop"
-     */
-    private static String replaceProperties(final String value)
-    {
-        final Matcher matcher = Pattern.compile("\\$\\((.*)\\)").matcher(value);
-        if (matcher.matches())
-        {
-            final String prop_name = matcher.group(1);
-            final String prop = System.getProperty(prop_name);
-            if (prop == null)
-                logger.log(Level.SEVERE, "Alarm System settings: Property '" + prop_name + "' is not defined");
-            return prop;
-        }
-        // Return as is
-        return value;
-=======
-        command_directory = new File(PreferencesReader.replaceProperties(prefs.get("command_directory")));
->>>>>>> 3a6e6cbe
-    }
 }