.table-view .column-header.toplevel > .label {
     -fx-text-fill: #595959FF;
     -fx-font-weight: 700;
     -fx-font-family: 'Liberation Sans';
     -fx-font-size: 18px;
}

.table-view .column-header.second-level > .label {
  -fx-text-fill: #595959FF;
  -fx-font-weight: 700;
  -fx-font-family: 'Liberation Sans';
}

.snapshot-table-left-aligned.column-header > .label{
  -fx-text-fill: #595959FF;
  -fx-font-weight: 700;
  -fx-font-family: 'Liberation Sans';
  -fx-alignment: center-left;
  -fx-padding: 0 0 0 2;
}

.snapshot-table-right-aligned.column-header > .label{
  -fx-text-fill: #595959FF;
  -fx-font-weight: 700;
  -fx-font-family: 'Liberation Sans';
  -fx-alignment: center-right;
  -fx-padding: 0 2 0 0;
}

.snapshot-table-centered.column-header > .label{
  -fx-text-fill: #595959FF;
  -fx-font-weight: 700;
  -fx-font-family: 'Liberation Sans';
}

.table-cell.divider{
    -fx-background-color: #f2f2f2FF;
}

.separator:vertical .line {
    -fx-border-style: dashed;
    -fx-padding: 0.0em 0.0em 0.0em 0.0em;
}

.text-area:alerted {
    -fx-background-color: red, -fx-text-box-border, -fx-control-inner-background;
    -fx-background-insets: -0.4, 1, 2;
    -fx-background-radius: 3.4, 2, 2;
    -fx-prompt-text-fill: transparent;
}

.tab-pane .tab-header-area .tab-header-background {
    -fx-opacity: 0;
}

.pv-name-check-box-disabled > .box {
	-fx-background-color: #E0E0E0;
}

.golden{
    -fx-background-color: #fff8d2;
}

.input-error {
    -fx-control-inner-background: #ff6c65;
}

.custom-menu-item .label {
    -fx-padding: 0em 0.5em 0em 0em;
    -fx-text-fill: -fx-text-base-color;
}

.custom-menu-item:focused .label {
    -fx-text-fill: white;
}

.custom-menu-item:disabled .label {
    -fx-opacity: 0.4;
}

.custom-menu-item #trashcan {
    visibility: hidden;
}

.custom-menu-item:focused #trashcan {
    visibility: visible;
}

.timestamp-column.table-cell{
    -fx-font-family: "Liberation Mono";
}

.timestamp-column.tree-table-cell{
    -fx-font-family: "Liberation Mono";
}

.id-column.table-cell{
    -fx-font-family: "Liberation Mono";
    -fx-alignment: CENTER-RIGHT;
    -fx-padding: 0 4 2 0;
}

.filter-match {
  -fx-background-color: rgb(242, 242, 242);
}


.tree-cell:selected{
    -fx-background-color: rgb(0, 150, 201);
}

.column-header.rightAlignedTableColumnHeader > .label {
    -fx-alignment: center-right;
    -fx-padding: 0 2 0 0;
}

.column-header.leftAlignedTableColumnHeader > .label {
    -fx-alignment: center-left;
    -fx-padding: 0 0 0 2;
}

<<<<<<< HEAD
.combo-box-base:disabled{
    -fx-opacity: 1.0;
    -fx-font-weight: bold;
}

.combo-box > .list-cell:disabled{
    -fx-opacity: 1.0;
=======
.action-failed-font-size{
    -fx-font-size: 18px;
}

.action-failed {
    -fx-text-fill: #FF0000FF;
    -fx-font-weight: bold;
    -fx-cursor: hand;
>>>>>>> d762969e
}<|MERGE_RESOLUTION|>--- conflicted
+++ resolved
@@ -119,7 +119,6 @@
     -fx-padding: 0 0 0 2;
 }
 
-<<<<<<< HEAD
 .combo-box-base:disabled{
     -fx-opacity: 1.0;
     -fx-font-weight: bold;
@@ -127,14 +126,4 @@
 
 .combo-box > .list-cell:disabled{
     -fx-opacity: 1.0;
-=======
-.action-failed-font-size{
-    -fx-font-size: 18px;
-}
-
-.action-failed {
-    -fx-text-fill: #FF0000FF;
-    -fx-font-weight: bold;
-    -fx-cursor: hand;
->>>>>>> d762969e
 }