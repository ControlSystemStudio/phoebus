--- conflicted
+++ resolved
@@ -24,11 +24,8 @@
 public class Preferences {
 
     @Preference
-<<<<<<< HEAD
-=======
     public static boolean sortSnapshotsTimeReversed;
     @Preference
->>>>>>> 25b5e0fa
     public static boolean tree_tableview_enable;
     @Preference
     public static boolean enableCSVIO;
