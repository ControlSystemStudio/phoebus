/*
 * Copyright (C) 2020 European Spallation Source ERIC.
 *
 *  This program is free software; you can redistribute it and/or
 *  modify it under the terms of the GNU General Public License
 *  as published by the Free Software Foundation; either version 2
 *  of the License, or (at your option) any later version.
 *
 *  This program is distributed in the hope that it will be useful,
 *  but WITHOUT ANY WARRANTY; without even the implied warranty of
 *  MERCHANTABILITY or FITNESS FOR A PARTICULAR PURPOSE.  See the
 *  GNU General Public License for more details.
 *
 *  You should have received a copy of the GNU General Public License
 *  along with this program; if not, write to the Free Software
 *  Foundation, Inc., 59 Temple Place - Suite 330, Boston, MA  02111-1307, USA.
 */

package org.phoebus.applications.saveandrestore.ui;

import javafx.beans.binding.Bindings;
import javafx.scene.control.CustomMenuItem;
import javafx.scene.control.Menu;
import javafx.scene.control.MenuItem;
import javafx.scene.control.SeparatorMenuItem;
import javafx.scene.image.Image;
import javafx.scene.image.ImageView;
import org.phoebus.applications.saveandrestore.Messages;
import org.phoebus.applications.saveandrestore.ui.snapshot.tag.TagWidget;
import org.phoebus.ui.javafx.ImageCache;

/**
 * Context menu for {@link org.phoebus.applications.saveandrestore.model.Node}s of type
 * {@link org.phoebus.applications.saveandrestore.model.NodeType#COMPOSITE_SNAPSHOT}.
 */
public class ContextMenuCompositeSnapshot extends ContextMenuBase {

    public ContextMenuCompositeSnapshot(SaveAndRestoreController saveAndRestoreController) {
        super(saveAndRestoreController);

        Image snapshotTagsIcon = ImageCache.getImage(SaveAndRestoreController.class, "/icons/save-and-restore/snapshot-tags.png");

        MenuItem editCompositeSnapshotMenuItem = new MenuItem(Messages.Edit, new ImageView(ImageRepository.EDIT_CONFIGURATION));
        editCompositeSnapshotMenuItem.disableProperty().bind(multipleNodesSelectedProperty);
        editCompositeSnapshotMenuItem.setOnAction(ae ->
                saveAndRestoreController.editCompositeSnapshot());
        editCompositeSnapshotMenuItem.disableProperty().bind(Bindings.createBooleanBinding(() ->
                userIsAuthenticatedProperty.not().get() || multipleNodesSelectedProperty.get(),
                userIsAuthenticatedProperty, multipleNodesSelectedProperty));

        ImageView snapshotTagsIconImage = new ImageView(snapshotTagsIcon);
        snapshotTagsIconImage.setFitHeight(22);
        snapshotTagsIconImage.setFitWidth(22);

        Menu tags = new Menu(Messages.contextMenuTags, snapshotTagsIconImage);
        tags.setOnShowing(event -> saveAndRestoreController.tag(tags));
        tags.disableProperty().bind(Bindings.createBooleanBinding(() ->
                        multipleNodesSelectedProperty.get() || userIsAuthenticatedProperty.not().get(),
                multipleNodesSelectedProperty, userIsAuthenticatedProperty));

        CustomMenuItem addTagMenuItem = TagWidget.AddTagMenuItem();
        addTagMenuItem.setOnAction(action -> saveAndRestoreController.addTagToSnapshots());

        tags.getItems().addAll(addTagMenuItem, new SeparatorMenuItem());

        Image copyIcon = ImageCache.getImage(SaveAndRestoreController.class, "/icons/copy.png");
        MenuItem copyMenuItem = new MenuItem(Messages.copy, new ImageView(copyIcon));
        copyMenuItem.setOnAction(action -> saveAndRestoreController.copySelectionToClipboard());
        copyMenuItem.disableProperty().bind(Bindings.createBooleanBinding(() ->
                        userIsAuthenticatedProperty.not().get() || mayCopyProperty.not().get(),
                userIsAuthenticatedProperty, mayCopyProperty));

        getItems().addAll(
                loginMenuItem,
                editCompositeSnapshotMenuItem,
                copyMenuItem,
                deleteNodesMenuItem,
                copyUniqueIdToClipboardMenuItem,
<<<<<<< HEAD
                copyUniqueIdAsResourceUrlToClipboardMenuItem,
                tagWithComment);
=======
                tags);
>>>>>>> 323b72e0
    }

    /**
     * Execute common checks (see {@link ContextMenuBase#runChecks()}) and:
     * <ul>
     *     <li>If copy operation is possible on selected {@link org.phoebus.applications.saveandrestore.model.Node}s</li>
     * </ul>
     */
    @Override
    public void runChecks() {
        super.runChecks();
        mayCopyProperty.set(saveAndRestoreController.mayCopy());
    }
}<|MERGE_RESOLUTION|>--- conflicted
+++ resolved
@@ -76,12 +76,7 @@
                 copyMenuItem,
                 deleteNodesMenuItem,
                 copyUniqueIdToClipboardMenuItem,
-<<<<<<< HEAD
-                copyUniqueIdAsResourceUrlToClipboardMenuItem,
-                tagWithComment);
-=======
                 tags);
->>>>>>> 323b72e0
     }
 
     /**
