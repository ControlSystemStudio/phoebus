/*
 * Copyright (C) 2020 European Spallation Source ERIC.
 *
 *  This program is free software; you can redistribute it and/or
 *  modify it under the terms of the GNU General Public License
 *  as published by the Free Software Foundation; either version 2
 *  of the License, or (at your option) any later version.
 *
 *  This program is distributed in the hope that it will be useful,
 *  but WITHOUT ANY WARRANTY; without even the implied warranty of
 *  MERCHANTABILITY or FITNESS FOR A PARTICULAR PURPOSE.  See the
 *  GNU General Public License for more details.
 *
 *  You should have received a copy of the GNU General Public License
 *  along with this program; if not, write to the Free Software
 *  Foundation, Inc., 59 Temple Place - Suite 330, Boston, MA  02111-1307, USA.
 *
 */

package org.phoebus.applications.saveandrestore.ui.search;

import javafx.fxml.FXMLLoader;
import javafx.geometry.Insets;
import javafx.scene.Node;
import javafx.scene.control.Label;
import javafx.scene.control.Tab;
import javafx.scene.image.ImageView;
import javafx.scene.layout.HBox;
import org.phoebus.applications.saveandrestore.Messages;
import org.phoebus.applications.saveandrestore.SaveAndRestoreApplication;
import org.phoebus.applications.saveandrestore.model.Node;
import org.phoebus.applications.saveandrestore.ui.NodeChangedListener;
import org.phoebus.applications.saveandrestore.ui.SaveAndRestoreController;
<<<<<<< HEAD
import org.phoebus.applications.saveandrestore.ui.SaveAndRestoreService;
=======
>>>>>>> 0b8313ef
import org.phoebus.framework.nls.NLS;
import org.phoebus.ui.javafx.ImageCache;

import java.io.IOException;
import java.util.ResourceBundle;
import java.util.logging.Level;
import java.util.logging.Logger;

public class SearchAndFilterTab extends Tab implements NodeChangedListener {
    public static final String SEARCH_AND_FILTER_TAB_ID = "SearchAndFilterTab";

    private SearchAndFilterViewController searchAndFilterViewController;

    public SearchAndFilterTab(SaveAndRestoreController saveAndRestoreController) {

        setId(SEARCH_AND_FILTER_TAB_ID);

        final ResourceBundle bundle = NLS.getMessages(SaveAndRestoreApplication.class);

        FXMLLoader loader = new FXMLLoader();
        loader.setLocation(SearchAndFilterTab.class.getResource("SearchAndFilterView.fxml"));
        loader.setResources(bundle);
        loader.setControllerFactory(clazz -> {
            try {
                if (clazz.isAssignableFrom(SearchAndFilterViewController.class)) {
                    return clazz.getConstructor(SaveAndRestoreController.class)
                            .newInstance(saveAndRestoreController);
                }
            } catch (Exception e) {
                Logger.getLogger(SearchAndFilterTab.class.getName()).log(Level.SEVERE, "Failed to instantiate SearchAndFilterViewController", e);
            }
            return null;
        });

        try {
            Node node = loader.load();
            setContent(node);
            SearchAndFilterViewController controller = loader.getController();
            setOnCloseRequest(event -> controller.handleSaveAndFilterTabClosed());
        } catch (IOException e) {
            Logger.getLogger(SearchAndFilterTab.class.getName())
                    .log(Level.SEVERE, "Unable to load search tab content fxml", e);
            return;
        }

        searchAndFilterViewController = loader.getController();

        HBox container = new HBox();
        ImageView imageView = new ImageView(ImageCache.getImage(ImageCache.class, "/icons/sar-search.png"));
        imageView.setFitWidth(18);
        imageView.setFitHeight(18);
        Label label = new Label(Messages.search);
        HBox.setMargin(label, new Insets(1, 0, 0, 5));
        container.getChildren().addAll(imageView, label);

        setGraphic(container);

        setOnCloseRequest(event -> {
            SaveAndRestoreService.getInstance().removeNodeChangeListener(this);
        });

        SaveAndRestoreService.getInstance().addNodeChangeListener(this);
    }

    public void search() {
        searchAndFilterViewController.search();
    }

    @Override
    public void nodeChanged(Node updatedNode) {
        searchAndFilterViewController.nodeChanged(updatedNode);
    }
}<|MERGE_RESOLUTION|>--- conflicted
+++ resolved
@@ -28,13 +28,9 @@
 import javafx.scene.layout.HBox;
 import org.phoebus.applications.saveandrestore.Messages;
 import org.phoebus.applications.saveandrestore.SaveAndRestoreApplication;
-import org.phoebus.applications.saveandrestore.model.Node;
 import org.phoebus.applications.saveandrestore.ui.NodeChangedListener;
 import org.phoebus.applications.saveandrestore.ui.SaveAndRestoreController;
-<<<<<<< HEAD
 import org.phoebus.applications.saveandrestore.ui.SaveAndRestoreService;
-=======
->>>>>>> 0b8313ef
 import org.phoebus.framework.nls.NLS;
 import org.phoebus.ui.javafx.ImageCache;
 
@@ -92,9 +88,7 @@
 
         setGraphic(container);
 
-        setOnCloseRequest(event -> {
-            SaveAndRestoreService.getInstance().removeNodeChangeListener(this);
-        });
+        setOnCloseRequest(event -> SaveAndRestoreService.getInstance().removeNodeChangeListener(this));
 
         SaveAndRestoreService.getInstance().addNodeChangeListener(this);
     }
@@ -104,7 +98,7 @@
     }
 
     @Override
-    public void nodeChanged(Node updatedNode) {
+    public void nodeChanged(org.phoebus.applications.saveandrestore.model.Node updatedNode) {
         searchAndFilterViewController.nodeChanged(updatedNode);
     }
 }