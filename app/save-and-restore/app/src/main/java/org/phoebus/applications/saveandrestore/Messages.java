/**
 * Copyright (C) 2019 European Spallation Source ERIC.
 * <p>
 * This program is free software; you can redistribute it and/or
 * modify it under the terms of the GNU General Public License
 * as published by the Free Software Foundation; either version 2
 * of the License, or (at your option) any later version.
 * <p>
 * This program is distributed in the hope that it will be useful,
 * but WITHOUT ANY WARRANTY; without even the implied warranty of
 * MERCHANTABILITY or FITNESS FOR A PARTICULAR PURPOSE.  See the
 * GNU General Public License for more details.
 * <p>
 * You should have received a copy of the GNU General Public License
 * along with this program; if not, write to the Free Software
 * Foundation, Inc., 59 Temple Place - Suite 330, Boston, MA  02111-1307, USA.
 */
package org.phoebus.applications.saveandrestore;

import org.phoebus.framework.nls.NLS;

public class Messages {

    public static String alertContinue;
    public static String alertAddingPVsToSaveset;
    public static String buttonRefresh;
    public static String buttonSearch;
    public static String contextMenuAddTagWithComment;
    public static String contextMenuCreateSnapshot;
    public static String contextMenuCompareSnapshots;
    public static String contextMenuDelete;
    public static String contextMenuEdit;
    public static String contextMenuNewFolder;
    public static String contextMenuNewSaveSet;
    public static String contextMenuNoTagWithComment;
    public static String contextMenuRename;
    public static String contextMenuRemoveGoldenTag;
    public static String contextMenuTagAsGolden;
    public static String contextMenuTagsWithComment;
    public static String copyOrMoveNotAllowedBody;
    public static String copyOrMoveNotAllowedHeader;
    public static String copyUniqueIdToClipboard;
    public static String createNewTagDialogTitle;
    public static String deletionNotAllowed;
    public static String deletionNotAllowedHeader;
    public static String errorActionFailed;
    public static String errorCreateFolderFailed;
    public static String errorCreateSaveSetFailed;
    public static String errorDeleteNodeFailed;
    public static String errorGeneric;
    public static String exportSaveSetLabel;
    public static String exportSnapshotLabel;
    public static String importSaveSetLabel;
    public static String importSnapshotLabel;
    public static String jmasarServiceUnavailable;
    public static String labelMultiplier;
    public static String labelThreshold;
    public static String menuItemDeleteSelectedPVs;
<<<<<<< HEAD
    public static String mutipleSelectionUnsupportedTitle;
    public static String mutipleSelectionUnsupportedBody;
    public static String openResourceFailedTitle;
    public static String openResourceFailedHeader;
=======
>>>>>>> 9fed395a
    public static String promptCloseSnapshotTabTitle;
    public static String promptCloseSnapshotTabContent;
    public static String promptDeletePVTitle;
    public static String promptDeletePVFromSaveSet;
    public static String promptDeleteSelectedTitle;
    public static String promptDeleteSelectedHeader;
    public static String promptDeleteSelectedContent;
    public static String promptNewFolder;
    public static String promptNewSaveSetTitle;
    public static String promptNewSaveSetContent;
    public static String promptRenameNodeTitle;
    public static String promptRenameNodeContent;
    public static String restoreErrorTitle;
    public static String restoreErrorContent;
    public static String saveSnapshotErrorContent;
    public static String saveTagButtonLabel;
    public static String searchEntryToolTip;
    public static String searchKeywordLabel;
    public static String searchOptionSnapshotName;
    public static String searchOptionSnapshotComment;
    public static String searchOptionTagName;
    public static String searchOptionTagComment;
    public static String searchTableEntryTypeColumn;
    public static String searchTableNameColumn;
    public static String searchTableCommentColumn;
    public static String searchTableCreatedColumn;
    public static String searchTableCreatorColumn;
    public static String searchWindowLabel;
    public static String snapshotModifiedText;
    public static String tagNameLabel;
    public static String tagCommentLabel;
    public static String tagRemoveConfirmationTitle;
    public static String tagRemoveConfirmationContent;
    public static String toolTipShowLiveReadback;
    public static String toolTipShowStoredReadback;
    public static String toolTipShowTreeTable;
    public static String toolTipShowHideEqualToggleButton;
    public static String toolTipShowHideDeltaPercentageToggleButton;
    public static String toolTipTableColumnPVName;
    public static String toolTipTableColumnReadbackPVName;
    public static String toolTipTableColumIndex;
    public static String toolTipTableColumnTimestamp;
    public static String toolTipTableColumnAlarmStatus;
    public static String toolTipTableColumnAlarmSeverity;
    public static String toolTipTableColumnSetpointPVValue;
    public static String toolTipTableColumnPVValues;
    public static String toolTipUnionOfSetpointPVNames;
    public static String toolTipTableColumnBaseSetpointValue;
    public static String toolTipSaveSetExists;
    public static String toolTipSaveSetExistsOption;
    public static String toolTipMultiplierSpinner;
    public static String unnamedSnapshot;

    static
    {
        NLS.initializeMessages(Messages.class);
    }

    private Messages()
    {
        // Prevent instantiation
    }

}<|MERGE_RESOLUTION|>--- conflicted
+++ resolved
@@ -56,13 +56,8 @@
     public static String labelMultiplier;
     public static String labelThreshold;
     public static String menuItemDeleteSelectedPVs;
-<<<<<<< HEAD
-    public static String mutipleSelectionUnsupportedTitle;
-    public static String mutipleSelectionUnsupportedBody;
     public static String openResourceFailedTitle;
     public static String openResourceFailedHeader;
-=======
->>>>>>> 9fed395a
     public static String promptCloseSnapshotTabTitle;
     public static String promptCloseSnapshotTabContent;
     public static String promptDeletePVTitle;
