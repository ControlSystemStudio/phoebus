--- conflicted
+++ resolved
@@ -36,13 +36,9 @@
  */
 public abstract class SaveAndRestoreTab extends Tab implements NodeChangedListener {
 
-<<<<<<< HEAD
     protected SaveAndRestoreBaseController controller;
 
-    public SaveAndRestoreTab(){
-=======
     public SaveAndRestoreTab() {
->>>>>>> 4f5663f5
         ContextMenu contextMenu = new ContextMenu();
 
         MenuItem closeAll = new MenuItem(org.phoebus.ui.application.Messages.DockCloseAll,
