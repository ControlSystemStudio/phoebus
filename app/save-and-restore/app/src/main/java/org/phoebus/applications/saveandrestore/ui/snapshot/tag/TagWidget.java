--- conflicted
+++ resolved
@@ -112,21 +112,12 @@
      * @param tag {@link Tag} to show
      * @return {@link CustomMenuItem} with a customized {@link Node}
      */
-<<<<<<< HEAD
     public static CustomMenuItem TagMenuItem(Tag tag) {
         ImageView imageView = new ImageView(snapshotTagIcon);
         imageView.setFitWidth(22);
         imageView.setFitHeight(22);
 
         Label tagName = new Label(tag.getName());
-=======
-    public static CustomMenuItem TagWithCommentMenuItem(Tag tag) {
-        ImageView imageView = new ImageView(snapshotTagWithCommentIcon);
-
-        Label tagName = new Label(tag.getName());
-        Label tagComment = new Label(tag.getComment());
-        tagComment.setFont(Font.font(Font.getDefault().getSize() * 0.9));
->>>>>>> 9745a48a
 
         Label tagCreator = new Label(tag.getUserName());
         Label tagCreated = new Label(tag.getCreated().toString());
