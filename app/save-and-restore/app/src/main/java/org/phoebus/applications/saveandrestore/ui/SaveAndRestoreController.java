/**
 * Copyright (C) 2019 European Spallation Source ERIC.
 * <p>
 * This program is free software; you can redistribute it and/or
 * modify it under the terms of the GNU General Public License
 * as published by the Free Software Foundation; either version 2
 * of the License, or (at your option) any later version.
 * <p>
 * This program is distributed in the hope that it will be useful,
 * but WITHOUT ANY WARRANTY; without even the implied warranty of
 * MERCHANTABILITY or FITNESS FOR A PARTICULAR PURPOSE.  See the
 * GNU General Public License for more details.
 * <p>
 * You should have received a copy of the GNU General Public License
 * along with this program; if not, write to the Free Software
 * Foundation, Inc., 59 Temple Place - Suite 330, Boston, MA  02111-1307, USA.
 */

package org.phoebus.applications.saveandrestore.ui;

import com.fasterxml.jackson.core.JsonProcessingException;
import com.fasterxml.jackson.core.type.TypeReference;
import com.fasterxml.jackson.databind.ObjectMapper;
import javafx.application.Platform;
import javafx.beans.binding.Bindings;
import javafx.beans.property.SimpleBooleanProperty;
import javafx.beans.property.SimpleObjectProperty;
import javafx.collections.FXCollections;
import javafx.collections.ListChangeListener;
import javafx.collections.ObservableList;
import javafx.concurrent.Task;
import javafx.fxml.FXML;
import javafx.fxml.Initializable;
import javafx.scene.control.Alert;
import javafx.scene.control.Alert.AlertType;
import javafx.scene.control.Button;
import javafx.scene.control.ButtonType;
import javafx.scene.control.CheckBox;
import javafx.scene.control.ComboBox;
import javafx.scene.control.ContextMenu;
import javafx.scene.control.ListCell;
import javafx.scene.control.ListView;
import javafx.scene.control.Menu;
import javafx.scene.control.MenuItem;
import javafx.scene.control.MultipleSelectionModel;
import javafx.scene.control.ProgressIndicator;
import javafx.scene.control.SelectionMode;
import javafx.scene.control.SeparatorMenuItem;
import javafx.scene.control.SplitPane;
import javafx.scene.control.Tab;
import javafx.scene.control.TabPane;
import javafx.scene.control.TextInputDialog;
import javafx.scene.control.Tooltip;
import javafx.scene.control.TreeItem;
import javafx.scene.control.TreeView;
import javafx.scene.image.ImageView;
import javafx.scene.input.Clipboard;
import javafx.scene.input.ClipboardContent;
import javafx.scene.input.ContextMenuEvent;
import javafx.scene.input.KeyCode;
import javafx.scene.input.KeyEvent;
import javafx.scene.input.TransferMode;
import javafx.scene.layout.VBox;
import javafx.stage.FileChooser;
import javafx.util.Callback;
import javafx.util.StringConverter;
import org.phoebus.applications.saveandrestore.DirectoryUtilities;
import org.phoebus.applications.saveandrestore.Messages;
import org.phoebus.applications.saveandrestore.SaveAndRestoreApplication;
import org.phoebus.applications.saveandrestore.actions.OpenFilterAction;
import org.phoebus.applications.saveandrestore.actions.OpenNodeAction;
import org.phoebus.applications.saveandrestore.filehandler.csv.CSVExporter;
import org.phoebus.applications.saveandrestore.filehandler.csv.CSVImporter;
import org.phoebus.applications.saveandrestore.model.Node;
import org.phoebus.applications.saveandrestore.model.NodeType;
import org.phoebus.applications.saveandrestore.model.Tag;
import org.phoebus.applications.saveandrestore.model.TagData;
import org.phoebus.applications.saveandrestore.model.search.Filter;
import org.phoebus.applications.saveandrestore.model.search.SearchQueryUtil;
import org.phoebus.applications.saveandrestore.model.search.SearchQueryUtil.Keys;
import org.phoebus.applications.saveandrestore.model.search.SearchResult;
import org.phoebus.applications.saveandrestore.ui.configuration.ConfigurationTab;
import org.phoebus.applications.saveandrestore.ui.contextmenu.CompareSnapshotsMenuItem;
import org.phoebus.applications.saveandrestore.ui.contextmenu.CopyMenuItem;
import org.phoebus.applications.saveandrestore.ui.contextmenu.CopyUniqueIdToClipboardMenuItem;
import org.phoebus.applications.saveandrestore.ui.contextmenu.CreateSnapshotMenuItem;
import org.phoebus.applications.saveandrestore.ui.contextmenu.DeleteNodeMenuItem;
import org.phoebus.applications.saveandrestore.ui.contextmenu.EditCompositeMenuItem;
import org.phoebus.applications.saveandrestore.ui.contextmenu.ExportToCSVMenuItem;
import org.phoebus.applications.saveandrestore.ui.contextmenu.ImportFromCSVMenuItem;
import org.phoebus.applications.saveandrestore.ui.contextmenu.LoginMenuItem;
import org.phoebus.applications.saveandrestore.ui.contextmenu.NewCompositeSnapshotMenuItem;
import org.phoebus.applications.saveandrestore.ui.contextmenu.NewConfigurationMenuItem;
import org.phoebus.applications.saveandrestore.ui.contextmenu.NewFolderMenuItem;
import org.phoebus.applications.saveandrestore.ui.contextmenu.PasteMenuItem;
import org.phoebus.applications.saveandrestore.ui.contextmenu.RenameFolderMenuItem;
import org.phoebus.applications.saveandrestore.ui.contextmenu.TagGoldenMenuItem;
import org.phoebus.applications.saveandrestore.ui.search.SearchAndFilterTab;
import org.phoebus.applications.saveandrestore.ui.snapshot.CompositeSnapshotTab;
import org.phoebus.applications.saveandrestore.ui.snapshot.SnapshotTab;
import org.phoebus.applications.saveandrestore.ui.snapshot.tag.TagUtil;
import org.phoebus.applications.saveandrestore.ui.snapshot.tag.TagWidget;
import org.phoebus.framework.jobs.JobManager;
import org.phoebus.framework.preferences.PhoebusPreferenceService;
import org.phoebus.framework.workbench.ApplicationService;
import org.phoebus.security.tokens.ScopedAuthenticationToken;
import org.phoebus.ui.dialog.DialogHelper;
import org.phoebus.ui.dialog.ExceptionDetailsErrorDialog;
import org.phoebus.ui.javafx.ImageCache;

import javax.ws.rs.core.MultivaluedHashMap;
import javax.ws.rs.core.MultivaluedMap;
import java.io.File;
import java.io.IOException;
import java.net.URI;
import java.net.URL;
import java.net.URLDecoder;
import java.nio.charset.StandardCharsets;
import java.text.MessageFormat;
import java.util.ArrayList;
import java.util.Arrays;
import java.util.Collections;
import java.util.Comparator;
import java.util.HashMap;
import java.util.List;
import java.util.Map;
import java.util.Optional;
import java.util.ResourceBundle;
import java.util.Stack;
import java.util.concurrent.CountDownLatch;
import java.util.concurrent.TimeUnit;
import java.util.logging.Level;
import java.util.logging.Logger;
import java.util.stream.Collectors;

/**
 * Main controller for the save and restore UI.
 */
public class SaveAndRestoreController extends SaveAndRestoreBaseController
        implements Initializable, NodeChangedListener, NodeAddedListener, FilterChangeListener {

    @FXML
    protected TreeView<Node> treeView;

    @FXML
    protected TabPane tabPane;

    @FXML
    protected SplitPane splitPane;

    @SuppressWarnings("unused")
    @FXML
    private ProgressIndicator progressIndicator;

    @SuppressWarnings("unused")
    @FXML
    private ComboBox<Filter> filtersComboBox;

    @SuppressWarnings("unused")
    @FXML
    private Button searchButton;

    @SuppressWarnings("unused")
    @FXML
    private CheckBox enableFilterCheckBox;

    protected SaveAndRestoreService saveAndRestoreService;

    private final ObjectMapper objectMapper = new ObjectMapper();

    protected MultipleSelectionModel<TreeItem<Node>> browserSelectionModel;

    private static final String TREE_STATE = "tree_state";

    private static final String FILTER_NAME = "filter_name";

    protected static final Logger LOG = Logger.getLogger(SaveAndRestoreController.class.getName());

    protected Comparator<TreeItem<Node>> treeNodeComparator;

    protected SimpleBooleanProperty disabledUi = new SimpleBooleanProperty(false);

    private final SimpleBooleanProperty filterEnabledProperty = new SimpleBooleanProperty(false);

    private static final Logger logger = Logger.getLogger(SaveAndRestoreController.class.getName());

    @SuppressWarnings("unused")
    @FXML
    private Tooltip filterToolTip;

    @SuppressWarnings("unused")
    @FXML
    private VBox errorPane;

    private final ObservableList<Node> searchResultNodes = FXCollections.observableArrayList();

    private final ObservableList<Filter> filtersList = FXCollections.observableArrayList();

    private final CountDownLatch treeInitializationCountDownLatch = new CountDownLatch(1);

    private final ContextMenu contextMenu = new ContextMenu();
    private final Menu tagWithComment = new Menu(Messages.contextMenuTagsWithComment, new ImageView(ImageCache.getImage(SaveAndRestoreController.class, "/icons/save-and-restore/snapshot-add_tag.png")));

    private final SimpleBooleanProperty snapshotOrCompositeSnapshotOnlySelection = new SimpleBooleanProperty();

    private final ObservableList<Node> selectedItemsProperty = FXCollections.observableArrayList();

    @Override
    public void initialize(URL url, ResourceBundle resourceBundle) {

        // Tree items are first compared on type, then on name (case-insensitive).
        treeNodeComparator = Comparator.comparing(TreeItem::getValue);

        saveAndRestoreService = SaveAndRestoreService.getInstance();
        treeView.getSelectionModel().setSelectionMode(SelectionMode.MULTIPLE);
        treeView.getStylesheets().add(getClass().getResource("/save-and-restore-style.css").toExternalForm());

        browserSelectionModel = treeView.getSelectionModel();

        ImageView searchButtonImageView = ImageCache.getImageView(SaveAndRestoreApplication.class, "/icons/sar-search.png");
        searchButtonImageView.setFitWidth(20);
        searchButtonImageView.setFitHeight(20);
        searchButton.setGraphic(searchButtonImageView);

        enableFilterCheckBox.selectedProperty().bindBidirectional(filterEnabledProperty);
        filtersComboBox.disableProperty().bind(filterEnabledProperty.not());
        filterEnabledProperty.addListener((observable, oldValue, newValue) -> filterEnabledChanged(newValue));

        treeView.setEditable(true);

        treeView.setOnMouseClicked(me -> {
            TreeItem<Node> item = browserSelectionModel.getSelectedItem();
            if (item == null) {
                return;
            }
            if (me.getClickCount() == 2) {
                nodeDoubleClicked(item.getValue());
            }
        });

        treeView.setShowRoot(true);

        saveAndRestoreService.addNodeChangeListener(this);
        saveAndRestoreService.addNodeAddedListener(this);
        saveAndRestoreService.addFilterChangeListener(this);

        treeView.setCellFactory(p -> new BrowserTreeCell(this));

        progressIndicator.visibleProperty().bind(disabledUi);
        disabledUi.addListener((observable, oldValue, newValue) -> treeView.setDisable(newValue));

        filtersComboBox.setCellFactory(new Callback<>() {
            @Override
            public ListCell<org.phoebus.applications.saveandrestore.model.search.Filter> call(ListView<org.phoebus.applications.saveandrestore.model.search.Filter> param) {
                return new ListCell<>() {
                    @Override
                    public void updateItem(org.phoebus.applications.saveandrestore.model.search.Filter item,
                                           boolean empty) {
                        super.updateItem(item, empty);
                        if (!empty && item != null) {
                            setText(item.getName());
                        }
                    }
                };
            }
        });

        filtersComboBox.setConverter(
                new StringConverter<>() {
                    @Override
                    public String toString(Filter filter) {
                        if (filter == null) {
                            return "";
                        } else {
                            return filter.getName();
                        }
                    }

                    @Override
                    public Filter fromString(String s) {
                        return null;
                    }
                });

        filtersComboBox.valueProperty().addListener((observable, oldValue, newValue) -> {
            if (newValue != null) {
                filterToolTip.textProperty().set(newValue.getQueryString());
                if (!newValue.equals(oldValue)) {
                    applyFilter(newValue);
                }
            }
        });

        filtersComboBox.itemsProperty().bind(new SimpleObjectProperty<>(filtersList));

        enableFilterCheckBox.disableProperty().bind(Bindings.createBooleanBinding(filtersList::isEmpty, filtersList));

        // Clear clipboard to make sure that only custom data format is
        // considered in paste actions.
        Clipboard.getSystemClipboard().clear();

        userIdentity.addListener((a, b, c) -> {
            String name = c == null ? "Root folder" :
                    "Root folder (" + userIdentity.get() + ")";
            treeView.getRoot().setValue(Node.builder().uniqueId(Node.ROOT_FOLDER_UNIQUE_ID).name(name).build());
        });

        JobManager.schedule("Configure context menu", monitor -> {
            configureContextMenuItems();
            treeView.setContextMenu(contextMenu);
        });

        loadTreeData();
    }


    /**
     * Loads the data for the tree root as provided (persisted) by the current
     * {@link org.phoebus.applications.saveandrestore.client.SaveAndRestoreClient}.
     */
    public void loadTreeData() {

        JobManager.schedule("Load save-and-restore tree data", monitor -> {
            Node rootNode = saveAndRestoreService.getRootNode();
            if (rootNode == null) { // Service off-line or not reachable
                treeInitializationCountDownLatch.countDown();
                errorPane.visibleProperty().set(true);
                return;
            }
            TreeItem<Node> rootItem = createTreeItem(rootNode);
            List<String> savedTreeViewStructure = getSavedTreeStructure();
            // Check if there is a save tree structure. Also check that the first node id (=tree root)
            // has the same unique id as the actual root node retrieved from the remote service. This check
            // is needed to handle the case when the client connects to a different save-and-restore service.
            if (savedTreeViewStructure != null && !savedTreeViewStructure.isEmpty() && savedTreeViewStructure.get(0).equals(rootNode.getUniqueId())) {
                HashMap<String, List<TreeItem<Node>>> childNodesMap = new HashMap<>();
                savedTreeViewStructure.forEach(s -> {
                    List<Node> childNodes = saveAndRestoreService.getChildNodes(Node.builder().uniqueId(s).build());
                    if (childNodes != null) { // This may be the case if the tree structure was modified externally
                        List<TreeItem<Node>> childItems = childNodes.stream().map(this::createTreeItem).sorted(treeNodeComparator).collect(Collectors.toList());
                        childNodesMap.put(s, childItems);
                    }
                });
                setChildItems(childNodesMap, rootItem);
            } else {
                List<Node> childNodes = saveAndRestoreService.getChildNodes(rootItem.getValue());
                List<TreeItem<Node>> childItems = childNodes.stream().map(this::createTreeItem).sorted(treeNodeComparator).toList();
                rootItem.getChildren().addAll(childItems);
            }

            Platform.runLater(() -> {
                treeView.setRoot(rootItem);
                expandNodes(treeView.getRoot());
                // Event handler for expanding nodes
                treeView.getRoot().addEventHandler(TreeItem.<Node>branchExpandedEvent(), e -> expandTreeNode(e.getTreeItem()));
                treeInitializationCountDownLatch.countDown();
            });
            loadFilters();
        });
    }

    private List<String> getSavedTreeStructure() {
        String savedTreeState = PhoebusPreferenceService.userNodeForClass(SaveAndRestoreApplication.class).get(TREE_STATE, null);
        if (savedTreeState == null) {
            return null;
        }
        try {
            return objectMapper.readValue(savedTreeState, new TypeReference<>() {
            });
        } catch (IOException e) {
            LOG.log(Level.WARNING, "Unable to parse saved tree state", e);
            return null;
        }
    }

    private String getSavedFilterName() {
        String savedFilterName = PhoebusPreferenceService.userNodeForClass(SaveAndRestoreApplication.class).get(FILTER_NAME, null);
        if (savedFilterName == null) {
            return null;
        }
        try {
            return objectMapper.readValue(savedFilterName, String.class);
        } catch (IOException e) {
            LOG.log(Level.WARNING, "Unable to parse saved filter name", e);
            return null;
        }
    }

    /**
     * Expands the specified {@link Node}. In order to maintain the list of child {@link Node}s between repeated
     * expand/collapse actions, this method will query the service for the current list of child {@link Node}s and
     * then update the tree view accordingly, i.e. add {@link Node}s that are not yet present, and remove those that
     * have been removed.
     *
     * @param targetItem {@link TreeItem<Node>} on which the operation is performed.
     */
    protected void expandTreeNode(TreeItem<Node> targetItem) {
        List<Node> childNodes = saveAndRestoreService.getChildNodes(targetItem.getValue());
        List<String> childNodeIds = childNodes.stream().map(Node::getUniqueId).toList();
        List<String> existingNodeIds =
                targetItem.getChildren().stream().map(item -> item.getValue().getUniqueId()).toList();
        List<TreeItem<Node>> itemsToAdd = new ArrayList<>();
        childNodes.forEach(n -> {
            if (!existingNodeIds.contains(n.getUniqueId())) {
                itemsToAdd.add(createTreeItem(n));
            }
        });
        List<TreeItem<Node>> itemsToRemove = new ArrayList<>();
        targetItem.getChildren().forEach(item -> {
            if (!childNodeIds.contains(item.getValue().getUniqueId())) {
                itemsToRemove.add(item);
            }
        });

        targetItem.getChildren().addAll(itemsToAdd);
        targetItem.getChildren().removeAll(itemsToRemove);
        targetItem.getChildren().sort(treeNodeComparator);
        targetItem.setExpanded(true);
    }

    /**
     * Action when user requests comparison between an opened snapshot and the selected {@link Node}.
     */
    private void compareSnapshot() {
        Node node = browserSelectionModel.getSelectedItems().get(0).getValue();
        Tab tab = tabPane.getSelectionModel().getSelectedItem();
        if (tab == null) {
            return;
        }
        if (tab instanceof SnapshotTab) {
            try {
                SnapshotTab currentTab = (SnapshotTab) tab;
                currentTab.addSnapshot(node);
            } catch (Exception e) {
                LOG.log(Level.WARNING, "Failed to compare snapshot", e);
            }
        }
    }

    /**
     * Deletes the tree items selected in the tree view.
     */
    private void deleteNodes() {
        ObservableList<TreeItem<Node>> selectedItems = browserSelectionModel.getSelectedItems();
        Alert alert = new Alert(AlertType.CONFIRMATION);
        alert.setTitle(Messages.promptDeleteSelectedTitle);
        alert.setHeaderText(Messages.promptDeleteSelectedHeader);
        alert.setContentText(Messages.promptDeleteSelectedContent);
        alert.getDialogPane().addEventFilter(KeyEvent.ANY, event -> {
            if (event.getCode().equals(KeyCode.ENTER) || event.getCode().equals(KeyCode.SPACE)) {
                event.consume();
            }
        });
        Optional<ButtonType> result = alert.showAndWait();
        if (result.isPresent() && result.get().equals(ButtonType.OK)) {
            deleteTreeItems(selectedItems);
        }
    }

    private void deleteTreeItems(ObservableList<TreeItem<Node>> items) {
        TreeItem<Node> parent = items.get(0).getParent();
        disabledUi.set(true);
        List<String> nodeIds =
                items.stream().map(item -> item.getValue().getUniqueId()).collect(Collectors.toList());
        JobManager.schedule("Delete nodes", monitor -> {
            try {
                saveAndRestoreService.deleteNodes(nodeIds);
            } catch (Exception e) {
                ExceptionDetailsErrorDialog.openError(Messages.errorGeneric,
                        MessageFormat.format(Messages.errorDeleteNodeFailed, items.get(0).getValue().getName()),
                        e);
                disabledUi.set(false);
                return;
            }

            Platform.runLater(() -> {
                List<Tab> tabsToRemove = new ArrayList<>();
                List<Tab> visibleTabs = tabPane.getTabs();
                for (Tab tab : visibleTabs) {
                    for (TreeItem<Node> treeItem : items) {
                        if (tab.getId().equals(treeItem.getValue().getUniqueId())) {
                            tabsToRemove.add(tab);
                            tab.getOnCloseRequest().handle(null);
                        }
                    }
                }
                disabledUi.set(false);
                tabPane.getTabs().removeAll(tabsToRemove);
                parent.getChildren().removeAll(items);
            });
        });
    }

    /**
     * Opens a new snapshot view tab associated with the selected configuration.
     */
    public void openConfigurationForSnapshot() {
        TreeItem<Node> treeItem = browserSelectionModel.getSelectedItems().get(0);
        SnapshotTab tab = new SnapshotTab(treeItem.getValue(), saveAndRestoreService);
        tab.newSnapshot(treeItem.getValue());

        tabPane.getTabs().add(tab);
        tabPane.getSelectionModel().select(tab);
    }

    public SearchAndFilterTab openSearchWindow() {
        Optional<Tab> searchTabOptional = tabPane.getTabs().stream().filter(t -> t.getId() != null &&
                t.getId().equals(SearchAndFilterTab.SEARCH_AND_FILTER_TAB_ID)).findFirst();
        if (searchTabOptional.isPresent()) {
            tabPane.getSelectionModel().select(searchTabOptional.get());
            return (SearchAndFilterTab) searchTabOptional.get();
        } else {
            SearchAndFilterTab searchAndFilterTab = new SearchAndFilterTab(this);
            tabPane.getTabs().add(0, searchAndFilterTab);
            tabPane.getSelectionModel().select(searchAndFilterTab);
            return searchAndFilterTab;
        }
    }

    /**
     * Requests {@link SearchAndFilterTab} to open/select search and filter view to show the specified filter.
     *
     * @param filterId Unique, case-sensitive id of a save filter.
     */
    private void openSearchWindowForFilter(String filterId) {
        Platform.runLater(() -> {
            SearchAndFilterTab searchAndFilterTab = openSearchWindow();
            searchAndFilterTab.showFilter(filterId);
            tabPane.getSelectionModel().select(searchAndFilterTab);
        });
    }

    /**
     * Creates a new folder {@link Node}.
     */
    private void createNewFolder() {
        TreeItem<Node> parentTreeItem = browserSelectionModel.getSelectedItems().get(0);
        List<String> existingFolderNames =
                parentTreeItem.getChildren().stream()
                        .filter(item -> item.getValue().getNodeType().equals(NodeType.FOLDER))
                        .map(item -> item.getValue().getName())
                        .toList();

        TextInputDialog dialog = new TextInputDialog();
        dialog.setTitle(Messages.contextMenuNewFolder);
        dialog.setContentText(Messages.promptNewFolder);
        dialog.setHeaderText(null);
        dialog.getDialogPane().lookupButton(ButtonType.OK).setDisable(true);

        dialog.getEditor().textProperty().addListener((observable, oldValue, newValue) -> {
            String value = newValue.trim();
            dialog.getDialogPane().lookupButton(ButtonType.OK)
                    .setDisable(existingFolderNames.contains(value) || value.isEmpty());
        });

        Optional<String> result = dialog.showAndWait();

        if (result.isPresent()) {
            Node newFolderNode = Node.builder()
                    .name(result.get())
                    .build();
            Task<Void> task = new Task<>() {
                @Override
                protected Void call() throws Exception {
                    saveAndRestoreService
                            .createNode(parentTreeItem.getValue().getUniqueId(), newFolderNode);
                    return null;
                }

                @Override
                public void failed() {
                    if (parentTreeItem.getParent() != null) { // Parent is null for root folder
                        expandTreeNode(parentTreeItem.getParent());
                    }
                    ExceptionDetailsErrorDialog.openError(Messages.errorGeneric,
                            Messages.errorCreateFolderFailed, new Exception(getException()));
                }
            };

            new Thread(task).start();
        }
    }

    /**
     * Handles double click on the specified tree node. Actual action depends on the {@link Node} type.
     *
     * @param node The double click source
     */
    public void nodeDoubleClicked(Node node) {
        if (getTab(node.getUniqueId()) != null) {
            return;
        }
        Tab tab;

        switch (node.getNodeType()) {
            case CONFIGURATION:
                tab = new ConfigurationTab();
                ((ConfigurationTab) tab).editConfiguration(node);
                break;
            case SNAPSHOT:
                tab = new SnapshotTab(node, saveAndRestoreService);
                ((SnapshotTab) tab).loadSnapshot(node);
                break;
            case COMPOSITE_SNAPSHOT:
                TreeItem<Node> treeItem = browserSelectionModel.getSelectedItems().get(0);
                tab = new SnapshotTab(treeItem.getValue(), saveAndRestoreService);
                ((SnapshotTab) tab).loadSnapshot(treeItem.getValue());
                break;
            case FOLDER:
            default:
                return;
        }

        tabPane.getTabs().add(tab);
        tabPane.getSelectionModel().select(tab);
    }

    /**
     * Launches the composite snapshot editor view. Note that a tab showing this view uses the "edit_" prefix
     * for the id since it would otherwise clash with a restore view of a composite snapshot.
     */
    public void editCompositeSnapshot() {
        Node compositeSnapshotNode = browserSelectionModel.getSelectedItem().getValue();
        editCompositeSnapshot(compositeSnapshotNode, Collections.emptyList());
    }

    /**
     * Launches the composite snapshot editor view for the purpose of editing an existing
     * composite snapshot.
     *
     * @param compositeSnapshotNode A non-null {@link Node} of type {@link NodeType#COMPOSITE_SNAPSHOT}
     * @param snapshotNodes         A potentially empty (but non-null) list of snapshot nodes to include in
     *                              a new or existing composite snapshot.
     */
    public void editCompositeSnapshot(Node compositeSnapshotNode, List<Node> snapshotNodes) {
        CompositeSnapshotTab compositeSnapshotTab;
        Tab tab = getTab("edit_" + compositeSnapshotNode.getUniqueId());
        if (tab != null) {
            compositeSnapshotTab = (CompositeSnapshotTab) tab;
            compositeSnapshotTab.addToCompositeSnapshot(snapshotNodes);
        } else {
            compositeSnapshotTab = new CompositeSnapshotTab(this);
            compositeSnapshotTab.editCompositeSnapshot(compositeSnapshotNode, snapshotNodes);
            tabPane.getTabs().add(compositeSnapshotTab);
        }
        tabPane.getSelectionModel().select(compositeSnapshotTab);
    }

    /**
     * Launches a {@link Tab} for the purpose of creating a new configuration.
     *
     * @param parentNode A non-null parent {@link Node} that must be of type
     *                   {@link NodeType#FOLDER}.
     */
    private void launchTabForNewConfiguration(Node parentNode) {
        ConfigurationTab tab = new ConfigurationTab();
        tab.configureForNewConfiguration(parentNode);
        tabPane.getTabs().add(tab);
        tabPane.getSelectionModel().select(tab);
    }

    /**
     * Launches a {@link Tab} for the purpose of creating a new composite snapshot.
     *
     * @param parentNode    A non-null parent {@link Node} that must be of type
     *                      {@link NodeType#FOLDER}.
     * @param snapshotNodes A potentially empty list of snapshot nodes
     *                      added to the composite snapshot.
     */
    public void launchTabForNewCompositeSnapshot(Node parentNode, List<Node> snapshotNodes) {
        CompositeSnapshotTab tab = new CompositeSnapshotTab(this);
        tab.configureForNewCompositeSnapshot(parentNode, snapshotNodes);
        tabPane.getTabs().add(tab);
        tabPane.getSelectionModel().select(tab);
    }

    /**
     * Locates a {@link Tab} in the {@link TabPane }and returns it if it exists.
     *
     * @param id Unique id of a {@link Tab}, which is based on the id of the {@link Node} it
     *           is associated with.
     * @return A non-null {@link Tab} if one is found, otherwise <code>null</code>.
     */
    private Tab getTab(String id) {
        for (Tab tab : tabPane.getTabs()) {
            if (tab.getId() != null && tab.getId().equals(id)) {
                tabPane.getSelectionModel().select(tab);
                return tab;
            }
        }
        return null;
    }

    /**
     * Creates a new configuration in the selected tree node.
     */
    public void createNewConfiguration() {
        launchTabForNewConfiguration(browserSelectionModel.getSelectedItems().get(0).getValue());
    }

    public void createNewCompositeSnapshot() {
        launchTabForNewCompositeSnapshot(browserSelectionModel.getSelectedItems().get(0).getValue(),
                Collections.emptyList());
    }

    private void copyUniqueNodeIdToClipboard() {
        Node node = browserSelectionModel.getSelectedItem().getValue();
        ClipboardContent content = new ClipboardContent();
        content.putString(node.getUniqueId());
        Clipboard.getSystemClipboard().setContent(content);
    }

    /**
     * Renames a node through the service and its underlying data provider.
     * If there is a problem in the call to the remote service,
     * the user is shown a suitable error dialog and the name of the node is restored.
     */
    private void renameNode() {
        TreeItem<Node> node = browserSelectionModel.getSelectedItems().get(0);
        List<String> existingSiblingNodes =
                node.getParent().getChildren().stream()
                        .filter(item -> item.getValue().getNodeType().equals(node.getValue().getNodeType()))
                        .map(item -> item.getValue().getName())
<<<<<<< HEAD
                        .collect(Collectors.toList());
        renameNode(node.getValue(), existingSiblingNodes);
    }

    /**
     * Puts the unique node id on the clipboard as text
     */
    protected void copyUniqueNodeIdToClipboard() {
        Node node = browserSelectionModel.getSelectedItem().getValue();
        ClipboardContent content = new ClipboardContent();
        content.putString(node.getUniqueId());
        Clipboard.getSystemClipboard().setContent(content);
    }

    /**
     * Puts the unique node id as a resource URL on the clipboard as text
     */
    protected void copyUniqueNodeIdAsResourceUrlToClipboard() {
        Node node = browserSelectionModel.getSelectedItem().getValue();
        ClipboardContent content = new ClipboardContent();
        content.putString("file:/" + node.getUniqueId() + "?app=" + SaveAndRestoreApplication.NAME);
        Clipboard.getSystemClipboard().setContent(content);
    }

    /**
     * Renames the selected node. A check is made to ensure that user cannot specify a name
     * that is the same as any of its sibling nodes if they are of the same {@link Node} type.
     *
     * @param node                 The node to rename
     * @param existingSiblingNodes List of sibling nodes
     */
    public void renameNode(Node node, List<String> existingSiblingNodes) {
=======
                        .toList();

>>>>>>> 9745a48a
        TextInputDialog dialog = new TextInputDialog();
        dialog.setTitle(Messages.promptRenameNodeTitle);
        dialog.setContentText(Messages.promptRenameNodeContent);
        dialog.setHeaderText(null);
        dialog.getDialogPane().lookupButton(ButtonType.OK).setDisable(true);
        dialog.getEditor().textProperty().setValue(node.getValue().getName());

        dialog.getEditor().textProperty().addListener((observable, oldValue, newValue) -> {
            String value = newValue.trim();
            dialog.getDialogPane().lookupButton(ButtonType.OK)
                    .setDisable(existingSiblingNodes.contains(value) || value.isEmpty());
        });

        Optional<String> result = dialog.showAndWait();

        if (result.isPresent()) {
            node.getValue().setName(result.get());
            try {
                saveAndRestoreService.updateNode(node.getValue());
                // Since a changed node name may push the node to a different location in the tree view,
                // we need to locate it to keep it selected. The tree view will otherwise "select" the node
                // at the previous position of the renamed node. This is standard JavaFX TreeView behavior
                // where TreeItems are "recycled", and updated by the cell renderer.
                Stack<Node> copiedStack = new Stack<>();
                DirectoryUtilities.CreateLocationStringAndNodeStack(node.getValue(), false).getValue().forEach(copiedStack::push);
                locateNode(copiedStack);
            } catch (Exception e) {
                Alert alert = new Alert(AlertType.ERROR);
                alert.setTitle(Messages.errorActionFailed);
                alert.setHeaderText(e.getMessage());
                alert.showAndWait();
            }
        }
    }

    /**
     * Utility method to create a {@link TreeItem<Node>} object.
     *
     * @param node The {@link Node} object for the {@link TreeItem}.
     * @return The new {@link TreeItem}.
     */
    private TreeItem<Node> createTreeItem(final Node node) {
        return new TreeItem<>(node) {
            @Override
            public boolean isLeaf() {
                return node.getNodeType().equals(NodeType.SNAPSHOT) || node.getNodeType().equals(NodeType.COMPOSITE_SNAPSHOT);
            }
        };
    }

    /**
     * Handles callback in order to update the tree view when a {@link Node} has changed.
     *
     * @param node The updated node.
     */
    @Override
    public void nodeChanged(Node node) {
        // Find the node that has changed
        TreeItem<Node> nodeSubjectToUpdate = recursiveSearch(node.getUniqueId(), treeView.getRoot());
        if (nodeSubjectToUpdate == null) {
            return;
        }
        nodeSubjectToUpdate.setValue(node);
        // Folder and configuration node changes may include structure changes, so expand to force update.
        if (nodeSubjectToUpdate.isExpanded() && (nodeSubjectToUpdate.getValue().getNodeType().equals(NodeType.FOLDER) ||
                nodeSubjectToUpdate.getValue().getNodeType().equals(NodeType.CONFIGURATION))) {
            if (nodeSubjectToUpdate.getParent() != null) { // null means root folder as it has no parent
                nodeSubjectToUpdate.getParent().getChildren().sort(treeNodeComparator);
            }
            expandTreeNode(nodeSubjectToUpdate);
        }
    }

    /**
     * Handles callback in order to update the tree view when a {@link Node} has been added, e.g. when
     * a snapshot is saved.
     *
     * @param parentNode Parent of the new {@link Node}
     * @param newNodes   The list of new {@link Node}s
     */
    @Override
    public void nodesAdded(Node parentNode, List<Node> newNodes) {
        // Find the parent to which the new node is to be added
        TreeItem<Node> parentTreeItem = recursiveSearch(parentNode.getUniqueId(), treeView.getRoot());
        if (parentTreeItem == null) {
            return;
        }
        expandTreeNode(parentTreeItem);
    }

    /**
     * Utility method used to find the {@link TreeItem} corresponding to the specified {@link Node}'s id.
     *
     * @param nodeIdToLocate The unique string identifying the {@link Node}
     * @param node           The {@link TreeItem} from which to start the search
     * @return The located {@link TreeItem}, or <code>null</code> if not found.
     */
    protected TreeItem<Node> recursiveSearch(String nodeIdToLocate, TreeItem<Node> node) {
        if (node.getValue().getUniqueId().equals(nodeIdToLocate)) {
            return node;
        }
        List<TreeItem<Node>> childNodes = node.getChildren();
        TreeItem<Node> result = null;
        for (int i = 0; result == null && i < childNodes.size(); i++) {
            result = recursiveSearch(nodeIdToLocate, childNodes.get(i));
        }
        return result;
    }

    public void locateNode(Stack<Node> nodeStack) {
        TreeItem<Node> parentTreeItem = treeView.getRoot();

        while (!nodeStack.isEmpty()) {
            Node currentNode = nodeStack.pop();
            TreeItem<Node> currentTreeItem = recursiveSearch(currentNode.getUniqueId(), parentTreeItem);
            expandTreeNode(currentTreeItem);
            parentTreeItem = currentTreeItem;
        }

        browserSelectionModel.clearSelection();
        browserSelectionModel.select(parentTreeItem);
        treeView.scrollTo(browserSelectionModel.getSelectedIndex());
    }

    /**
     * Locates expanded nodes recursively and adds them to <code>expandedNodes</code>
     *
     * @param expandedNodes The {@link List} holding expanded nodes.
     * @param treeItem      The {@link TreeItem} in which to look for expanded {@link TreeItem}s (nodes).
     */
    private void findExpandedNodes(List<String> expandedNodes, TreeItem<Node> treeItem) {
        if (treeItem.expandedProperty().get() && !treeItem.getChildren().isEmpty()) {
            expandedNodes.add(treeItem.getValue().getUniqueId());
            treeItem.getChildren().forEach(ti -> findExpandedNodes(expandedNodes, ti));
        }
    }

    private void setChildItems(HashMap<String, List<TreeItem<Node>>> allItems, TreeItem<Node> parentItem) {
        if (allItems.containsKey(parentItem.getValue().getUniqueId())) {
            List<TreeItem<Node>> childItems = allItems.get(parentItem.getValue().getUniqueId());
            parentItem.getChildren().setAll(childItems);
            parentItem.getChildren().sort(treeNodeComparator);
            parentItem.setExpanded(true);
            Platform.runLater(() -> childItems.forEach(ci -> setChildItems(allItems, ci)));
        }
    }

    /**
     * Expands all nodes recursively starting from the specified node. Note that this
     * method operates only on the items already present in the {@link TreeView}, i.e.
     * no data is retrieved from the service.
     *
     * @param parentNode {@link TreeItem<Node>} from which to start the operation.
     */
    protected void expandNodes(TreeItem<Node> parentNode) {
        if (!parentNode.getChildren().isEmpty()) {
            parentNode.setExpanded(true);
            parentNode.getChildren().forEach(this::expandNodes);
        }
    }

    /**
     * Tag comparator using the tags' created date.
     */
    public static class TagComparator implements Comparator<Tag> {
        @Override
        public int compare(Tag tag1, Tag tag2) {
            return -tag1.getCreated().compareTo(tag2.getCreated());
        }
    }

    /**
     * Self-explanatory
     */
    public void saveLocalState() {
        // If root item is null, then there is no data in the TreeView
        if (treeView.getRoot() == null) {
            return;
        }
        List<String> expandedNodes = new ArrayList<>();
        findExpandedNodes(expandedNodes, treeView.getRoot());
        try {
            PhoebusPreferenceService.userNodeForClass(SaveAndRestoreApplication.class).put(TREE_STATE, objectMapper.writeValueAsString(expandedNodes));
            if (filterEnabledProperty.get() && filtersComboBox.getSelectionModel().getSelectedItem() != null) {
                PhoebusPreferenceService.userNodeForClass(SaveAndRestoreApplication.class).put(FILTER_NAME,
                        objectMapper.writeValueAsString(filtersComboBox.getSelectionModel().getSelectedItem().getName()));
            }
        } catch (JsonProcessingException e) {
            LOG.log(Level.WARNING, "Failed to persist tree state");
        }
    }

    public void handleTabClosed() {
        saveLocalState();
        saveAndRestoreService.removeNodeChangeListener(this);
        saveAndRestoreService.removeNodeAddedListener(this);
        saveAndRestoreService.removeFilterChangeListener(this);
    }

    /**
     * Imports configuration or snapshot from CSV.
     */
    private void importFromCSV(){
        Node node = browserSelectionModel.getSelectedItems().get(0).getValue();
        try {
            FileChooser fileChooser = new FileChooser();
            fileChooser.setTitle(node.getNodeType().equals(NodeType.FOLDER) ? Messages.importConfigurationLabel : Messages.importSnapshotLabel);
            fileChooser.getExtensionFilters().add(new FileChooser.ExtensionFilter("Supported file formats (CSV, SNP)", "*.csv", "*.snp"));
            File file = fileChooser.showOpenDialog(splitPane.getScene().getWindow());
            if (file != null) {
                CSVImporter.importFile(node, file);
            }
        } catch (Exception e) {
            LOG.log(Level.WARNING, "SnapshotData import failed", e);
        }
    }

    /**
     * Exports configuration or snapshot to CSV.
     */
    private void exportToCSV(){
        Node node = browserSelectionModel.getSelectedItems().get(0).getValue();
        try {
            FileChooser fileChooser = new FileChooser();
            fileChooser.setTitle(node.getNodeType().equals(NodeType.FOLDER) ? Messages.exportConfigurationLabel : Messages.exportSnapshotLabel);
            String extensionFilterDesc = node.getNodeType().equals(NodeType.CONFIGURATION) ?
                    "CSV (BMS compatible)" :
                    "CSV (SNP compatible)";
            fileChooser.getExtensionFilters().add(new FileChooser.ExtensionFilter(extensionFilterDesc, "*.csv"));
            fileChooser.setInitialFileName(node.getName());
            File file = fileChooser.showSaveDialog(splitPane.getScene().getWindow());
            if (file != null) {
                if (!file.getAbsolutePath().toLowerCase().endsWith("csv")) {
                    file = new File(file.getAbsolutePath() + ".csv");
                }
                CSVExporter.export(node, file.getAbsolutePath());
            }
        } catch (Exception e) {
            ExceptionDetailsErrorDialog.openError(Messages.errorGeneric,
                    Messages.errorActionFailed,
                    e);
            LOG.log(Level.WARNING, Messages.errorActionFailed, e);
        }
    }

    /**
     * Adds a tag to the selected snapshot {@link Node}
     */
    protected void addTagToSnapshots() {
        ObservableList<TreeItem<Node>> selectedItems = browserSelectionModel.getSelectedItems();
        List<Node> selectedNodes = selectedItems.stream().map(TreeItem::getValue).collect(Collectors.toList());
        List<Node> updatedNodes = TagUtil.addTag(selectedNodes);
        updatedNodes.forEach(this::nodeChanged);
    }

    /**
     * Configures the "tag" sub-menu. Items are added based on existing {@link Tag}s on the
     * selected {@link Node}s
     *
     * @param tagMenu The {@link Menu} subject to configuration.
     */
    public void tag(final Menu tagMenu) {

        List<Node> selectedNodes =
                browserSelectionModel.getSelectedItems().stream().map(TreeItem::getValue).collect(Collectors.toList());
<<<<<<< HEAD

        TagUtil.tag(tagMenu, selectedNodes, updatedNodes -> updatedNodes.forEach(this::nodeChanged));
=======
        TagUtil.tagWithComment(tagWithCommentMenu, selectedNodes, updatedNodes -> updatedNodes.forEach(this::nodeChanged));
>>>>>>> 9745a48a
    }

    /**
     * Performs check of selection to determine if all selected nodes are of same type.
     *
     * @return <code>true</code> if criteria are met, otherwise <code>false</code>
     */
    public boolean selectedNodesOfSameType() {
        ObservableList<TreeItem<Node>> selectedItems = browserSelectionModel.getSelectedItems();
        if (selectedItems.size() < 2) {
            return true;
        }
        NodeType nodeType = selectedItems.get(0).getValue().getNodeType();
        for (int i = 1; i < selectedItems.size(); i++) {
            if (!selectedItems.get(i).getValue().getNodeType().equals(nodeType)) {
                return false;
            }
        }
        return true;
    }

    /**
     * Performs the copy or move operation. When successful, the tree view is updated to reflect the changes.
     *
     * @param sourceNodes  List of {@link Node}s to be copied or moved.
     * @param targetNode   Target {@link Node}, which must be a folder.
     * @param transferMode Must be {@link TransferMode#MOVE} or {@link TransferMode#COPY}.
     */
    protected void moveNodes(List<Node> sourceNodes, Node targetNode, TransferMode transferMode) {
        disabledUi.set(true);
        JobManager.schedule("Copy Or Move save&restore node(s)", monitor -> {
            TreeItem<Node> rootTreeItem = treeView.getRoot();
            TreeItem<Node> targetTreeItem = recursiveSearch(targetNode.getUniqueId(), rootTreeItem);
            try {
                TreeItem<Node> sourceTreeItem = recursiveSearch(sourceNodes.get(0).getUniqueId(), rootTreeItem);
                TreeItem<Node> sourceParentTreeItem = sourceTreeItem.getParent();
                if (transferMode.equals(TransferMode.MOVE)) {
                    saveAndRestoreService.moveNodes(sourceNodes, targetNode);
                    Platform.runLater(() -> {
                        removeMovedNodes(sourceParentTreeItem, sourceNodes);
                        addMovedNodes(targetTreeItem, sourceNodes);
                    });
                } // TransferMode.COPY not supported
            } catch (Exception exception) {
                Logger.getLogger(SaveAndRestoreController.class.getName())
                        .log(Level.SEVERE, "Failed to move or copy");
                ExceptionDetailsErrorDialog.openError(splitPane, Messages.copyOrMoveNotAllowedHeader, Messages.copyOrMoveNotAllowedBody, exception);
            } finally {
                disabledUi.set(false);
            }
        });
    }

    /**
     * Updates the tree view such that moved items are shown in the drop target.
     *
     * @param parentTreeItem The drop target
     * @param nodes          List of {@link Node}s that were moved.
     */
    private void addMovedNodes(TreeItem<Node> parentTreeItem, List<Node> nodes) {
        parentTreeItem.getChildren().addAll(nodes.stream().map(this::createTreeItem).toList());
        parentTreeItem.getChildren().sort(treeNodeComparator);
        TreeItem<Node> nextItemToExpand = parentTreeItem;
        while (nextItemToExpand != null) {
            nextItemToExpand.setExpanded(true);
            nextItemToExpand = nextItemToExpand.getParent();
        }

    }

    /**
     * Updates the tree view such that moved items are removed from source nodes' parent.
     *
     * @param parentTreeItem The parent of the {@link Node}s before the move.
     * @param nodes          List of {@link Node}s that were moved.
     */
    private void removeMovedNodes(TreeItem<Node> parentTreeItem, List<Node> nodes) {
        List<TreeItem<Node>> childItems = parentTreeItem.getChildren();
        List<TreeItem<Node>> treeItemsToRemove = new ArrayList<>();
        childItems.forEach(childItem -> {
            if (nodes.contains(childItem.getValue())) {
                treeItemsToRemove.add(childItem);
            }
        });
        parentTreeItem.getChildren().removeAll(treeItemsToRemove);
        TreeItem<Node> nextItemToExpand = parentTreeItem;
        while (nextItemToExpand != null) {
            nextItemToExpand.setExpanded(true);
            nextItemToExpand = nextItemToExpand.getParent();
        }
    }

    /**
     * Parses the {@link URI} to determine what to do. Supported actions/behavior:
     * <ul>
     *     <li>Open a {@link Node}, which must not be of {@link NodeType#FOLDER}.</li>
     *     <li>Launch the search/filter view to show a filter search result.</li>
     * </ul>
     *
     * @param uri An {@link URI} on the form file:/unique-id?action=[open-node|open-filter]&app=saveandrestore, where unique-id is the
     *            unique id of a {@link Node} or the unique id (name) of a {@link Filter}. If action is not sepcified,
     *            it defaults to open-node.
     */
    public void openResource(URI uri) {

        if (uri == null) {
            return;
        }
        String query = uri.getQuery();
        if (query == null || query.isEmpty()) {
            logger.log(Level.WARNING, "Called with empty URI");
            return;
        }
        String[] queries = query.split("&");
        String action = OpenNodeAction.OPEN_SAR_NODE;
        Optional<String> actionQuery = Arrays.stream(queries).filter(q -> q.startsWith("action=")).findFirst();
        if (actionQuery.isEmpty()) {
            logger.log(Level.WARNING, "Open resource does not specify action, defaulting to '" + action + "'");
        } else if (actionQuery.get().substring("action=".length()).isEmpty()) {
            logger.log(Level.WARNING, "Empty action specified, defaulting to '" + action + "'");
        } else {
            action = actionQuery.get().substring("action=".length());
        }

        switch (action) {
            case OpenNodeAction.OPEN_SAR_NODE:
                openNode(uri.getPath().substring(1));
                break;
            case OpenFilterAction.OPEN_SAR_FILTER:
                openSearchWindowForFilter(URLDecoder.decode(uri.getPath().substring(1), StandardCharsets.UTF_8));
                break;
            default:
                logger.log(Level.WARNING, "Action '" + action + "' not supported");
        }
    }
    /**
     * @param node A {@link Node} to be checked
     * @return <code>true</code> if a {@link Filter} is enabled/selected and if the {@link Node} is
     * contained in the search result associated with that {@link Filter}. If on the other hand filtering is
     * disabled, then all items match as we have a "no filter".
     */
    public boolean matchesFilter(Node node) {
        if (!filterEnabledProperty.get()) {
            return true;
        }
        TreeItem<Node> selectedItem = treeView.getSelectionModel().getSelectedItem();
        if (selectedItem == null) {
            return searchResultNodes.contains(node);
        } else {
            return searchResultNodes.contains(node) &&
                    !selectedItem.getValue().getUniqueId().equals(node.getUniqueId());
        }
    }

    /**
     * Retrieves all {@link Filter}s from service and populates the filter combo box.
     */
    private void loadFilters() {
        try {
            List<Filter> filters = saveAndRestoreService.getAllFilters();
            Platform.runLater(() -> {
                filtersList.setAll(filters);
                String savedFilterName = getSavedFilterName();
                if (savedFilterName != null) {
                    Optional<Filter> f = filtersComboBox.getItems().stream().filter(filter -> filter.getName().equals(savedFilterName)).findFirst();
                    f.ifPresent(filter -> filtersComboBox.getSelectionModel().select(filter));
                }
            });
        } catch (Exception e) {
            LOG.log(Level.SEVERE, "Failed to load filters", e);
        }
    }

    /**
     * Applies a {@link Filter} selected by user. The service will be queries for {@link Node}s matching
     * the {@link Filter}, then the {@link TreeView} is updated based on the search result.
     *
     * @param filter {@link Filter} selected by user.
     */
    private void applyFilter(Filter filter) {
        treeView.getSelectionModel().clearSelection();
        Map<String, String> searchParams =
                SearchQueryUtil.parseHumanReadableQueryString(filter.getQueryString());
        // In this case we want to hit all matching, i.e. no pagination.
        searchParams.put(Keys.FROM.getName(), "0");
        searchParams.put(Keys.SIZE.getName(), "10000");
        MultivaluedMap<String, String> map = new MultivaluedHashMap<>();
        searchParams.forEach(map::add);
        JobManager.schedule("Apply Filter", monitor -> {
            try {
                SearchResult searchResult = saveAndRestoreService.search(map);
                searchResultNodes.setAll(searchResult.getNodes());
                Platform.runLater(() -> treeView.refresh());
            } catch (Exception e) {
                LOG.log(Level.SEVERE, "Failed to perform search when applying filter", e);
            }
        });
    }

    private void filterEnabledChanged(boolean enabled) {
        if (!enabled) {
            searchResultNodes.clear();
            treeView.refresh();
        } else {
            Filter filter = filtersComboBox.getSelectionModel().getSelectedItem();
            if (filter != null) {
                applyFilter(filter);
            }
        }
    }

    /**
     * @return An array of two elements: the configuration {@link Node} anf the snapshot {@link Node} of
     * an active {@link SnapshotTab}.
     */
    public Node[] getConfigAndSnapshotForActiveSnapshotTab() {
        Tab selectedTab = tabPane.getSelectionModel().getSelectedItem();
        if (selectedTab instanceof SnapshotTab snapshotTab) {
            return new Node[]{snapshotTab.getConfigNode(), snapshotTab.getSnapshotNode()};
        }
        return null;
    }

    @Override
    public void filterAddedOrUpdated(Filter filter) {
        if (!filtersList.contains(filter)) {
            filtersList.add(filter);
        } else {
            final int index = filtersList.indexOf(filter);
            Platform.runLater(() -> {
                filtersList.set(index, filter);
                filtersComboBox.valueProperty().set(filter);
                // If this is the active filter, update the tree view
                if (filter.equals(filtersComboBox.getSelectionModel().getSelectedItem())) {
                    applyFilter(filter);
                }
            });
        }
    }

    @Override
    public void filterRemoved(Filter filter) {
        if (filtersList.contains(filter)) {
            filtersList.remove(filter);
            // If this is the active filter, de-select filter completely
            filterEnabledProperty.set(false);
            filtersComboBox.getSelectionModel().select(null);
            // And refresh tree view
            Platform.runLater(() -> treeView.refresh());
        }
    }

    private void copySelectionToClipboard() {
        List<TreeItem<Node>> selectedItems = browserSelectionModel.getSelectedItems();
        List<Node> selectedNodes = selectedItems.stream().map(TreeItem::getValue).collect(Collectors.toList());
        ClipboardContent clipboardContent = new ClipboardContent();
        clipboardContent.put(SaveAndRestoreApplication.NODE_SELECTION_FORMAT, selectedNodes);
        Clipboard clipboard = Clipboard.getSystemClipboard();
        clipboard.setContent(clipboardContent);
    }

    /**
     * Checks if tree selection is valid for a copy operation:
     * <ul>
     *     <li>All selected nodes must be of same type.</li>
     *     <li>All selected nodes must have same parent.</li>
     * </ul>
     *
     * @return <code>true</code> if selection may be copied to clipboard, otherwise <code>false</code>.
     */
    public boolean mayCopy() {
        if (userIdentity.isNull().get()) {
            return false;
        }
        List<Node> selectedNodes = browserSelectionModel.getSelectedItems().stream().map(TreeItem::getValue).toList();
        if (selectedNodes.size() == 1) {
            return true;
        }
        NodeType nodeTypeOfFirst = selectedNodes.get(0).getNodeType();
        if (selectedNodes.stream().anyMatch(n -> !n.getNodeType().equals(nodeTypeOfFirst))) {
            return false;
        }
        TreeItem<Node> parentOfFirst = browserSelectionModel.getSelectedItems().get(0).getParent();
        return browserSelectionModel.getSelectedItems().stream().filter(t -> !t.getParent().equals(parentOfFirst)).findFirst().isEmpty();
    }

    /**
     * Checks if the clipboard content may be pasted onto a target node:
     * <ul>
     *     <li>Clipboard content must be of {@link SaveAndRestoreApplication#NODE_SELECTION_FORMAT}.</li>
     *     <li>Selected node for paste (target) must be single node.</li>
     *     <li>Configurations and composite snapshots may be pasted only onto folder.</li>
     *     <li>Snapshot may be pasted only onto configuration.</li>
     * </ul>
     *
     * @return <code>true</code> if selection may be pasted, otherwise <code>false</code>.
     */
    public boolean mayPaste() {
        if (userIdentity.isNull().get()) {
            return false;
        }
        Object clipBoardContent = Clipboard.getSystemClipboard().getContent(SaveAndRestoreApplication.NODE_SELECTION_FORMAT);
        if (clipBoardContent == null || browserSelectionModel.getSelectedItems().size() != 1) {
            return false;
        }
        // Check is made if target node is of supported type for the clipboard content.
        List<Node> selectedNodes = (List<Node>) clipBoardContent;
        NodeType nodeTypeOfFirst = selectedNodes.get(0).getNodeType();
        NodeType nodeTypeOfTarget = browserSelectionModel.getSelectedItem().getValue().getNodeType();
        if ((nodeTypeOfFirst.equals(NodeType.COMPOSITE_SNAPSHOT) ||
                nodeTypeOfFirst.equals(NodeType.CONFIGURATION)) && !nodeTypeOfTarget.equals(NodeType.FOLDER)) {
            return false;
        } else return !nodeTypeOfFirst.equals(NodeType.SNAPSHOT) || nodeTypeOfTarget.equals(NodeType.CONFIGURATION);
    }

    private void pasteFromClipboard() {
        disabledUi.set(true);
        Object selectedNodes = Clipboard.getSystemClipboard().getContent(SaveAndRestoreApplication.NODE_SELECTION_FORMAT);
        if (selectedNodes == null || browserSelectionModel.getSelectedItems().size() != 1) {
            return;
        }
        List<String> selectedNodeIds =
                ((List<Node>) selectedNodes).stream().map(Node::getUniqueId).collect(Collectors.toList());
        JobManager.schedule("copy nodes", monitor -> {
            try {
                saveAndRestoreService.copyNodes(selectedNodeIds, browserSelectionModel.getSelectedItem().getValue().getUniqueId());
                disabledUi.set(false);
            } catch (Exception e) {
                disabledUi.set(false);
                ExceptionDetailsErrorDialog.openError(Messages.errorGeneric, Messages.failedToPasteObjects, e);
                LOG.log(Level.WARNING, "Failed to paste nodes into target " + browserSelectionModel.getSelectedItem().getValue().getName());
                return;
            }
            Platform.runLater(() -> {
                expandTreeNode(browserSelectionModel.getSelectedItem());
                treeView.refresh();
            });
        });
    }

    /**
     * Used to determine if nodes selected in the tree view have the same parent node. Most menu items
     * do not make sense unless the selected nodes have same the parent node.
     *
     * @return <code>true</code> if all selected nodes have the same parent node, <code>false</code> otherwise.
     */
    public boolean hasSameParent() {
        ObservableList<TreeItem<Node>> selectedItems = browserSelectionModel.getSelectedItems();
        if (selectedItems.size() == 1) {
            return true;
        }
        Node parentNodeOfFirst = selectedItems.get(0).getParent().getValue();
        for (int i = 1; i < selectedItems.size(); i++) {
            TreeItem<Node> treeItem = selectedItems.get(i);
            if (!treeItem.getParent().getValue().getUniqueId().equals(parentNodeOfFirst.getUniqueId())) {
                return false;
            }
        }
        return true;
    }

    /**
     * Determines if comparing snapshots is possible, which is the case if all the following holds true:
     * <ul>
     *     <li>The active tab must be a {@link org.phoebus.applications.saveandrestore.ui.snapshot.SnapshotTab}</li>
     *     <li>The active {@link org.phoebus.applications.saveandrestore.ui.snapshot.SnapshotTab} must not show an unsaved snapshot.</li>
     *     <li>The snapshot selected from the tree view must have same parent as the one shown in the active {@link org.phoebus.applications.saveandrestore.ui.snapshot.SnapshotTab}</li>
     *     <li>The snapshot selected from the tree view must not be the same as as the one shown in the active {@link org.phoebus.applications.saveandrestore.ui.snapshot.SnapshotTab}</li>
     * </ul>
     *
     * @return <code>true</code> if selection can be added to snapshot view for comparison.
     */
    public boolean compareSnapshotsPossible() {
        Node[] configAndSnapshotNode = getConfigAndSnapshotForActiveSnapshotTab();
        if (configAndSnapshotNode == null) {
            return false;
        }
        TreeItem<Node> selectedItem = treeView.getSelectionModel().getSelectedItem();
        TreeItem<Node> parentItem = selectedItem.getParent();
        return configAndSnapshotNode[1].getUniqueId() != null &&
                parentItem.getValue().getUniqueId().equals(configAndSnapshotNode[0].getUniqueId()) &&
                !selectedItem.getValue().getUniqueId().equals(configAndSnapshotNode[1].getUniqueId());
    }

    @Override
    public void secureStoreChanged(List<ScopedAuthenticationToken> validTokens) {
        super.secureStoreChanged(validTokens);
        tabPane.getTabs().forEach(t -> ((SaveAndRestoreTab) t).secureStoreChanged(validTokens));
    }

    private void openNode(String nodeId) {
        JobManager.schedule("Open save-and-restore node", monitor -> {
            try {
                if (!treeInitializationCountDownLatch.await(30000, TimeUnit.SECONDS)) {
                    return;
                }
            } catch (InterruptedException e) {
                logger.log(Level.WARNING, "Failed to await tree view to load", e);
                return;
            }
            Node node = saveAndRestoreService.getNode(nodeId);
            if (node == null) {
                Platform.runLater(() -> {
                    // Show error dialog.
                    Alert alert = new Alert(AlertType.ERROR);
                    alert.setTitle(Messages.openResourceFailedTitle);
                    alert.setHeaderText(MessageFormat.format(Messages.openResourceFailedHeader, nodeId));
                    DialogHelper.positionDialog(alert, treeView, -200, -200);
                    alert.show();
                });
                return;
            }
            if (node.getNodeType().equals(NodeType.FOLDER)) {
                logger.log(Level.WARNING, "Requested to open node, but node must not be folder node");
                return;
            }
            Stack<Node> copiedStack = new Stack<>();
            DirectoryUtilities.CreateLocationStringAndNodeStack(node, false).getValue().forEach(copiedStack::push);
            Platform.runLater(() -> {
                locateNode(copiedStack);
                nodeDoubleClicked(node);
            });
        });
    }

    /**
     * Creates context menu items.
     */
    private void configureContextMenuItems() {
        contextMenu.getItems().add(new LoginMenuItem(this, selectedItemsProperty,
                unused -> ApplicationService.createInstance("credentials_management")));
        contextMenu.getItems().add(new NewFolderMenuItem(this, selectedItemsProperty,
                unused -> createNewFolder()));
        contextMenu.getItems().add(new NewConfigurationMenuItem(this, selectedItemsProperty,
                unused -> createNewConfiguration()));
        contextMenu.getItems().add(new CreateSnapshotMenuItem(this, selectedItemsProperty,
                unused -> openConfigurationForSnapshot()));
        contextMenu.getItems().add(new NewCompositeSnapshotMenuItem(this, selectedItemsProperty,
                unused -> createNewCompositeSnapshot()));
        contextMenu.getItems().add(new SeparatorMenuItem());
        contextMenu.getItems().add(new EditCompositeMenuItem(this, selectedItemsProperty,
                unused -> editCompositeSnapshot()));

        contextMenu.getItems().add(new RenameFolderMenuItem(this, selectedItemsProperty,
                unused -> renameNode()));
        contextMenu.getItems().add(new CopyMenuItem(this, selectedItemsProperty, unused -> copySelectionToClipboard()));
        contextMenu.getItems().add(new PasteMenuItem(this, selectedItemsProperty,
                unused -> pasteFromClipboard()));
        contextMenu.getItems().add(new DeleteNodeMenuItem(this, selectedItemsProperty,
                unused -> deleteNodes()));
        contextMenu.getItems().add(new SeparatorMenuItem());

        contextMenu.getItems().add(new CompareSnapshotsMenuItem(this, selectedItemsProperty,
                unused -> compareSnapshot()));
        contextMenu.getItems().add(new TagGoldenMenuItem(this, selectedItemsProperty, null));

        MenuItem addTagWithCommentMenuItem = TagWidget.AddTagWithCommentMenuItem();
        addTagWithCommentMenuItem.setOnAction(action -> addTagToSnapshots());
        tagWithComment.getItems().addAll(addTagWithCommentMenuItem);
        contextMenu.getItems().add(tagWithComment);


        contextMenu.getItems().add(new SeparatorMenuItem());
        contextMenu.getItems().add(new CopyUniqueIdToClipboardMenuItem(this, selectedItemsProperty,
                unused -> copyUniqueNodeIdToClipboard()));
        contextMenu.getItems().add(new SeparatorMenuItem());
        contextMenu.getItems().add(new ImportFromCSVMenuItem(this, selectedItemsProperty,
                unused -> importFromCSV()));
        contextMenu.getItems().add(new ExportToCSVMenuItem(this, selectedItemsProperty,
                unused -> exportToCSV()));
    }


    /**
     * Called when user requests context menu. Updates the {@link #selectedItemsProperty}, and since
     * all {@link org.phoebus.applications.saveandrestore.ui.contextmenu.SaveAndRestoreMenuItem}s listen
     * to changes to this property, they will update themselves based on the user selection.
     * @param e A {@link ContextMenuEvent}
     */
    @SuppressWarnings("unused")
    @FXML
    public void createContextMenu(ContextMenuEvent e) {
        ObservableList<? extends TreeItem<Node>> selectedItems = browserSelectionModel.getSelectedItems();
        selectedItemsProperty.setAll(selectedItems.stream().map(t -> t.getValue()).toList());
        snapshotOrCompositeSnapshotOnlySelection.set(selectedItems.stream().filter(t ->
                !t.getValue().getNodeType().equals(NodeType.SNAPSHOT) &&
                        !t.getValue().getNodeType().equals(NodeType.COMPOSITE_SNAPSHOT)).findFirst().isEmpty());
        tagWithComment.disableProperty().set(userIdentity.isNull().get() ||
                selectedItemsProperty.size() != 1 ||
                (!selectedItemsProperty.get(0).getNodeType().equals(NodeType.SNAPSHOT) &&
                        !selectedItemsProperty.get(0).getNodeType().equals(NodeType.COMPOSITE_SNAPSHOT)));
        tagWithComment(tagWithComment);
    }

    /**
     * Adds a tag to the {@link Node}s contained in <code>tagData</code>
     * @param tagData Data object consumed by service
     */
    public void addTag(TagData tagData) {
        try {
            SaveAndRestoreService.getInstance().addTag(tagData);
        } catch (Exception e) {
            ExceptionDetailsErrorDialog.openError(Messages.errorGeneric,
                    Messages.errorAddTagFailed,
                    e);
            Logger.getLogger(SaveAndRestoreController.class.getName()).log(Level.SEVERE, "Failed to add tag");
        }
    }

    /**
     * Removes a tag from the {@link Node}s contained in <code>tagData</code>
     * @param tagData Data object consumed by service
     */
    public void deleteTag(TagData tagData) {
        try {
            SaveAndRestoreService.getInstance().deleteTag(tagData);
        } catch (Exception e) {
            ExceptionDetailsErrorDialog.openError(Messages.errorGeneric,
                    Messages.errorDeleteTagFailed,
                    e);
            logger.log(Level.SEVERE, "Failed to delete tag");
        }
    }
}<|MERGE_RESOLUTION|>--- conflicted
+++ resolved
@@ -26,7 +26,6 @@
 import javafx.beans.property.SimpleBooleanProperty;
 import javafx.beans.property.SimpleObjectProperty;
 import javafx.collections.FXCollections;
-import javafx.collections.ListChangeListener;
 import javafx.collections.ObservableList;
 import javafx.concurrent.Task;
 import javafx.fxml.FXML;
@@ -199,7 +198,7 @@
     private final CountDownLatch treeInitializationCountDownLatch = new CountDownLatch(1);
 
     private final ContextMenu contextMenu = new ContextMenu();
-    private final Menu tagWithComment = new Menu(Messages.contextMenuTagsWithComment, new ImageView(ImageCache.getImage(SaveAndRestoreController.class, "/icons/save-and-restore/snapshot-add_tag.png")));
+    private final Menu tagWithComment = new Menu(Messages.contextMenuTags, new ImageView(ImageCache.getImage(SaveAndRestoreController.class, "/icons/save-and-restore/snapshot-add_tag.png")));
 
     private final SimpleBooleanProperty snapshotOrCompositeSnapshotOnlySelection = new SimpleBooleanProperty();
 
@@ -721,43 +720,8 @@
                 node.getParent().getChildren().stream()
                         .filter(item -> item.getValue().getNodeType().equals(node.getValue().getNodeType()))
                         .map(item -> item.getValue().getName())
-<<<<<<< HEAD
-                        .collect(Collectors.toList());
-        renameNode(node.getValue(), existingSiblingNodes);
-    }
-
-    /**
-     * Puts the unique node id on the clipboard as text
-     */
-    protected void copyUniqueNodeIdToClipboard() {
-        Node node = browserSelectionModel.getSelectedItem().getValue();
-        ClipboardContent content = new ClipboardContent();
-        content.putString(node.getUniqueId());
-        Clipboard.getSystemClipboard().setContent(content);
-    }
-
-    /**
-     * Puts the unique node id as a resource URL on the clipboard as text
-     */
-    protected void copyUniqueNodeIdAsResourceUrlToClipboard() {
-        Node node = browserSelectionModel.getSelectedItem().getValue();
-        ClipboardContent content = new ClipboardContent();
-        content.putString("file:/" + node.getUniqueId() + "?app=" + SaveAndRestoreApplication.NAME);
-        Clipboard.getSystemClipboard().setContent(content);
-    }
-
-    /**
-     * Renames the selected node. A check is made to ensure that user cannot specify a name
-     * that is the same as any of its sibling nodes if they are of the same {@link Node} type.
-     *
-     * @param node                 The node to rename
-     * @param existingSiblingNodes List of sibling nodes
-     */
-    public void renameNode(Node node, List<String> existingSiblingNodes) {
-=======
                         .toList();
 
->>>>>>> 9745a48a
         TextInputDialog dialog = new TextInputDialog();
         dialog.setTitle(Messages.promptRenameNodeTitle);
         dialog.setContentText(Messages.promptRenameNodeContent);
@@ -960,7 +924,7 @@
     /**
      * Imports configuration or snapshot from CSV.
      */
-    private void importFromCSV(){
+    private void importFromCSV() {
         Node node = browserSelectionModel.getSelectedItems().get(0).getValue();
         try {
             FileChooser fileChooser = new FileChooser();
@@ -978,7 +942,7 @@
     /**
      * Exports configuration or snapshot to CSV.
      */
-    private void exportToCSV(){
+    private void exportToCSV() {
         Node node = browserSelectionModel.getSelectedItems().get(0).getValue();
         try {
             FileChooser fileChooser = new FileChooser();
@@ -1023,12 +987,7 @@
 
         List<Node> selectedNodes =
                 browserSelectionModel.getSelectedItems().stream().map(TreeItem::getValue).collect(Collectors.toList());
-<<<<<<< HEAD
-
         TagUtil.tag(tagMenu, selectedNodes, updatedNodes -> updatedNodes.forEach(this::nodeChanged));
-=======
-        TagUtil.tagWithComment(tagWithCommentMenu, selectedNodes, updatedNodes -> updatedNodes.forEach(this::nodeChanged));
->>>>>>> 9745a48a
     }
 
     /**
@@ -1164,6 +1123,7 @@
                 logger.log(Level.WARNING, "Action '" + action + "' not supported");
         }
     }
+
     /**
      * @param node A {@link Node} to be checked
      * @return <code>true</code> if a {@link Filter} is enabled/selected and if the {@link Node} is
@@ -1485,9 +1445,9 @@
                 unused -> compareSnapshot()));
         contextMenu.getItems().add(new TagGoldenMenuItem(this, selectedItemsProperty, null));
 
-        MenuItem addTagWithCommentMenuItem = TagWidget.AddTagWithCommentMenuItem();
-        addTagWithCommentMenuItem.setOnAction(action -> addTagToSnapshots());
-        tagWithComment.getItems().addAll(addTagWithCommentMenuItem);
+        MenuItem addTagMenuItem = TagWidget.AddTagMenuItem();
+        addTagMenuItem.setOnAction(action -> addTagToSnapshots());
+        tagWithComment.getItems().addAll(addTagMenuItem);
         contextMenu.getItems().add(tagWithComment);
 
 
@@ -1506,13 +1466,14 @@
      * Called when user requests context menu. Updates the {@link #selectedItemsProperty}, and since
      * all {@link org.phoebus.applications.saveandrestore.ui.contextmenu.SaveAndRestoreMenuItem}s listen
      * to changes to this property, they will update themselves based on the user selection.
+     *
      * @param e A {@link ContextMenuEvent}
      */
     @SuppressWarnings("unused")
     @FXML
     public void createContextMenu(ContextMenuEvent e) {
         ObservableList<? extends TreeItem<Node>> selectedItems = browserSelectionModel.getSelectedItems();
-        selectedItemsProperty.setAll(selectedItems.stream().map(t -> t.getValue()).toList());
+        selectedItemsProperty.setAll(selectedItems.stream().map(TreeItem::getValue).toList());
         snapshotOrCompositeSnapshotOnlySelection.set(selectedItems.stream().filter(t ->
                 !t.getValue().getNodeType().equals(NodeType.SNAPSHOT) &&
                         !t.getValue().getNodeType().equals(NodeType.COMPOSITE_SNAPSHOT)).findFirst().isEmpty());
@@ -1520,11 +1481,12 @@
                 selectedItemsProperty.size() != 1 ||
                 (!selectedItemsProperty.get(0).getNodeType().equals(NodeType.SNAPSHOT) &&
                         !selectedItemsProperty.get(0).getNodeType().equals(NodeType.COMPOSITE_SNAPSHOT)));
-        tagWithComment(tagWithComment);
+        tag(tagWithComment);
     }
 
     /**
      * Adds a tag to the {@link Node}s contained in <code>tagData</code>
+     *
      * @param tagData Data object consumed by service
      */
     public void addTag(TagData tagData) {
@@ -1540,6 +1502,7 @@
 
     /**
      * Removes a tag from the {@link Node}s contained in <code>tagData</code>
+     *
      * @param tagData Data object consumed by service
      */
     public void deleteTag(TagData tagData) {
