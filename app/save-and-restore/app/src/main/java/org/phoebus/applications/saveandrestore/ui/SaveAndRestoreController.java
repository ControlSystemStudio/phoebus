/**
 * Copyright (C) 2019 European Spallation Source ERIC.
 * <p>
 * This program is free software; you can redistribute it and/or
 * modify it under the terms of the GNU General Public License
 * as published by the Free Software Foundation; either version 2
 * of the License, or (at your option) any later version.
 * <p>
 * This program is distributed in the hope that it will be useful,
 * but WITHOUT ANY WARRANTY; without even the implied warranty of
 * MERCHANTABILITY or FITNESS FOR A PARTICULAR PURPOSE.  See the
 * GNU General Public License for more details.
 * <p>
 * You should have received a copy of the GNU General Public License
 * along with this program; if not, write to the Free Software
 * Foundation, Inc., 59 Temple Place - Suite 330, Boston, MA  02111-1307, USA.
 */

package org.phoebus.applications.saveandrestore.ui;

import com.fasterxml.jackson.core.JsonProcessingException;
import com.fasterxml.jackson.core.type.TypeReference;
import com.fasterxml.jackson.databind.ObjectMapper;
import javafx.application.Platform;
import javafx.beans.binding.Bindings;
import javafx.beans.property.SimpleBooleanProperty;
import javafx.beans.property.SimpleObjectProperty;
import javafx.collections.FXCollections;
import javafx.collections.ObservableList;
import javafx.concurrent.Task;
import javafx.fxml.FXML;
import javafx.fxml.Initializable;
import javafx.scene.control.Alert;
import javafx.scene.control.Alert.AlertType;
import javafx.scene.control.Button;
import javafx.scene.control.ButtonType;
import javafx.scene.control.CheckBox;
import javafx.scene.control.ComboBox;
import javafx.scene.control.ContextMenu;
import javafx.scene.control.ListCell;
import javafx.scene.control.ListView;
import javafx.scene.control.Menu;
import javafx.scene.control.MenuItem;
import javafx.scene.control.MultipleSelectionModel;
import javafx.scene.control.ProgressIndicator;
import javafx.scene.control.SelectionMode;
import javafx.scene.control.SplitPane;
import javafx.scene.control.Tab;
import javafx.scene.control.TabPane;
import javafx.scene.control.TextInputDialog;
import javafx.scene.control.Tooltip;
import javafx.scene.control.TreeItem;
import javafx.scene.control.TreeView;
import javafx.scene.image.ImageView;
import javafx.scene.input.Clipboard;
import javafx.scene.input.ClipboardContent;
import javafx.scene.input.KeyCode;
import javafx.scene.input.KeyEvent;
import javafx.scene.input.TransferMode;
import javafx.scene.layout.VBox;
import javafx.stage.FileChooser;
import javafx.util.Callback;
import javafx.util.StringConverter;
import org.phoebus.applications.saveandrestore.DirectoryUtilities;
import org.phoebus.applications.saveandrestore.Messages;
import org.phoebus.applications.saveandrestore.SaveAndRestoreApplication;
import org.phoebus.applications.saveandrestore.filehandler.csv.CSVExporter;
import org.phoebus.applications.saveandrestore.filehandler.csv.CSVImporter;
import org.phoebus.applications.saveandrestore.model.Node;
import org.phoebus.applications.saveandrestore.model.NodeType;
import org.phoebus.applications.saveandrestore.model.Tag;
import org.phoebus.applications.saveandrestore.model.search.Filter;
import org.phoebus.applications.saveandrestore.model.search.SearchQueryUtil;
import org.phoebus.applications.saveandrestore.model.search.SearchQueryUtil.Keys;
import org.phoebus.applications.saveandrestore.model.search.SearchResult;
import org.phoebus.applications.saveandrestore.ui.configuration.ConfigurationTab;
import org.phoebus.applications.saveandrestore.ui.search.SearchAndFilterTab;
import org.phoebus.applications.saveandrestore.ui.snapshot.CompositeSnapshotTab;
import org.phoebus.applications.saveandrestore.ui.snapshot.SnapshotTab;
import org.phoebus.applications.saveandrestore.ui.snapshot.tag.TagUtil;
import org.phoebus.framework.jobs.JobManager;
import org.phoebus.framework.preferences.PhoebusPreferenceService;
import org.phoebus.ui.dialog.DialogHelper;
import org.phoebus.ui.dialog.ExceptionDetailsErrorDialog;
import org.phoebus.ui.javafx.ImageCache;

import javax.ws.rs.core.MultivaluedHashMap;
import javax.ws.rs.core.MultivaluedMap;
import java.io.File;
import java.io.IOException;
import java.net.URI;
import java.net.URL;
import java.text.MessageFormat;
import java.util.ArrayList;
import java.util.Comparator;
import java.util.HashMap;
import java.util.List;
import java.util.Map;
import java.util.Optional;
import java.util.ResourceBundle;
import java.util.Stack;
import java.util.logging.Level;
import java.util.logging.Logger;
import java.util.stream.Collectors;

/**
 * Main controller for the save & restore UI.
 */
public class SaveAndRestoreController implements Initializable, NodeChangedListener, NodeAddedListener, FilterChangeListener {

    @FXML
    protected TreeView<Node> treeView;

    @FXML
    protected TabPane tabPane;

    @FXML
    protected SplitPane splitPane;

    @FXML
    private ProgressIndicator progressIndicator;

    @FXML
    private ComboBox<Filter> filtersComboBox;

    @FXML
    private Button searchButton;

    @FXML
    private CheckBox enableFilterCheckBox;

    protected SaveAndRestoreService saveAndRestoreService;

    private final ObjectMapper objectMapper = new ObjectMapper();

    protected ContextMenu folderContextMenu;
    protected ContextMenu configurationContextMenu;
    protected ContextMenu snapshotContextMenu;
    protected ContextMenu rootFolderContextMenu;
    protected ContextMenu compositeSnapshotContextMenu;

    protected MultipleSelectionModel<TreeItem<Node>> browserSelectionModel;

    private static final String TREE_STATE = "tree_state";

    private static final String FILTER_NAME = "filter_name";

    protected static final Logger LOG = Logger.getLogger(SaveAndRestoreService.class.getName());

    protected Comparator<TreeItem<Node>> treeNodeComparator;

    protected SimpleBooleanProperty disabledUi = new SimpleBooleanProperty(false);

    private final SimpleBooleanProperty filterEnabledProperty = new SimpleBooleanProperty(false);

    private final URI uri;

    @FXML
    private Tooltip filterToolTip;

    @SuppressWarnings("unused")
    @FXML
    private VBox errorPane;

    private final ObservableList<Node> searchResultNodes = FXCollections.observableArrayList();

    private final ObservableList<Filter> filtersList = FXCollections.observableArrayList();

    /**
     * @param uri If non-null, this is used to load a configuration or snapshot into the view.
     */
    public SaveAndRestoreController(URI uri) {
        this.uri = uri;
    }

    @Override
    public void initialize(URL url, ResourceBundle resourceBundle) {

        // Tree items are first compared on type, then on name (case insensitive).
        treeNodeComparator = Comparator.comparing(TreeItem::getValue);

        saveAndRestoreService = SaveAndRestoreService.getInstance();
        treeView.getSelectionModel().setSelectionMode(SelectionMode.MULTIPLE);
        treeView.getStylesheets().add(getClass().getResource("/save-and-restore-style.css").toExternalForm());
        browserSelectionModel = treeView.getSelectionModel();

        ImageView searchButtonImageView = ImageCache.getImageView(SaveAndRestoreApplication.class, "/icons/sar-search.png");
        searchButtonImageView.setFitWidth(20);
        searchButtonImageView.setFitHeight(20);
        searchButton.setGraphic(searchButtonImageView);

        enableFilterCheckBox.selectedProperty().bindBidirectional(filterEnabledProperty);
        filtersComboBox.disableProperty().bind(filterEnabledProperty.not());
        filterEnabledProperty.addListener((observable, oldValue, newValue) -> filterEnabledChanged(newValue));

        folderContextMenu = new ContextMenuFolder(this, treeView);
        configurationContextMenu = new ContextMenuConfiguration(this, treeView);

        rootFolderContextMenu = new ContextMenu();
        MenuItem newRootFolderMenuItem = new MenuItem(Messages.contextMenuNewFolder, new ImageView(ImageRepository.FOLDER));
        newRootFolderMenuItem.setOnAction(ae -> createNewFolder());
        rootFolderContextMenu.getItems().add(newRootFolderMenuItem);

        snapshotContextMenu = new ContextMenuSnapshot(this, treeView);

        compositeSnapshotContextMenu = new ContextMenuCompositeSnapshot(this, treeView);

        treeView.setEditable(true);

        treeView.setOnMouseClicked(me -> {
            TreeItem<Node> item = browserSelectionModel.getSelectedItem();
            if (item == null) {
                return;
            }
            if (me.getClickCount() == 2) {
                nodeDoubleClicked(item.getValue());
            }
        });

        treeView.setShowRoot(true);

        saveAndRestoreService.addNodeChangeListener(this);
        saveAndRestoreService.addNodeAddedListener(this);
        saveAndRestoreService.addFilterChangeListener(this);

        treeView.setCellFactory(p -> new BrowserTreeCell(folderContextMenu,
                configurationContextMenu, snapshotContextMenu, rootFolderContextMenu, compositeSnapshotContextMenu,
                this));

        progressIndicator.visibleProperty().bind(disabledUi);
        disabledUi.addListener((observable, oldValue, newValue) -> treeView.setDisable(newValue));

        filtersComboBox.setCellFactory(new Callback<>() {
            @Override
            public ListCell<org.phoebus.applications.saveandrestore.model.search.Filter> call(ListView<org.phoebus.applications.saveandrestore.model.search.Filter> param) {
                return new ListCell<>() {
                    @Override
                    public void updateItem(org.phoebus.applications.saveandrestore.model.search.Filter item,
                                           boolean empty) {
                        super.updateItem(item, empty);
                        if (!empty && item != null) {
                            setText(item.getName());
                        }
                    }
                };
            }
        });

        filtersComboBox.setConverter(
                new StringConverter<>() {
                    @Override
                    public String toString(Filter filter) {
                        if (filter == null) {
                            return "";
                        } else {
                            return filter.getName();
                        }
                    }

                    @Override
                    public Filter fromString(String s) {
                        return null;
                    }
                });

        filtersComboBox.valueProperty().addListener((observable, oldValue, newValue) -> {
            if (newValue != null) {
                filterToolTip.textProperty().set(newValue.getQueryString());
                if (!newValue.equals(oldValue)) {
                    applyFilter(newValue);
                }
            }
        });

        filtersComboBox.itemsProperty().bind(new SimpleObjectProperty<>(filtersList));

        enableFilterCheckBox.disableProperty().bind(Bindings.createBooleanBinding(filtersList::isEmpty, filtersList));

        loadTreeData();
    }

    /**
     * Loads the data for the tree root as provided (persisted) by the current
     * {@link org.phoebus.applications.saveandrestore.SaveAndRestoreClient}.
     */
    public void loadTreeData() {

        Task<TreeItem<Node>> loadRootNode = new Task<>() {
            @Override
            protected TreeItem<Node> call() {
                Node rootNode = saveAndRestoreService.getRootNode();
                TreeItem<Node> rootItem = createTreeItem(rootNode);
                List<String> savedTreeViewStructure = getSavedTreeStructure();
                // Check if there is a save tree structure. Also check that the first node id (=tree root)
                // has the same unique id as the actual root node retrieved from the remote service. This check
                // is needed to handle the case when the client connects to a different save-and-restore service.
                if (savedTreeViewStructure != null && !savedTreeViewStructure.isEmpty() && savedTreeViewStructure.get(0).equals(rootNode.getUniqueId())) {
                    HashMap<String, List<TreeItem<Node>>> childNodesMap = new HashMap<>();
                    savedTreeViewStructure.forEach(s -> {
                        List<Node> childNodes = saveAndRestoreService.getChildNodes(Node.builder().uniqueId(s).build());
                        if (childNodes != null) { // This may be the case if the tree structure was modified outside of the UI
                            List<TreeItem<Node>> childItems = childNodes.stream().map(n -> createTreeItem(n)).sorted(treeNodeComparator).collect(Collectors.toList());
                            childNodesMap.put(s, childItems);
                        }
                    });
                    setChildItems(childNodesMap, rootItem);
                } else {
                    List<Node> childNodes = saveAndRestoreService.getChildNodes(rootItem.getValue());
                    List<TreeItem<Node>> childItems = childNodes.stream().map(n -> createTreeItem(n)).sorted(treeNodeComparator).collect(Collectors.toList());
                    rootItem.getChildren().addAll(childItems);
                }

                return rootItem;
            }

            /**
             * Performs additional configuration/initialization when data has been loaded from
             * the service.
             */
            @Override
            public void succeeded() {
                TreeItem<Node> rootItem = getValue();
                treeView.setRoot(rootItem);
                expandNodes(treeView.getRoot());
                // Open a resource (e.g. a snapshot node) if one is specified.
                openResource(uri);
                // Event handler for expanding nodes
                treeView.getRoot().addEventHandler(TreeItem.<Node>branchExpandedEvent(), e -> expandTreeNode(e.getTreeItem()));
                // Load all filters from service
                loadFilters();
                // Get saved filter and apply it if non-null, otherwise select "no filter"
                String savedFilterName = getSavedFilterName();
                if (savedFilterName != null) {
                    Optional<Filter> f = filtersComboBox.getItems().stream().filter(filter -> filter.getName().equals(savedFilterName)).findFirst();
                    f.ifPresent(filter -> filtersComboBox.getSelectionModel().select(filter));
                }
            }

            @Override
            public void failed() {
                errorPane.visibleProperty().set(true);
            }
        };

        new Thread(loadRootNode).start();
    }

    private List<String> getSavedTreeStructure() {
        String savedTreeState = PhoebusPreferenceService.userNodeForClass(SaveAndRestoreApplication.class).get(TREE_STATE, null);
        if (savedTreeState == null) {
            return null;
        }
        try {
            return objectMapper.readValue(savedTreeState, new TypeReference<>() {
            });
        } catch (IOException e) {
            LOG.log(Level.WARNING, "Unable to parse saved tree state", e);
            return null;
        }
    }

    private String getSavedFilterName() {
        String savedFilterName = PhoebusPreferenceService.userNodeForClass(SaveAndRestoreApplication.class).get(FILTER_NAME, null);
        if (savedFilterName == null) {
            return null;
        }
        try {
            return objectMapper.readValue(savedFilterName, String.class);
        } catch (IOException e) {
            LOG.log(Level.WARNING, "Unable to parse saved filter name", e);
            return null;
        }
    }

    /**
     * Expands the specified {@link Node}. In order to maintain the list of child {@link Node}s between repeated
     * expand/collapse actions, this method will query the service for the current list of child {@link Node}s and
     * then update the tree view accordingly, i.e. add {@link Node}s that are not yet present, and remove those that
     * have been removed.
     *
     * @param targetItem {@link TreeItem<Node>} on which the operation is performed.
     */
    protected void expandTreeNode(TreeItem<Node> targetItem) {
        JobManager.schedule("Expand Tree Node", monitor -> {
            List<Node> childNodes = saveAndRestoreService.getChildNodes(targetItem.getValue());
            List<String> childNodeIds = childNodes.stream().map(Node::getUniqueId).collect(Collectors.toList());
            List<String> existingNodeIds =
                    targetItem.getChildren().stream().map(item -> item.getValue().getUniqueId()).collect(Collectors.toList());
            List<TreeItem<Node>> itemsToAdd = new ArrayList<>();
            childNodes.forEach(n -> {
                if (!existingNodeIds.contains(n.getUniqueId())) {
                    itemsToAdd.add(createTreeItem(n));
                }
            });
            List<TreeItem<Node>> itemsToRemove = new ArrayList<>();
            targetItem.getChildren().forEach(item -> {
                if (!childNodeIds.contains(item.getValue().getUniqueId())) {
                    itemsToRemove.add(item);
                }
            });
            Platform.runLater(() -> {
                targetItem.getChildren().addAll(itemsToAdd);
                targetItem.getChildren().removeAll(itemsToRemove);
                targetItem.getChildren().sort(treeNodeComparator);
                targetItem.setExpanded(true);
            });
        });
    }

    /**
     * Action when user requests comparison between an opened snapshot and a snapshot item selected from
     * the tree view.
     */
    protected void compareSnapshot() {
        compareSnapshot(browserSelectionModel.getSelectedItems().get(0).getValue());
    }

    /**
     * Action when user requests comparison between an opened snapshot and the specifies snapshot {@link Node}
     *
     * @param node The snapshot used in the comparison.
     */
    protected void compareSnapshot(Node node) {
        Tab tab = tabPane.getSelectionModel().getSelectedItem();
        if (tab == null) {
            return;
        }
        if (tab instanceof SnapshotTab) {
            try {
                SnapshotTab currentTab = (SnapshotTab) tab;
                currentTab.addSnapshot(node);
            } catch (Exception e) {
                LOG.log(Level.WARNING, "Failed to compare snapshot", e);
            }
        }
    }

    /**
     * Deletes the tree items selected in the tree view.
     */
    protected void deleteNodes() {
        deleteNodes(browserSelectionModel.getSelectedItems());
    }

    /**
     * Deletes the specified tree nodes from the tree view.
     *
     * @param selectedItems List of nodes to delete.
     */
    private void deleteNodes(ObservableList<TreeItem<Node>> selectedItems) {

        Alert alert = new Alert(AlertType.CONFIRMATION);
        alert.setTitle(Messages.promptDeleteSelectedTitle);
        alert.setHeaderText(Messages.promptDeleteSelectedHeader);
        alert.setContentText(Messages.promptDeleteSelectedContent);
        alert.getDialogPane().addEventFilter(KeyEvent.ANY, event -> {
            if (event.getCode().equals(KeyCode.ENTER) || event.getCode().equals(KeyCode.SPACE)) {
                event.consume();
            }
        });
        Optional<ButtonType> result = alert.showAndWait();
        if (result.isPresent() && result.get().equals(ButtonType.OK)) {
            deleteTreeItems(selectedItems);
        }
    }

    private void deleteTreeItems(ObservableList<TreeItem<Node>> items) {
        TreeItem<Node> parent = items.get(0).getParent();
        disabledUi.set(true);
        List<String> nodeIds =
                items.stream().map(item -> item.getValue().getUniqueId()).collect(Collectors.toList());
        JobManager.schedule("Delete nodes", monitor -> {
            try {
                saveAndRestoreService.deleteNodes(nodeIds);
            } catch (Exception e) {
                ExceptionDetailsErrorDialog.openError(Messages.errorGeneric,
                        MessageFormat.format(Messages.errorDeleteNodeFailed, items.get(0).getValue().getName()),
                        e);
                disabledUi.set(false);
                return;
            }

            Platform.runLater(() -> {
                List<Tab> tabsToRemove = new ArrayList<>();
                List<Tab> visibleTabs = tabPane.getTabs();
                for (Tab tab : visibleTabs) {
                    for (TreeItem<Node> treeItem : items) {
                        if (tab.getId().equals(treeItem.getValue().getUniqueId())) {
                            tabsToRemove.add(tab);
                            tab.getOnCloseRequest().handle(null);
                        }
                    }
                }
                disabledUi.set(false);
                tabPane.getTabs().removeAll(tabsToRemove);
                parent.getChildren().removeAll(items);
            });
        });
    }

    /**
     * Opens a new snapshot view tab associated with the selected configuration.
     */
    protected void openConfigurationForSnapshot() {
        TreeItem<Node> treeItem = browserSelectionModel.getSelectedItems().get(0);
        SnapshotTab tab = new SnapshotTab(treeItem.getValue(), saveAndRestoreService);
        tab.newSnapshot(treeItem.getValue());

        tabPane.getTabs().add(tab);
        tabPane.getSelectionModel().select(tab);
    }

    public void openSearchWindow() {
        Optional<Tab> searchTabOptional = tabPane.getTabs().stream().filter(t -> t.getId() != null &&
                t.getId().equals(SearchAndFilterTab.SEARCH_AND_FILTER_TAB_ID)).findFirst();
        if (searchTabOptional.isPresent()) {
            tabPane.getSelectionModel().select(searchTabOptional.get());
        } else {
            SearchAndFilterTab searchAndFilterTab = new SearchAndFilterTab(this);
            tabPane.getTabs().add(0, searchAndFilterTab);
            tabPane.getSelectionModel().select(searchAndFilterTab);
        }
    }

    /**
     * Creates a new folder {@link Node}.
     */
    protected void createNewFolder() {
        createNewFolder(browserSelectionModel.getSelectedItems().get(0));
    }

    /**
     * Creates a new folder {@link Node} in the specified parent.
     *
     * @param parentTreeItem The tree node to which a new folder is added.
     */
    protected void createNewFolder(TreeItem<Node> parentTreeItem) {
        List<String> existingFolderNames =
                parentTreeItem.getChildren().stream()
                        .filter(item -> item.getValue().getNodeType().equals(NodeType.FOLDER))
                        .map(item -> item.getValue().getName())
                        .collect(Collectors.toList());

        TextInputDialog dialog = new TextInputDialog();
        dialog.setTitle(Messages.contextMenuNewFolder);
        dialog.setContentText(Messages.promptNewFolder);
        dialog.setHeaderText(null);
        dialog.getDialogPane().lookupButton(ButtonType.OK).setDisable(true);

        dialog.getEditor().textProperty().addListener((observable, oldValue, newValue) -> {
            String value = newValue.trim();
            dialog.getDialogPane().lookupButton(ButtonType.OK)
                    .setDisable(existingFolderNames.contains(value) || value.isEmpty());
        });

        Optional<String> result = dialog.showAndWait();

        if (result.isPresent()) {
            Node newFolderNode = Node.builder()
                    .name(result.get())
                    .build();
            Task<Void> task = new Task<>() {
                @Override
                protected Void call() throws Exception {
                    saveAndRestoreService
                            .createNode(parentTreeItem.getValue().getUniqueId(), newFolderNode);
                    return null;
                }

                @Override
                public void failed() {
                    expandTreeNode(parentTreeItem.getParent());
                    ExceptionDetailsErrorDialog.openError(Messages.errorGeneric,
                            Messages.errorCreateFolderFailed, null);
                }
            };

            new Thread(task).start();
        }
    }

    public void nodeDoubleClicked() {
        nodeDoubleClicked(treeView.getSelectionModel().getSelectedItem().getValue());
    }

    /**
     * Handles double click on the specified tree node. Actual action depends on the {@link Node} type.
     *
     * @param node The double click source
     */
    public void nodeDoubleClicked(Node node) {
<<<<<<< HEAD
        if (getTab(node.getUniqueId()) != null) {
=======
        if (highlightTab(node.getUniqueId())) {
>>>>>>> d8ed8062
            return;
        }
        Tab tab;

        switch (node.getNodeType()) {
            case CONFIGURATION:
                tab = new ConfigurationTab();
                ((ConfigurationTab) tab).editConfiguration(node);
                break;
            case SNAPSHOT:
                tab = new SnapshotTab(node, saveAndRestoreService);
                ((SnapshotTab) tab).loadSnapshot(node);
                break;
            case COMPOSITE_SNAPSHOT:
                openCompositeSnapshotForRestore();
                return;
            case FOLDER:
            default:
                return;
        }

        tabPane.getTabs().add(tab);
        tabPane.getSelectionModel().select(tab);
    }

    /**
     * Launches the composite snapshot editor view. Note that a tab showing this view uses the "edit_" prefix
     * for the id since it would otherwise clash with a restore view of a composite snapshot.
     */
    public void editCompositeSnapshot() {
        Node compositeSnapshotNode = browserSelectionModel.getSelectedItem().getValue();
<<<<<<< HEAD
        editCompositeSnapshot(compositeSnapshotNode, Collections.emptyList());
    }

    /**
     * Launches the composite snapshot editor view for the purpose of editing an existing
     * composite snapshot.
     * @param compositeSnapshotNode A non-null {@link Node} of type {@link NodeType#COMPOSITE_SNAPSHOT}
     * @param snapshotNodes A potentially empty (but non-null) list of snapshot nodes to include in
     *                      a new or existing composite snapshot.
     */
    public void editCompositeSnapshot(Node compositeSnapshotNode, List<Node> snapshotNodes) {
        CompositeSnapshotTab compositeSnapshotTab;
        Tab tab = getTab("edit_" + compositeSnapshotNode.getUniqueId());
        if (tab != null) {
            compositeSnapshotTab = (CompositeSnapshotTab)tab;
            compositeSnapshotTab.addToCompositeSnapshot(snapshotNodes);
=======
        if (highlightTab("edit_" + compositeSnapshotNode.getUniqueId())) {
            return;
>>>>>>> d8ed8062
        }
        else{
            compositeSnapshotTab = new CompositeSnapshotTab(this);
            compositeSnapshotTab.editCompositeSnapshot(compositeSnapshotNode, snapshotNodes);
            tabPane.getTabs().add(compositeSnapshotTab);
        }
        tabPane.getSelectionModel().select(compositeSnapshotTab);
    }

    /**
     * Launches a {@link Tab} for the purpose of creating a new configuration.
     * @param parentNode A non-null parent {@link Node} that must be of type
     *                   {@link NodeType#FOLDER}.
     */
    private void launchTabForNewConfiguration(Node parentNode) {
        ConfigurationTab tab = new ConfigurationTab();
        tab.configureForNewConfiguration(parentNode);
        tabPane.getTabs().add(tab);
        tabPane.getSelectionModel().select(tab);
    }

    /**
     * Launches a {@link Tab} for the purpose of creating a new composite snapshot.
     * @param parentNode A non-null parent {@link Node} that must be of type
     *                   {@link NodeType#FOLDER}.
     * @param snapshotNodes A potentially empty list of snapshot nodes
     *                      added to the composite snapshot.
     */
    public void launchTabForNewCompositeSnapshot(Node parentNode, List<Node> snapshotNodes) {
        CompositeSnapshotTab tab = new CompositeSnapshotTab(this);
        tab.configureForNewCompositeSnapshot(parentNode, snapshotNodes);
        tabPane.getTabs().add(tab);
        tabPane.getSelectionModel().select(tab);
    }

    /**
     * Locates a {@link Tab} in the {@link TabPane }and returns it if it exists.
     * @param id Unique id of a {@link Tab}, which is based on the id of the {@link Node} it
     *           is associated with.
     * @return A non-null {@link Tab} if one is found, otherwise <code>null</code>.
     */
    private Tab getTab(String id) {
        for (Tab tab : tabPane.getTabs()) {
            if (tab.getId() != null && tab.getId().equals(id)) {
                tabPane.getSelectionModel().select(tab);
                return tab;
            }
        }
        return null;
    }

    /**
     * Creates a new configuration in the selected tree node.
     */
    protected void createNewConfiguration() {
        launchTabForNewConfiguration(browserSelectionModel.getSelectedItems().get(0).getValue());
    }

    protected void createNewCompositeSnapshot() {
        launchTabForNewCompositeSnapshot(browserSelectionModel.getSelectedItems().get(0).getValue(),
                Collections.emptyList());
    }

    /**
     * Renames a node through the service and its underlying data provider.
     * If there is a problem in the call to the remote service,
     * the user is shown a suitable error dialog and the name of the node is restored.
     */
    protected void renameNode() {
        TreeItem<Node> node = browserSelectionModel.getSelectedItems().get(0);
        List<String> existingSiblingNodes =
                node.getParent().getChildren().stream()
                        .filter(item -> item.getValue().getNodeType().equals(node.getValue().getNodeType()))
                        .map(item -> item.getValue().getName())
                        .collect(Collectors.toList());
        renameNode(node.getValue(), existingSiblingNodes);
    }

    protected void copyUniqueNodeIdToClipboard() {
        Node node = browserSelectionModel.getSelectedItem().getValue();
        ClipboardContent content = new ClipboardContent();
        content.putString(node.getUniqueId());
        Clipboard.getSystemClipboard().setContent(content);
    }

    /**
     * Renames the selected node. A check is made to ensure that user cannot specify a name
     * that is the same as any of its sibling nodes if they are of the same {@link Node} type.
     *
     * @param node                 The node to rename
     * @param existingSiblingNodes List of sibling nodes
     */
    public void renameNode(Node node, List<String> existingSiblingNodes) {
        TextInputDialog dialog = new TextInputDialog();
        dialog.setTitle(Messages.promptRenameNodeTitle);
        dialog.setContentText(Messages.promptRenameNodeContent);
        dialog.setHeaderText(null);
        dialog.getDialogPane().lookupButton(ButtonType.OK).setDisable(true);
        dialog.getEditor().textProperty().setValue(node.getName());

        dialog.getEditor().textProperty().addListener((observable, oldValue, newValue) -> {
            String value = newValue.trim();
            dialog.getDialogPane().lookupButton(ButtonType.OK)
                    .setDisable(existingSiblingNodes.contains(value) || value.isEmpty());
        });

        Optional<String> result = dialog.showAndWait();

        if (result.isPresent()) {
            node.setName(result.get());
            try {
                saveAndRestoreService.updateNode(node);
            } catch (Exception e) {
                Alert alert = new Alert(AlertType.ERROR);
                alert.setTitle(Messages.errorActionFailed);
                alert.setHeaderText(e.getMessage());
                alert.showAndWait();
            }
        }
    }

    /**
     * Utility method to create a {@link TreeItem<Node>} object.
     *
     * @param node The {@link Node} object for the {@link TreeItem}.
     * @return The new {@link TreeItem}.
     */
    protected TreeItem<Node> createTreeItem(final Node node) {
        return new TreeItem<>(node) {
            @Override
            public boolean isLeaf() {
                return node.getNodeType().equals(NodeType.SNAPSHOT) || node.getNodeType().equals(NodeType.COMPOSITE_SNAPSHOT);
            }
        };
    }

    /**
     * Handles callback in order to update the tree view when a {@link Node} has changed.
     *
     * @param node The updated node.
     */
    @Override
    public void nodeChanged(Node node) {
        // Find the node that has changed
        TreeItem<Node> nodeSubjectToUpdate = recursiveSearch(node.getUniqueId(), treeView.getRoot());
        if (nodeSubjectToUpdate == null) {
            return;
        }
        nodeSubjectToUpdate.setValue(node);
        // Folder and configuration node changes may include structure changes, so expand to force update.
        if (nodeSubjectToUpdate.getValue().getNodeType().equals(NodeType.FOLDER) ||
                nodeSubjectToUpdate.getValue().getNodeType().equals(NodeType.CONFIGURATION)) {
            if (nodeSubjectToUpdate.getParent() != null) { // null means root folder as it has no parent
                nodeSubjectToUpdate.getParent().getChildren().sort(treeNodeComparator);
            }
            expandTreeNode(nodeSubjectToUpdate);
        }
    }

    /**
     * Handles callback in order to update the tree view when a {@link Node} has been added, e.g. when
     * a snapshot is saved.
     *
     * @param parentNode Parent of the new {@link Node}
     * @param newNodes   The list of new {@link Node}s
     */
    @Override
    public void nodesAdded(Node parentNode, List<Node> newNodes) {
        // Find the parent to which the new node is to be added
        TreeItem<Node> parentTreeItem = recursiveSearch(parentNode.getUniqueId(), treeView.getRoot());
        if (parentTreeItem == null) {
            return;
        }
        expandTreeNode(parentTreeItem);
    }

    /**
     * Utility method used to find the {@link TreeItem} corresponding to the specified {@link Node}'s id.
     *
     * @param nodeIdToLocate The unique string identifying the {@link Node}
     * @param node           The {@link TreeItem} from which to start the search
     * @return The located {@link TreeItem}, or <code>null</code> if not found.
     */
    protected TreeItem<Node> recursiveSearch(String nodeIdToLocate, TreeItem<Node> node) {
        if (node.getValue().getUniqueId().equals(nodeIdToLocate))
            return node;
        List<TreeItem<Node>> childNodes = node.getChildren();
        TreeItem<Node> result = null;
        for (int i = 0; result == null && i < childNodes.size(); i++) {
            result = recursiveSearch(nodeIdToLocate, childNodes.get(i));
        }
        return result;
    }

    public void locateNode(Stack<Node> nodeStack) {
        TreeItem<Node> parentTreeItem = treeView.getRoot();

        while (nodeStack.size() > 0) {
            Node currentNode = nodeStack.pop();
            TreeItem<Node> currentTreeItem = recursiveSearch(currentNode.getUniqueId(), parentTreeItem);
            currentTreeItem.setExpanded(true);
            parentTreeItem = currentTreeItem;
        }

        browserSelectionModel.clearSelection();
        browserSelectionModel.select(parentTreeItem);
        treeView.scrollTo(browserSelectionModel.getSelectedIndex());
    }

    /**
     * Locates expanded nodes recursively and adds them to <code>expandedNodes</code>
     *
     * @param expandedNodes The {@link List} holding expanded nodes.
     * @param treeItem      The {@link TreeItem} in which to look for expanded {@link TreeItem}s (nodes).
     */
    private void findExpandedNodes(List<String> expandedNodes, TreeItem<Node> treeItem) {
        if (treeItem.expandedProperty().get() && !treeItem.getChildren().isEmpty()) {
            expandedNodes.add(treeItem.getValue().getUniqueId());
            treeItem.getChildren().forEach(ti -> findExpandedNodes(expandedNodes, ti));
        }
    }

    private void setChildItems(HashMap<String, List<TreeItem<Node>>> allItems, TreeItem<Node> parentItem) {
        if (allItems.containsKey(parentItem.getValue().getUniqueId())) {
            List<TreeItem<Node>> childItems = allItems.get(parentItem.getValue().getUniqueId());
            parentItem.getChildren().setAll(childItems);
            parentItem.getChildren().sort(treeNodeComparator);
            Platform.runLater(() -> childItems.forEach(ci -> setChildItems(allItems, ci)));
        }
    }

    /**
     * Expands all nodes recursively starting from the specified node. Note that this
     * method operates only on the items already present in the {@link TreeView}, i.e.
     * no data is retrieved from the service.
     *
     * @param parentNode {@link TreeItem<Node>} from which to start the operation.
     */
    protected void expandNodes(TreeItem<Node> parentNode) {
        if (!parentNode.getChildren().isEmpty()) {
            parentNode.setExpanded(true);
            parentNode.getChildren().forEach(this::expandNodes);
        }
    }

    /**
     * Tag comparator using the tags' created date.
     */
    public static class TagComparator implements Comparator<Tag> {
        @Override
        public int compare(Tag tag1, Tag tag2) {
            return -tag1.getCreated().compareTo(tag2.getCreated());
        }
    }

    /**
     * Self-explanatory
     */
    public void saveLocalState() {
        // If root item is null, then there is no data in the TreeView
        if (treeView.getRoot() == null) {
            return;
        }
        List<String> expandedNodes = new ArrayList<>();
        findExpandedNodes(expandedNodes, treeView.getRoot());
        try {
            PhoebusPreferenceService.userNodeForClass(SaveAndRestoreApplication.class).put(TREE_STATE, objectMapper.writeValueAsString(expandedNodes));
            if (filterEnabledProperty.get() && filtersComboBox.getSelectionModel().getSelectedItem() != null) {
                PhoebusPreferenceService.userNodeForClass(SaveAndRestoreApplication.class).put(FILTER_NAME,
                        objectMapper.writeValueAsString(filtersComboBox.getSelectionModel().getSelectedItem().getName()));
            }
        } catch (JsonProcessingException e) {
            LOG.log(Level.WARNING, "Failed to persist tree state");
        }
    }

    public void handleTabClosed() {
        saveLocalState();
        saveAndRestoreService.removeNodeChangeListener(this);
        saveAndRestoreService.removeNodeAddedListener(this);
        saveAndRestoreService.removeFilterChangeListener(this);
    }

    /**
     * Imports a configuration to a folder {@link Node} from file.
     */
    protected void importConfiguration() {
        Node node = browserSelectionModel.getSelectedItems().get(0).getValue();
        try {
            FileChooser fileChooser = new FileChooser();
            fileChooser.setTitle(Messages.importConfigurationLabel);
            fileChooser.getExtensionFilters().add(new FileChooser.ExtensionFilter("Supported file formats (CSV, SNP)", "*.csv", "*.bms"));
            File file = fileChooser.showOpenDialog(splitPane.getScene().getWindow());
            if (file != null) {
                CSVImporter.importFile(node, file);
            }
        } catch (Exception e) {
            LOG.log(Level.WARNING, "CSV import failed", e);
        }
    }

    /**
     * Exports a configuration to file.
     */
    protected void exportConfiguration() {
        Node node = browserSelectionModel.getSelectedItems().get(0).getValue();
        try {
            FileChooser fileChooser = new FileChooser();
            fileChooser.setTitle(Messages.exportConfigurationLabel);
            fileChooser.getExtensionFilters().add(new FileChooser.ExtensionFilter("CSV (BMS compatible)", "*.csv"));
            fileChooser.setInitialFileName(browserSelectionModel.getSelectedItems().get(0).getValue().getName());
            File file = fileChooser.showSaveDialog(splitPane.getScene().getWindow());
            if (file != null) {
                if (!file.getAbsolutePath().toLowerCase().endsWith("csv")) {
                    file = new File(file.getAbsolutePath() + ".csv");
                }

                CSVExporter.export(node, file.getAbsolutePath());
            }
        } catch (Exception e) {
            LOG.log(Level.WARNING, "Configuration export failed", e);
        }
    }

    /**
     * Imports a snapshot from file to a configuration. Contents must match the PV list of the selected configuration.
     */
    protected void importSnapshot() {
        Node node = browserSelectionModel.getSelectedItems().get(0).getValue();
        try {
            FileChooser fileChooser = new FileChooser();
            fileChooser.setTitle(Messages.importSnapshotLabel);
            fileChooser.getExtensionFilters().add(new FileChooser.ExtensionFilter("Supported file formats (CSV, SNP)", "*.csv", "*.snp"));
            File file = fileChooser.showOpenDialog(splitPane.getScene().getWindow());
            if (file != null) {
                CSVImporter.importFile(node, file);
            }
        } catch (Exception e) {
            LOG.log(Level.WARNING, "SnapshotData import failed", e);
        }
    }

    /**
     * Exports a snapshot to file from selected snapshot node.
     */
    protected void exportSnapshot() {
        exportSnapshot(browserSelectionModel.getSelectedItems().get(0).getValue());
    }

    /**
     * Exports the specified snapshot node
     *
     * @param node The snapshot {@link Node} to export.
     */
    public void exportSnapshot(Node node) {
        try {
            FileChooser fileChooser = new FileChooser();
            fileChooser.setTitle(Messages.exportSnapshotLabel);
            fileChooser.getExtensionFilters().add(new FileChooser.ExtensionFilter("CSV (SNP compatible)", "*.csv"));
            fileChooser.setInitialFileName(browserSelectionModel.getSelectedItems().get(0).getValue().getName());
            File file = fileChooser.showSaveDialog(splitPane.getScene().getWindow());
            if (file != null) {
                if (!file.getAbsolutePath().toLowerCase().endsWith("csv")) {
                    file = new File(file.getAbsolutePath() + ".csv");
                }
                CSVExporter.export(node, file.getAbsolutePath());
            }
        } catch (Exception e) {
            ExceptionDetailsErrorDialog.openError(Messages.errorGeneric,
                    Messages.errorActionFailed,
                    e);
            LOG.log(Level.WARNING, Messages.errorActionFailed, e);
        }
    }

    /**
     * Adds a tag to the selected snapshot {@link Node}
     */
    protected void addTagToSnapshots() {
        ObservableList<TreeItem<Node>> selectedItems = browserSelectionModel.getSelectedItems();
        List<Node> selectedNodes = selectedItems.stream().map(TreeItem::getValue).collect(Collectors.toList());
        List<Node> updatedNodes = TagUtil.addTag(selectedNodes);
        updatedNodes.forEach(this::nodeChanged);
    }

    /**
     * Configures the "tag with comment" sub-menu. Items are added based on existing {@link Tag}s on the
     * selected {@link Node}s
     *
     * @param tagWithCommentMenu The {@link Menu} subject to configuration.
     */
    public void tagWithComment(final Menu tagWithCommentMenu) {

        List<Node> selectedNodes =
                browserSelectionModel.getSelectedItems().stream().map(TreeItem::getValue).collect(Collectors.toList());

        TagUtil.tagWithComment(tagWithCommentMenu, selectedNodes, updatedNodes -> updatedNodes.forEach(this::nodeChanged));
    }

    /**
     * Configures the "tag as golden" menu item. Depending on the occurrence of the golden {@link Tag} on the
     * selected {@link Node}s, the logic goes as:
     * <ul>
     *     <li>If all selected {@link Node}s have been tagged as golden, the item will offer possibility to remove
     *     the tag on all {@link Node}s.</li>
     *     <li>If none of the selected {@link Node}s have been tagged as golden, the item will offer possibility
     *     to add the tag on all {@link Node}s.</li>
     *     <li>If some - but not all - of the selected {@link Node}s have been tagged as golden, the item is disabled.</li>
     * </ul>
     *
     * @param menuItem The {@link MenuItem} subject to configuration.
     */
    public void configureGoldenItem(MenuItem menuItem) {
        List<Node> selectedNodes =
                browserSelectionModel.getSelectedItems().stream().map(TreeItem::getValue).collect(Collectors.toList());
        TagUtil.configureGoldenItem(selectedNodes, menuItem);
    }


    /**
     * Performs check of multiple selection to determine if it fulfills the criteria:
     * <ul>
     *     <li>All selected nodes must be of same type.</li>
     *     <li>All selected nodes must have same parent node.</li>
     * </ul>
     *
     * @return <code>true</code> if criteria are met, otherwise <code>false</code>
     */
    protected boolean checkMultipleSelection() {
        ObservableList<TreeItem<Node>> selectedItems = browserSelectionModel.getSelectedItems();
        if (selectedItems.size() < 2) {
            return true;
        }
        List<Node> sourceNodes =
                selectedItems.stream().map(TreeItem::getValue).collect(Collectors.toList());
        if(sourceNodes.stream().filter(n -> n.getNodeType().equals(NodeType.FOLDER) ||
                n.getNodeType().equals(NodeType.CONFIGURATION)).findFirst().isEmpty()){
            return true;
        }
        TreeItem<Node> parent = selectedItems.get(0).getParent();
        NodeType nodeType = selectedItems.get(0).getValue().getNodeType();
        return selectedItems.stream().filter(item -> !item.getParent().equals(parent) || !item.getValue().getNodeType().equals(nodeType)).findFirst().isEmpty();
    }

    /**
     * Performs the copy or move operation. When successful, the tree view is updated to reflect the changes.
     *
     * @param sourceNodes  List of {@link Node}s to be copied or moved.
     * @param targetNode   Target {@link Node}, which must be a folder.
     * @param transferMode Must be {@link TransferMode#MOVE} or {@link TransferMode#COPY}.
     */
    protected void performCopyOrMove(List<Node> sourceNodes, Node targetNode, TransferMode transferMode) {
        disabledUi.set(true);
        JobManager.schedule("Copy Or Move save&restore node(s)", monitor -> {
            TreeItem<Node> rootTreeItem = treeView.getRoot();
            TreeItem<Node> targetTreeItem = recursiveSearch(targetNode.getUniqueId(), rootTreeItem);
            try {
                TreeItem<Node> sourceTreeItem = recursiveSearch(sourceNodes.get(0).getUniqueId(), rootTreeItem);
                TreeItem<Node> sourceParentTreeItem = sourceTreeItem.getParent();
                if (transferMode.equals(TransferMode.MOVE)) {
                    saveAndRestoreService.moveNodes(sourceNodes, targetNode);
                    Platform.runLater(() -> {
                        removeMovedNodes(sourceParentTreeItem, sourceNodes);
                        addMovedNodes(targetTreeItem, sourceNodes);
                    });
                } else if (transferMode.equals(TransferMode.COPY)) {
                    saveAndRestoreService.copyNode(sourceNodes, targetNode);
                    List<Node> childNodes = saveAndRestoreService.getChildNodes(targetNode);
                    Platform.runLater(() -> {
                        List<TreeItem<Node>> existingChildItems = targetTreeItem.getChildren();
                        List<Node> existingChildNodes = existingChildItems.stream().map(TreeItem::getValue).collect(Collectors.toList());
                        childNodes.forEach(childNode -> {
                            if (!existingChildNodes.contains(childNode)) {
                                targetTreeItem.getChildren().add(createTreeItem(childNode));
                            }
                        });
                        targetTreeItem.getChildren().sort(treeNodeComparator);
                        targetTreeItem.setExpanded(true);
                    });
                }
            } catch (Exception exception) {
                Logger.getLogger(SaveAndRestoreController.class.getName())
                        .log(Level.SEVERE, "Failed to move or copy");
                ExceptionDetailsErrorDialog.openError(splitPane, Messages.copyOrMoveNotAllowedHeader, Messages.copyOrMoveNotAllowedBody, exception);
            } finally {
                disabledUi.set(false);
            }

        });
    }

    /**
     * Updates the tree view such that moved items are shown in the drop target.
     *
     * @param parentTreeItem The drop target
     * @param nodes          List of {@link Node}s that were moved.
     */
    private void addMovedNodes(TreeItem<Node> parentTreeItem, List<Node> nodes) {
        parentTreeItem.getChildren().addAll(nodes.stream().map(this::createTreeItem).collect(Collectors.toList()));
        parentTreeItem.getChildren().sort(treeNodeComparator);
        TreeItem<Node> nextItemToExpand = parentTreeItem;
        while (nextItemToExpand != null) {
            nextItemToExpand.setExpanded(true);
            nextItemToExpand = nextItemToExpand.getParent();
        }

    }

    /**
     * Updates the tree view such that moved items are removed from source nodes' parent.
     *
     * @param parentTreeItem The parent of the {@link Node}s before the move.
     * @param nodes          List of {@link Node}s that were moved.
     */
    private void removeMovedNodes(TreeItem<Node> parentTreeItem, List<Node> nodes) {
        List<TreeItem<Node>> childItems = parentTreeItem.getChildren();
        List<TreeItem<Node>> treeItemsToRemove = new ArrayList<>();
        childItems.forEach(childItem -> {
            if (nodes.contains(childItem.getValue())) {
                treeItemsToRemove.add(childItem);
            }
        });
        parentTreeItem.getChildren().removeAll(treeItemsToRemove);
        TreeItem<Node> nextItemToExpand = parentTreeItem;
        while (nextItemToExpand != null) {
            nextItemToExpand.setExpanded(true);
            nextItemToExpand = nextItemToExpand.getParent();
        }
    }

    /**
     * Launches the save & restore app and highlights/loads the "resource" (configuration or snapshot) identified
     * by the {@link URI}. If the configuration/snapshot in question cannot be found, an error dialog is shown.
     *
     * @param uri An {@link URI} on the form file:/unique-id?app=saveandrestore, where unique-id is the
     *            unique id of a configuration or snapshot.
     */
    public void openResource(URI uri) {
        if (uri == null) {
            return;
        }
        String nodeId = uri.getPath().substring(1);
        Node node = saveAndRestoreService.getNode(nodeId);
        if (node == null) {
            // Show error dialog.
            Alert alert = new Alert(AlertType.ERROR);
            alert.setTitle(Messages.openResourceFailedTitle);
            alert.setHeaderText(MessageFormat.format(Messages.openResourceFailedHeader, nodeId));
            DialogHelper.positionDialog(alert, treeView, -200, -200);
            alert.show();
            return;
        }
        Stack<Node> copiedStack = new Stack<>();
        DirectoryUtilities.CreateLocationStringAndNodeStack(node, false).getValue().forEach(copiedStack::push);
        locateNode(copiedStack);
        nodeDoubleClicked(node);
    }

    public void findSnapshotReferences() {
        // TODO: implement this as a search request and use search result UI to display result.
    }

    /**
     * @param node A {@link Node} to be checked
     * @return <code>true</code> if a {@link Filter} is enabled/selected and if the {@link Node} is
     * contained in the search result associated with that {@link Filter}. If on the other hand filtering is
     * disabled, then all items match as we have a "no filter".
     */
    public boolean matchesFilter(Node node) {
        if (!filterEnabledProperty.get()) {
            return true;
        }
        TreeItem<Node> selectedItem = treeView.getSelectionModel().getSelectedItem();
        if (selectedItem == null) {
            return searchResultNodes.contains(node);
        } else {
            return searchResultNodes.contains(node) &&
                    !selectedItem.getValue().getUniqueId().equals(node.getUniqueId());
        }
    }

    /**
     * Retrieves all {@link Filter}s from service and populates the filter combo box.
     */
    private void loadFilters() {
        try {
            List<Filter> filters = saveAndRestoreService.getAllFilters();
            Platform.runLater(() -> filtersList.setAll(filters));
        } catch (Exception e) {
            LOG.log(Level.SEVERE, "Failed to load filters", e);
        }
    }

    /**
     * Applies a {@link Filter} selected by user. The service will be queries for {@link Node}s matching
     * the {@link Filter}, then the {@link TreeView} is updated based on the search result.
     *
     * @param filter {@link Filter} selected by user.
     */
    private void applyFilter(Filter filter) {
        treeView.getSelectionModel().clearSelection();
        Map<String, String> searchParams =
                SearchQueryUtil.parseHumanReadableQueryString(filter.getQueryString());
        // In this case we want to hit all matching, i.e. no pagination.
        searchParams.put(Keys.FROM.getName(), "0");
        searchParams.put(Keys.SIZE.getName(), "10000");
        MultivaluedMap<String, String> map = new MultivaluedHashMap<>();
        searchParams.forEach(map::add);
        JobManager.schedule("Apply Filter", monitor -> {
            try {
                SearchResult searchResult = saveAndRestoreService.search(map);
                searchResultNodes.setAll(searchResult.getNodes());
                Platform.runLater(() -> treeView.refresh());
            } catch (Exception e) {
                LOG.log(Level.SEVERE, "Failed to perform search when applying filter", e);
            }
        });
    }

    private void filterEnabledChanged(boolean enabled) {
        if (!enabled) {
            searchResultNodes.clear();
            treeView.refresh();
        } else {
            Filter filter = filtersComboBox.getSelectionModel().getSelectedItem();
            if (filter != null) {
                applyFilter(filter);
            }
        }
    }

    /**
     * @return An array of two elements: the configuration {@link Node} anf the snapshot {@link Node} of
     * an active {@link SnapshotTab}.
     */
    public Node[] getConfigAndSnapshotForActiveSnapshotTab() {
        Tab selectedTab = tabPane.getSelectionModel().getSelectedItem();
        if (selectedTab instanceof SnapshotTab) {
            SnapshotTab snapshotTab = (SnapshotTab) selectedTab;
            return new Node[]{snapshotTab.getConfigNode(), snapshotTab.getSnapshotNode()};
        }
        return null;
    }

    protected void openCompositeSnapshotForRestore() {
        TreeItem<Node> treeItem = browserSelectionModel.getSelectedItems().get(0);
        SnapshotTab tab = new SnapshotTab(treeItem.getValue(), saveAndRestoreService);
        tab.loadSnapshot(treeItem.getValue());

        tabPane.getTabs().add(tab);
        tabPane.getSelectionModel().select(tab);
    }

    @Override
    public void filterAddedOrUpdated(Filter filter) {
        if (!filtersList.contains(filter)) {
            filtersList.add(filter);
        } else {
            final int index = filtersList.indexOf(filter);
            Platform.runLater(() -> {
                filtersList.set(index, filter);
                filtersComboBox.valueProperty().set(filter);
                // If this is the active filter, update the tree view
                if (filter.equals(filtersComboBox.getSelectionModel().getSelectedItem())) {
                    applyFilter(filter);
                }
            });
        }
    }

    @Override
    public void filterRemoved(Filter filter) {
        if (filtersList.contains(filter)) {
            filtersList.remove(filter);
            // If this is the active filter, de-select filter completely
            filterEnabledProperty.set(false);
            filtersComboBox.getSelectionModel().select(null);
            // And refresh tree view
            Platform.runLater(() -> treeView.refresh());
        }
    }
}<|MERGE_RESOLUTION|>--- conflicted
+++ resolved
@@ -92,6 +92,7 @@
 import java.net.URL;
 import java.text.MessageFormat;
 import java.util.ArrayList;
+import java.util.Collections;
 import java.util.Comparator;
 import java.util.HashMap;
 import java.util.List;
@@ -589,11 +590,7 @@
      * @param node The double click source
      */
     public void nodeDoubleClicked(Node node) {
-<<<<<<< HEAD
         if (getTab(node.getUniqueId()) != null) {
-=======
-        if (highlightTab(node.getUniqueId())) {
->>>>>>> d8ed8062
             return;
         }
         Tab tab;
@@ -625,7 +622,6 @@
      */
     public void editCompositeSnapshot() {
         Node compositeSnapshotNode = browserSelectionModel.getSelectedItem().getValue();
-<<<<<<< HEAD
         editCompositeSnapshot(compositeSnapshotNode, Collections.emptyList());
     }
 
@@ -642,10 +638,6 @@
         if (tab != null) {
             compositeSnapshotTab = (CompositeSnapshotTab)tab;
             compositeSnapshotTab.addToCompositeSnapshot(snapshotNodes);
-=======
-        if (highlightTab("edit_" + compositeSnapshotNode.getUniqueId())) {
-            return;
->>>>>>> d8ed8062
         }
         else{
             compositeSnapshotTab = new CompositeSnapshotTab(this);
