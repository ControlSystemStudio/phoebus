/**
 * Copyright (C) 2019 European Spallation Source ERIC.
 * <p>
 * This program is free software; you can redistribute it and/or
 * modify it under the terms of the GNU General Public License
 * as published by the Free Software Foundation; either version 2
 * of the License, or (at your option) any later version.
 * <p>
 * This program is distributed in the hope that it will be useful,
 * but WITHOUT ANY WARRANTY; without even the implied warranty of
 * MERCHANTABILITY or FITNESS FOR A PARTICULAR PURPOSE.  See the
 * GNU General Public License for more details.
 * <p>
 * You should have received a copy of the GNU General Public License
 * along with this program; if not, write to the Free Software
 * Foundation, Inc., 59 Temple Place - Suite 330, Boston, MA  02111-1307, USA.
 */

package org.phoebus.applications.saveandrestore.ui;

import com.fasterxml.jackson.core.JsonProcessingException;
import com.fasterxml.jackson.core.type.TypeReference;
import com.fasterxml.jackson.databind.ObjectMapper;
import javafx.application.Platform;
import javafx.beans.binding.Bindings;
import javafx.beans.property.SimpleBooleanProperty;
import javafx.beans.property.SimpleObjectProperty;
import javafx.collections.FXCollections;
import javafx.collections.ObservableList;
import javafx.concurrent.Task;
import javafx.fxml.FXML;
import javafx.fxml.Initializable;
import javafx.scene.control.Alert;
import javafx.scene.control.Alert.AlertType;
import javafx.scene.control.Button;
import javafx.scene.control.ButtonType;
import javafx.scene.control.CheckBox;
import javafx.scene.control.ComboBox;
import javafx.scene.control.ContextMenu;
import javafx.scene.control.ListCell;
import javafx.scene.control.ListView;
import javafx.scene.control.Menu;
import javafx.scene.control.MenuItem;
import javafx.scene.control.MultipleSelectionModel;
import javafx.scene.control.ProgressIndicator;
import javafx.scene.control.SelectionMode;
import javafx.scene.control.SplitPane;
import javafx.scene.control.Tab;
import javafx.scene.control.TabPane;
import javafx.scene.control.TextInputDialog;
import javafx.scene.control.Tooltip;
import javafx.scene.control.TreeItem;
import javafx.scene.control.TreeView;
import javafx.scene.image.ImageView;
import javafx.scene.input.Clipboard;
import javafx.scene.input.ClipboardContent;
import javafx.scene.input.KeyCode;
import javafx.scene.input.KeyEvent;
import javafx.scene.input.TransferMode;
import javafx.scene.layout.VBox;
import javafx.stage.FileChooser;
import javafx.util.Callback;
import javafx.util.StringConverter;
import org.phoebus.applications.saveandrestore.DirectoryUtilities;
import org.phoebus.applications.saveandrestore.Messages;
import org.phoebus.applications.saveandrestore.SaveAndRestoreApplication;
import org.phoebus.applications.saveandrestore.filehandler.csv.CSVExporter;
import org.phoebus.applications.saveandrestore.filehandler.csv.CSVImporter;
import org.phoebus.applications.saveandrestore.model.Node;
import org.phoebus.applications.saveandrestore.model.NodeType;
import org.phoebus.applications.saveandrestore.model.Tag;
import org.phoebus.applications.saveandrestore.model.search.Filter;
import org.phoebus.applications.saveandrestore.model.search.SearchQueryUtil;
import org.phoebus.applications.saveandrestore.model.search.SearchQueryUtil.Keys;
import org.phoebus.applications.saveandrestore.model.search.SearchResult;
import org.phoebus.applications.saveandrestore.ui.configuration.ConfigurationTab;
import org.phoebus.applications.saveandrestore.ui.search.SearchAndFilterTab;
import org.phoebus.applications.saveandrestore.ui.snapshot.CompositeSnapshotTab;
import org.phoebus.applications.saveandrestore.ui.snapshot.SnapshotTab;
import org.phoebus.applications.saveandrestore.ui.snapshot.tag.TagUtil;
import org.phoebus.framework.jobs.JobManager;
import org.phoebus.framework.preferences.PhoebusPreferenceService;
import org.phoebus.ui.dialog.DialogHelper;
import org.phoebus.ui.dialog.ExceptionDetailsErrorDialog;
import org.phoebus.ui.javafx.ImageCache;

import javax.ws.rs.core.MultivaluedHashMap;
import javax.ws.rs.core.MultivaluedMap;
import java.io.File;
import java.io.IOException;
import java.net.URI;
import java.net.URL;
import java.text.MessageFormat;
import java.util.ArrayList;
import java.util.Collections;
import java.util.Comparator;
import java.util.HashMap;
import java.util.List;
import java.util.Map;
import java.util.Optional;
import java.util.ResourceBundle;
import java.util.Stack;
import java.util.logging.Level;
import java.util.logging.Logger;
import java.util.stream.Collectors;

/**
 * Main controller for the save & restore UI.
 */
public class SaveAndRestoreController implements Initializable, NodeChangedListener, NodeAddedListener, FilterChangeListener {

    @FXML
    protected TreeView<Node> treeView;

    @FXML
    protected TabPane tabPane;

    @FXML
    protected SplitPane splitPane;

    @FXML
    private ProgressIndicator progressIndicator;

    @FXML
    private ComboBox<Filter> filtersComboBox;

    @FXML
    private Button searchButton;

    @FXML
    private CheckBox enableFilterCheckBox;

    protected SaveAndRestoreService saveAndRestoreService;

    private final ObjectMapper objectMapper = new ObjectMapper();

    protected ContextMenu folderContextMenu;
    protected ContextMenu configurationContextMenu;
    protected ContextMenu snapshotContextMenu;
    protected ContextMenu rootFolderContextMenu;
    protected ContextMenu compositeSnapshotContextMenu;

    protected MultipleSelectionModel<TreeItem<Node>> browserSelectionModel;

    private static final String TREE_STATE = "tree_state";

    private static final String FILTER_NAME = "filter_name";

    protected static final Logger LOG = Logger.getLogger(SaveAndRestoreService.class.getName());

    protected Comparator<TreeItem<Node>> treeNodeComparator;

    protected SimpleBooleanProperty disabledUi = new SimpleBooleanProperty(false);

    private final SimpleBooleanProperty filterEnabledProperty = new SimpleBooleanProperty(false);

    private final URI uri;

    @FXML
    private Tooltip filterToolTip;

    @SuppressWarnings("unused")
    @FXML
    private VBox errorPane;

    private final ObservableList<Node> searchResultNodes = FXCollections.observableArrayList();

    private final ObservableList<Filter> filtersList = FXCollections.observableArrayList();

    /**
     * @param uri If non-null, this is used to load a configuration or snapshot into the view.
     */
    public SaveAndRestoreController(URI uri) {
        this.uri = uri;
    }

    @Override
    public void initialize(URL url, ResourceBundle resourceBundle) {

        // Tree items are first compared on type, then on name (case insensitive).
        treeNodeComparator = Comparator.comparing(TreeItem::getValue);

        saveAndRestoreService = SaveAndRestoreService.getInstance();
        treeView.getSelectionModel().setSelectionMode(SelectionMode.MULTIPLE);
        treeView.getStylesheets().add(getClass().getResource("/save-and-restore-style.css").toExternalForm());
        browserSelectionModel = treeView.getSelectionModel();

        ImageView searchButtonImageView = ImageCache.getImageView(SaveAndRestoreApplication.class, "/icons/sar-search.png");
        searchButtonImageView.setFitWidth(20);
        searchButtonImageView.setFitHeight(20);
        searchButton.setGraphic(searchButtonImageView);

        enableFilterCheckBox.selectedProperty().bindBidirectional(filterEnabledProperty);
        filtersComboBox.disableProperty().bind(filterEnabledProperty.not());
        filterEnabledProperty.addListener((observable, oldValue, newValue) -> filterEnabledChanged(newValue));

        folderContextMenu = new ContextMenuFolder(this, treeView);
        configurationContextMenu = new ContextMenuConfiguration(this, treeView);

        rootFolderContextMenu = new ContextMenu();
        MenuItem newRootFolderMenuItem = new MenuItem(Messages.contextMenuNewFolder, new ImageView(ImageRepository.FOLDER));
        newRootFolderMenuItem.setOnAction(ae -> createNewFolder());
        rootFolderContextMenu.getItems().add(newRootFolderMenuItem);

        snapshotContextMenu = new ContextMenuSnapshot(this, treeView);

        compositeSnapshotContextMenu = new ContextMenuCompositeSnapshot(this, treeView);

        treeView.setEditable(true);

        treeView.setOnMouseClicked(me -> {
            TreeItem<Node> item = browserSelectionModel.getSelectedItem();
            if (item == null) {
                return;
            }
            if (me.getClickCount() == 2) {
                nodeDoubleClicked(item.getValue());
            }
        });

        treeView.setShowRoot(true);

        saveAndRestoreService.addNodeChangeListener(this);
        saveAndRestoreService.addNodeAddedListener(this);
        saveAndRestoreService.addFilterChangeListener(this);

        treeView.setCellFactory(p -> new BrowserTreeCell(folderContextMenu,
                configurationContextMenu, snapshotContextMenu, rootFolderContextMenu, compositeSnapshotContextMenu,
                this));

        progressIndicator.visibleProperty().bind(disabledUi);
        disabledUi.addListener((observable, oldValue, newValue) -> treeView.setDisable(newValue));

        filtersComboBox.setCellFactory(new Callback<>() {
            @Override
            public ListCell<org.phoebus.applications.saveandrestore.model.search.Filter> call(ListView<org.phoebus.applications.saveandrestore.model.search.Filter> param) {
                return new ListCell<>() {
                    @Override
                    public void updateItem(org.phoebus.applications.saveandrestore.model.search.Filter item,
                                           boolean empty) {
                        super.updateItem(item, empty);
                        if (!empty && item != null) {
                            setText(item.getName());
                        }
                    }
                };
            }
        });

        filtersComboBox.setConverter(
                new StringConverter<>() {
                    @Override
                    public String toString(Filter filter) {
                        if (filter == null) {
                            return "";
                        } else {
                            return filter.getName();
                        }
                    }

                    @Override
                    public Filter fromString(String s) {
                        return null;
                    }
                });

        filtersComboBox.valueProperty().addListener((observable, oldValue, newValue) -> {
            if (newValue != null) {
                filterToolTip.textProperty().set(newValue.getQueryString());
                if (!newValue.equals(oldValue)) {
                    applyFilter(newValue);
                }
            }
        });

        filtersComboBox.itemsProperty().bind(new SimpleObjectProperty<>(filtersList));

        enableFilterCheckBox.disableProperty().bind(Bindings.createBooleanBinding(filtersList::isEmpty, filtersList));

        loadTreeData();
    }

    /**
     * Loads the data for the tree root as provided (persisted) by the current
     * {@link org.phoebus.applications.saveandrestore.SaveAndRestoreClient}.
     */
    public void loadTreeData() {

        Task<TreeItem<Node>> loadRootNode = new Task<>() {
            @Override
            protected TreeItem<Node> call() {
                Node rootNode = saveAndRestoreService.getRootNode();
                TreeItem<Node> rootItem = createTreeItem(rootNode);
                List<String> savedTreeViewStructure = getSavedTreeStructure();
                // Check if there is a save tree structure. Also check that the first node id (=tree root)
                // has the same unique id as the actual root node retrieved from the remote service. This check
                // is needed to handle the case when the client connects to a different save-and-restore service.
                if (savedTreeViewStructure != null && !savedTreeViewStructure.isEmpty() && savedTreeViewStructure.get(0).equals(rootNode.getUniqueId())) {
                    HashMap<String, List<TreeItem<Node>>> childNodesMap = new HashMap<>();
                    savedTreeViewStructure.forEach(s -> {
                        List<Node> childNodes = saveAndRestoreService.getChildNodes(Node.builder().uniqueId(s).build());
                        if (childNodes != null) { // This may be the case if the tree structure was modified outside of the UI
                            List<TreeItem<Node>> childItems = childNodes.stream().map(n -> createTreeItem(n)).sorted(treeNodeComparator).collect(Collectors.toList());
                            childNodesMap.put(s, childItems);
                        }
                    });
                    setChildItems(childNodesMap, rootItem);
                } else {
                    List<Node> childNodes = saveAndRestoreService.getChildNodes(rootItem.getValue());
                    List<TreeItem<Node>> childItems = childNodes.stream().map(n -> createTreeItem(n)).sorted(treeNodeComparator).collect(Collectors.toList());
                    rootItem.getChildren().addAll(childItems);
                }

                return rootItem;
            }

            /**
             * Performs additional configuration/initialization when data has been loaded from
             * the service.
             */
            @Override
            public void succeeded() {
                TreeItem<Node> rootItem = getValue();
                treeView.setRoot(rootItem);
                expandNodes(treeView.getRoot());
                // Open a resource (e.g. a snapshot node) if one is specified.
                openResource(uri);
                // Event handler for expanding nodes
                treeView.getRoot().addEventHandler(TreeItem.<Node>branchExpandedEvent(), e -> expandTreeNode(e.getTreeItem()));
                // Load all filters from service
                loadFilters();
                // Get saved filter and apply it if non-null, otherwise select "no filter"
                String savedFilterName = getSavedFilterName();
                if (savedFilterName != null) {
                    Optional<Filter> f = filtersComboBox.getItems().stream().filter(filter -> filter.getName().equals(savedFilterName)).findFirst();
                    f.ifPresent(filter -> filtersComboBox.getSelectionModel().select(filter));
                }
            }

            @Override
            public void failed() {
                errorPane.visibleProperty().set(true);
            }
        };

        new Thread(loadRootNode).start();
    }

    private List<String> getSavedTreeStructure() {
        String savedTreeState = PhoebusPreferenceService.userNodeForClass(SaveAndRestoreApplication.class).get(TREE_STATE, null);
        if (savedTreeState == null) {
            return null;
        }
        try {
            return objectMapper.readValue(savedTreeState, new TypeReference<>() {
            });
        } catch (IOException e) {
            LOG.log(Level.WARNING, "Unable to parse saved tree state", e);
            return null;
        }
    }

    private String getSavedFilterName() {
        String savedFilterName = PhoebusPreferenceService.userNodeForClass(SaveAndRestoreApplication.class).get(FILTER_NAME, null);
        if (savedFilterName == null) {
            return null;
        }
        try {
            return objectMapper.readValue(savedFilterName, String.class);
        } catch (IOException e) {
            LOG.log(Level.WARNING, "Unable to parse saved filter name", e);
            return null;
        }
    }

    /**
     * Expands the specified node by clearing its list of child nodes and then fetching the
     * list of child nodes from the service. This is typically applied if one wishes to
     * refresh a node as a consequence of structural changes (e.g. node deleted).
     *
     * @param targetItem {@link TreeItem<Node>} on which the operation is performed.
     */
    protected void expandTreeNode(TreeItem<Node> targetItem) {
        targetItem.getChildren().clear();
        List<Node> childNodes = saveAndRestoreService.getChildNodes(targetItem.getValue());
        Collections.sort(childNodes);
        targetItem.getChildren().addAll(childNodes.stream().map(this::createTreeItem).collect(Collectors.toList()));
        targetItem.getChildren().sort(treeNodeComparator);
        targetItem.setExpanded(true);
    }

    /**
     * Action when user requests comparison between an opened snapshot and a snapshot item selected from
     * the tree view.
     */
    protected void compareSnapshot() {
        compareSnapshot(browserSelectionModel.getSelectedItems().get(0).getValue());
    }

    /**
     * Action when user requests comparison between an opened snapshot and the specifies snapshot {@link Node}
     *
     * @param node The snapshot used in the comparison.
     */
    protected void compareSnapshot(Node node) {
        Tab tab = tabPane.getSelectionModel().getSelectedItem();
        if (tab == null) {
            return;
        }
        if (tab instanceof SnapshotTab) {
            try {
                SnapshotTab currentTab = (SnapshotTab) tab;
                currentTab.addSnapshot(node);
            } catch (Exception e) {
                LOG.log(Level.WARNING, "Failed to compare snapshot", e);
            }
        }
    }

    /**
     * Deletes the tree items selected in the tree view.
     */
    protected void deleteNodes() {
        deleteNodes(browserSelectionModel.getSelectedItems());
    }

    /**
     * Deletes the specified tree nodes from the tree view.
     *
     * @param selectedItems List of nodes to delete.
     */
    private void deleteNodes(ObservableList<TreeItem<Node>> selectedItems) {

        Alert alert = new Alert(AlertType.CONFIRMATION);
        alert.setTitle(Messages.promptDeleteSelectedTitle);
        alert.setHeaderText(Messages.promptDeleteSelectedHeader);
        alert.setContentText(Messages.promptDeleteSelectedContent);
        alert.getDialogPane().addEventFilter(KeyEvent.ANY, event -> {
            if (event.getCode().equals(KeyCode.ENTER) || event.getCode().equals(KeyCode.SPACE)) {
                event.consume();
            }
        });
        Optional<ButtonType> result = alert.showAndWait();
        if (result.isPresent() && result.get().equals(ButtonType.OK)) {
            deleteTreeItems(selectedItems);
        }
    }

    private void deleteTreeItems(ObservableList<TreeItem<Node>> items) {
        TreeItem<Node> parent = items.get(0).getParent();
        disabledUi.set(true);
        List<String> nodeIds =
                items.stream().map(item -> item.getValue().getUniqueId()).collect(Collectors.toList());
        JobManager.schedule("Delete nodes", monitor -> {
            try {
                saveAndRestoreService.deleteNodes(nodeIds);
            } catch (Exception e) {
                ExceptionDetailsErrorDialog.openError(Messages.errorGeneric,
                        MessageFormat.format(Messages.errorDeleteNodeFailed, items.get(0).getValue().getName()),
                        e);
                disabledUi.set(false);
                return;
            }

            Platform.runLater(() -> {
                List<Tab> tabsToRemove = new ArrayList<>();
                List<Tab> visibleTabs = tabPane.getTabs();
                for (Tab tab : visibleTabs) {
                    for (TreeItem<Node> treeItem : items) {
                        if (tab.getId().equals(treeItem.getValue().getUniqueId())) {
                            tabsToRemove.add(tab);
                            tab.getOnCloseRequest().handle(null);
                        }
                    }
                }
                disabledUi.set(false);
                tabPane.getTabs().removeAll(tabsToRemove);
                parent.getChildren().removeAll(items);
            });
        });
    }

    /**
     * Opens a new snapshot view tab associated with the selected configuration.
     */
    protected void openConfigurationForSnapshot() {
        TreeItem<Node> treeItem = browserSelectionModel.getSelectedItems().get(0);
        SnapshotTab tab = new SnapshotTab(treeItem.getValue(), saveAndRestoreService);
        tab.newSnapshot(treeItem.getValue());

        tabPane.getTabs().add(tab);
        tabPane.getSelectionModel().select(tab);
    }

    public void openSearchWindow() {
        Optional<Tab> searchTabOptional = tabPane.getTabs().stream().filter(t -> t.getId() != null &&
                t.getId().equals(SearchAndFilterTab.SEARCH_AND_FILTER_TAB_ID)).findFirst();
        if (searchTabOptional.isPresent()) {
            tabPane.getSelectionModel().select(searchTabOptional.get());
        } else {
            SearchAndFilterTab searchAndFilterTab = new SearchAndFilterTab(this);
            tabPane.getTabs().add(0, searchAndFilterTab);
            tabPane.getSelectionModel().select(searchAndFilterTab);
        }
    }

    /**
     * Creates a new folder {@link Node}.
     */
    protected void createNewFolder() {
        createNewFolder(browserSelectionModel.getSelectedItems().get(0));
    }

    /**
     * Creates a new folder {@link Node} in the specified parent.
     *
     * @param parentTreeItem The tree node to which a new folder is added.
     */
    protected void createNewFolder(TreeItem<Node> parentTreeItem) {
        List<String> existingFolderNames =
                parentTreeItem.getChildren().stream()
                        .filter(item -> item.getValue().getNodeType().equals(NodeType.FOLDER))
                        .map(item -> item.getValue().getName())
                        .collect(Collectors.toList());

        TextInputDialog dialog = new TextInputDialog();
        dialog.setTitle(Messages.contextMenuNewFolder);
        dialog.setContentText(Messages.promptNewFolder);
        dialog.setHeaderText(null);
        dialog.getDialogPane().lookupButton(ButtonType.OK).setDisable(true);

        dialog.getEditor().textProperty().addListener((observable, oldValue, newValue) -> {
            String value = newValue.trim();
            dialog.getDialogPane().lookupButton(ButtonType.OK)
                    .setDisable(existingFolderNames.contains(value) || value.isEmpty());
        });

        Optional<String> result = dialog.showAndWait();

        if (result.isPresent()) {
            Node newFolderNode = Node.builder()
                    .name(result.get())
                    .build();
            Task<Void> task = new Task<>() {
                @Override
                protected Void call() throws Exception {
                    saveAndRestoreService
                            .createNode(parentTreeItem.getValue().getUniqueId(), newFolderNode);
                    return null;
                }

                @Override
                public void failed() {
                    expandTreeNode(parentTreeItem.getParent());
                    ExceptionDetailsErrorDialog.openError(Messages.errorGeneric,
                            Messages.errorCreateFolderFailed, null);
                }
            };

            new Thread(task).start();
        }
    }

    public void nodeDoubleClicked() {
        nodeDoubleClicked(treeView.getSelectionModel().getSelectedItem().getValue());
    }

    /**
     * Handles double click on the specified tree node. Actual action depends on the {@link Node} type.
     *
     * @param node The double click source
     */
    public void nodeDoubleClicked(Node node) {
        if (getTab(node.getUniqueId()) != null) {
            return;
        }
        Tab tab;

        switch (node.getNodeType()) {
            case CONFIGURATION:
                tab = new ConfigurationTab();
                ((ConfigurationTab) tab).editConfiguration(node);
                break;
            case SNAPSHOT:
                tab = new SnapshotTab(node, saveAndRestoreService);
                ((SnapshotTab) tab).loadSnapshot(node);
                break;
            case COMPOSITE_SNAPSHOT:
                openCompositeSnapshotForRestore();
                return;
            case FOLDER:
            default:
                return;
        }

        tabPane.getTabs().add(tab);
        tabPane.getSelectionModel().select(tab);
    }

    /**
     * Launches the composite snapshot editor view. Note that a tab showing this view uses the "edit_" prefix
     * for the id since it would otherwise clash with a restore view of a composite snapshot.
     */
    public void editCompositeSnapshot() {
        Node compositeSnapshotNode = browserSelectionModel.getSelectedItem().getValue();
        editCompositeSnapshot(compositeSnapshotNode, Collections.emptyList());
    }

    /**
     * Launches the composite snapshot editor view for the purpose of editing an existing
     * composite snapshot.
     * @param compositeSnapshotNode A non-null {@link Node} of type {@link NodeType#COMPOSITE_SNAPSHOT}
     * @param snapshotNodes A potentially empty (but non-null) list of snapshot nodes to include in
     *                      a new or existing composite snapshot.
     */
    public void editCompositeSnapshot(Node compositeSnapshotNode, List<Node> snapshotNodes) {
        CompositeSnapshotTab compositeSnapshotTab;
        Tab tab = getTab("edit_" + compositeSnapshotNode.getUniqueId());
        if (tab != null) {
            compositeSnapshotTab = (CompositeSnapshotTab)tab;
            compositeSnapshotTab.addToCompositeSnapshot(snapshotNodes);
        }
<<<<<<< HEAD
        else{
            compositeSnapshotTab = new CompositeSnapshotTab(this);
            compositeSnapshotTab.editCompositeSnapshot(compositeSnapshotNode, snapshotNodes);
            tabPane.getTabs().add(compositeSnapshotTab);
        }
        tabPane.getSelectionModel().select(compositeSnapshotTab);
=======
        CompositeSnapshotTab tab = new CompositeSnapshotTab(this);
        tab.editCompositeSnapshot(compositeSnapshotNode);
        tabPane.getTabs().add(tab);
        tabPane.getSelectionModel().select(tab);
>>>>>>> 0b8313ef
    }

    /**
     * Launches a {@link Tab} for the purpose of creating a new configuration.
     * @param parentNode A non-null parent {@link Node} that must be of type
     *                   {@link NodeType#FOLDER}.
     */
    private void launchTabForNewConfiguration(Node parentNode) {
        ConfigurationTab tab = new ConfigurationTab();
        tab.configureForNewConfiguration(parentNode);
        tabPane.getTabs().add(tab);
        tabPane.getSelectionModel().select(tab);
    }

    /**
     * Launches a {@link Tab} for the purpose of creating a new composite snapshot.
     * @param parentNode A non-null parent {@link Node} that must be of type
     *                   {@link NodeType#FOLDER}.
     * @param snapshotNodes A potentially empty list of snapshot nodes
     *                      added to the composite snapshot.
     */
    public void launchTabForNewCompositeSnapshot(Node parentNode, List<Node> snapshotNodes) {
        CompositeSnapshotTab tab = new CompositeSnapshotTab(this);
        tab.configureForNewCompositeSnapshot(parentNode, snapshotNodes);
        tabPane.getTabs().add(tab);
        tabPane.getSelectionModel().select(tab);
    }

    /**
     * Locates a {@link Tab} in the {@link TabPane }and returns it if it exists.
     * @param id Unique id of a {@link Tab}, which is based on the id of the {@link Node} it
     *           is associated with.
     * @return A non-null {@link Tab} if one is found, otherwise <code>null</code>.
     */
    private Tab getTab(String id) {
        for (Tab tab : tabPane.getTabs()) {
            if (tab.getId() != null && tab.getId().equals(id)) {
                tabPane.getSelectionModel().select(tab);
                return tab;
            }
        }
        return null;
    }

    /**
     * Creates a new configuration in the selected tree node.
     */
    protected void createNewConfiguration() {
        launchTabForNewConfiguration(browserSelectionModel.getSelectedItems().get(0).getValue());
    }

    protected void createNewCompositeSnapshot() {
        launchTabForNewCompositeSnapshot(browserSelectionModel.getSelectedItems().get(0).getValue(),
                Collections.emptyList());
    }

    /**
     * Renames a node through the service and its underlying data provider.
     * If there is a problem in the call to the remote service,
     * the user is shown a suitable error dialog and the name of the node is restored.
     */
    protected void renameNode() {
        TreeItem<Node> node = browserSelectionModel.getSelectedItems().get(0);
        List<String> existingSiblingNodes =
                node.getParent().getChildren().stream()
                        .filter(item -> item.getValue().getNodeType().equals(node.getValue().getNodeType()))
                        .map(item -> item.getValue().getName())
                        .collect(Collectors.toList());
        renameNode(node.getValue(), existingSiblingNodes);
    }

    protected void copyUniqueNodeIdToClipboard() {
        Node node = browserSelectionModel.getSelectedItem().getValue();
        ClipboardContent content = new ClipboardContent();
        content.putString(node.getUniqueId());
        Clipboard.getSystemClipboard().setContent(content);
    }

    /**
     * Renames the selected node. A check is made to ensure that user cannot specify a name
     * that is the same as any of its sibling nodes if they are of the same {@link Node} type.
     *
     * @param node                 The node to rename
     * @param existingSiblingNodes List of sibling nodes
     */
    public void renameNode(Node node, List<String> existingSiblingNodes) {
        TextInputDialog dialog = new TextInputDialog();
        dialog.setTitle(Messages.promptRenameNodeTitle);
        dialog.setContentText(Messages.promptRenameNodeContent);
        dialog.setHeaderText(null);
        dialog.getDialogPane().lookupButton(ButtonType.OK).setDisable(true);
        dialog.getEditor().textProperty().setValue(node.getName());

        dialog.getEditor().textProperty().addListener((observable, oldValue, newValue) -> {
            String value = newValue.trim();
            dialog.getDialogPane().lookupButton(ButtonType.OK)
                    .setDisable(existingSiblingNodes.contains(value) || value.isEmpty());
        });

        Optional<String> result = dialog.showAndWait();

        if (result.isPresent()) {
            node.setName(result.get());
            try {
                saveAndRestoreService.updateNode(node);
            } catch (Exception e) {
                Alert alert = new Alert(AlertType.ERROR);
                alert.setTitle(Messages.errorActionFailed);
                alert.setHeaderText(e.getMessage());
                alert.showAndWait();
            }
        }
    }

    /**
     * Utility method to create a {@link TreeItem<Node>} object.
     *
     * @param node The {@link Node} object for the {@link TreeItem}.
     * @return The new {@link TreeItem}.
     */
    protected TreeItem<Node> createTreeItem(final Node node) {
        return new TreeItem<>(node) {
            @Override
            public boolean isLeaf() {
                return node.getNodeType().equals(NodeType.SNAPSHOT) || node.getNodeType().equals(NodeType.COMPOSITE_SNAPSHOT);
            }
        };
    }

    /**
     * Handles callback in order to update the tree view when a {@link Node} has changed.
     *
     * @param node The updated node.
     */
    @Override
    public void nodeChanged(Node node) {
        // Find the node that has changed
        TreeItem<Node> nodeSubjectToUpdate = recursiveSearch(node.getUniqueId(), treeView.getRoot());
        if (nodeSubjectToUpdate == null) {
            return;
        }
        nodeSubjectToUpdate.setValue(node);
        // Folder and configuration node changes may include structure changes, so expand to force update.
        if (nodeSubjectToUpdate.getValue().getNodeType().equals(NodeType.FOLDER) ||
                nodeSubjectToUpdate.getValue().getNodeType().equals(NodeType.CONFIGURATION)) {
            if (nodeSubjectToUpdate.getParent() != null) { // null means root folder as it has no parent
                nodeSubjectToUpdate.getParent().getChildren().sort(treeNodeComparator);
            }
            expandTreeNode(nodeSubjectToUpdate);
        }
    }

    /**
     * Handles callback in order to update the tree view when a {@link Node} has been added, e.g. when
     * a snapshot is saved.
     *
     * @param parentNode Parent of the new {@link Node}
     * @param newNodes   The list of new {@link Node}s
     */
    @Override
    public void nodesAdded(Node parentNode, List<Node> newNodes) {
        // Find the parent to which the new node is to be added
        TreeItem<Node> parentTreeItem = recursiveSearch(parentNode.getUniqueId(), treeView.getRoot());
        if (parentTreeItem == null) {
            return;
        }
        expandTreeNode(parentTreeItem);
    }

    /**
     * Utility method used to find the {@link TreeItem} corresponding to the specified {@link Node}'s id.
     *
     * @param nodeIdToLocate The unique string identifying the {@link Node}
     * @param node           The {@link TreeItem} from which to start the search
     * @return The located {@link TreeItem}, or <code>null</code> if not found.
     */
    protected TreeItem<Node> recursiveSearch(String nodeIdToLocate, TreeItem<Node> node) {
        if (node.getValue().getUniqueId().equals(nodeIdToLocate))
            return node;
        List<TreeItem<Node>> childNodes = node.getChildren();
        TreeItem<Node> result = null;
        for (int i = 0; result == null && i < childNodes.size(); i++) {
            result = recursiveSearch(nodeIdToLocate, childNodes.get(i));
        }
        return result;
    }

    public void locateNode(Stack<Node> nodeStack) {
        TreeItem<Node> parentTreeItem = treeView.getRoot();

        while (nodeStack.size() > 0) {
            Node currentNode = nodeStack.pop();
            TreeItem<Node> currentTreeItem = recursiveSearch(currentNode.getUniqueId(), parentTreeItem);
            currentTreeItem.setExpanded(true);
            parentTreeItem = currentTreeItem;
        }

        browserSelectionModel.clearSelection();
        browserSelectionModel.select(parentTreeItem);
        treeView.scrollTo(browserSelectionModel.getSelectedIndex());
    }

    /**
     * Locates expanded nodes recursively and adds them to <code>expandedNodes</code>
     *
     * @param expandedNodes The {@link List} holding expanded nodes.
     * @param treeItem      The {@link TreeItem} in which to look for expanded {@link TreeItem}s (nodes).
     */
    private void findExpandedNodes(List<String> expandedNodes, TreeItem<Node> treeItem) {
        if (treeItem.expandedProperty().get() && !treeItem.getChildren().isEmpty()) {
            expandedNodes.add(treeItem.getValue().getUniqueId());
            treeItem.getChildren().forEach(ti -> findExpandedNodes(expandedNodes, ti));
        }
    }

    private void setChildItems(HashMap<String, List<TreeItem<Node>>> allItems, TreeItem<Node> parentItem) {
        if (allItems.containsKey(parentItem.getValue().getUniqueId())) {
            List<TreeItem<Node>> childItems = allItems.get(parentItem.getValue().getUniqueId());
            parentItem.getChildren().setAll(childItems);
            parentItem.getChildren().sort(treeNodeComparator);
            Platform.runLater(() -> childItems.forEach(ci -> setChildItems(allItems, ci)));
        }
    }

    /**
     * Expands all nodes recursively starting from the specified node. Note that this
     * method operates only on the items already present in the {@link TreeView}, i.e.
     * no data is retrieved from the service.
     *
     * @param parentNode {@link TreeItem<Node>} from which to start the operation.
     */
    protected void expandNodes(TreeItem<Node> parentNode) {
        if (!parentNode.getChildren().isEmpty()) {
            parentNode.setExpanded(true);
            parentNode.getChildren().forEach(this::expandNodes);
        }
    }

    /**
     * Tag comparator using the tags' created date.
     */
    public static class TagComparator implements Comparator<Tag> {
        @Override
        public int compare(Tag tag1, Tag tag2) {
            return -tag1.getCreated().compareTo(tag2.getCreated());
        }
    }

    /**
     * Self-explanatory
     */
    public void saveLocalState() {
        // If root item is null, then there is no data in the TreeView
        if (treeView.getRoot() == null) {
            return;
        }
        List<String> expandedNodes = new ArrayList<>();
        findExpandedNodes(expandedNodes, treeView.getRoot());
        try {
            PhoebusPreferenceService.userNodeForClass(SaveAndRestoreApplication.class).put(TREE_STATE, objectMapper.writeValueAsString(expandedNodes));
            if (filterEnabledProperty.get() && filtersComboBox.getSelectionModel().getSelectedItem() != null) {
                PhoebusPreferenceService.userNodeForClass(SaveAndRestoreApplication.class).put(FILTER_NAME,
                        objectMapper.writeValueAsString(filtersComboBox.getSelectionModel().getSelectedItem().getName()));
            }
        } catch (JsonProcessingException e) {
            LOG.log(Level.WARNING, "Failed to persist tree state");
        }
    }

    public void handleTabClosed(){
        saveLocalState();
        saveAndRestoreService.removeNodeChangeListener(this);
        saveAndRestoreService.removeNodeAddedListener(this);
        saveAndRestoreService.removeFilterChangeListener(this);
    }

    /**
     * Imports a configuration to a folder {@link Node} from file.
     */
    protected void importConfiguration() {
        Node node = browserSelectionModel.getSelectedItems().get(0).getValue();
        try {
            FileChooser fileChooser = new FileChooser();
            fileChooser.setTitle(Messages.importConfigurationLabel);
            fileChooser.getExtensionFilters().add(new FileChooser.ExtensionFilter("Supported file formats (CSV, SNP)", "*.csv", "*.bms"));
            File file = fileChooser.showOpenDialog(splitPane.getScene().getWindow());
            if (file != null) {
                CSVImporter.importFile(node, file);
            }
        } catch (Exception e) {
            LOG.log(Level.WARNING, "CSV import failed", e);
        }
    }

    /**
     * Exports a configuration to file.
     */
    protected void exportConfiguration() {
        Node node = browserSelectionModel.getSelectedItems().get(0).getValue();
        try {
            FileChooser fileChooser = new FileChooser();
            fileChooser.setTitle(Messages.exportConfigurationLabel);
            fileChooser.getExtensionFilters().add(new FileChooser.ExtensionFilter("CSV (BMS compatible)", "*.csv"));
            fileChooser.setInitialFileName(browserSelectionModel.getSelectedItems().get(0).getValue().getName());
            File file = fileChooser.showSaveDialog(splitPane.getScene().getWindow());
            if (file != null) {
                if (!file.getAbsolutePath().toLowerCase().endsWith("csv")) {
                    file = new File(file.getAbsolutePath() + ".csv");
                }

                CSVExporter.export(node, file.getAbsolutePath());
            }
        } catch (Exception e) {
            LOG.log(Level.WARNING, "Configuration export failed", e);
        }
    }

    /**
     * Imports a snapshot from file to a configuration. Contents must match the PV list of the selected configuration.
     */
    protected void importSnapshot() {
        Node node = browserSelectionModel.getSelectedItems().get(0).getValue();
        try {
            FileChooser fileChooser = new FileChooser();
            fileChooser.setTitle(Messages.importSnapshotLabel);
            fileChooser.getExtensionFilters().add(new FileChooser.ExtensionFilter("Supported file formats (CSV, SNP)", "*.csv", "*.snp"));
            File file = fileChooser.showOpenDialog(splitPane.getScene().getWindow());
            if (file != null) {
                CSVImporter.importFile(node, file);
            }
        } catch (Exception e) {
            LOG.log(Level.WARNING, "SnapshotData import failed", e);
        }
    }

    /**
     * Exports a snapshot to file from selected snapshot node.
     */
    protected void exportSnapshot() {
        exportSnapshot(browserSelectionModel.getSelectedItems().get(0).getValue());
    }

    /**
     * Exports the specified snapshot node
     *
     * @param node The snapshot {@link Node} to export.
     */
    public void exportSnapshot(Node node) {
        try {
            FileChooser fileChooser = new FileChooser();
            fileChooser.setTitle(Messages.exportSnapshotLabel);
            fileChooser.getExtensionFilters().add(new FileChooser.ExtensionFilter("CSV (SNP compatible)", "*.csv"));
            fileChooser.setInitialFileName(browserSelectionModel.getSelectedItems().get(0).getValue().getName());
            File file = fileChooser.showSaveDialog(splitPane.getScene().getWindow());
            if (file != null) {
                if (!file.getAbsolutePath().toLowerCase().endsWith("csv")) {
                    file = new File(file.getAbsolutePath() + ".csv");
                }
                CSVExporter.export(node, file.getAbsolutePath());
            }
        } catch (Exception e) {
            ExceptionDetailsErrorDialog.openError(Messages.errorGeneric,
                    Messages.errorActionFailed,
                    e);
            LOG.log(Level.WARNING, Messages.errorActionFailed, e);
        }
    }

    /**
     * Adds a tag to the selected snapshot {@link Node}
     */
    protected void addTagToSnapshots() {
        ObservableList<TreeItem<Node>> selectedItems = browserSelectionModel.getSelectedItems();
        List<Node> selectedNodes = selectedItems.stream().map(TreeItem::getValue).collect(Collectors.toList());
        List<Node> updatedNodes = TagUtil.addTag(selectedNodes);
        updatedNodes.forEach(this::nodeChanged);
    }

    /**
     * Configures the "tag with comment" sub-menu. Items are added based on existing {@link Tag}s on the
     * selected {@link Node}s
     *
     * @param tagWithCommentMenu The {@link Menu} subject to configuration.
     */
    public void tagWithComment(final Menu tagWithCommentMenu) {

        List<Node> selectedNodes =
                browserSelectionModel.getSelectedItems().stream().map(TreeItem::getValue).collect(Collectors.toList());
<<<<<<< HEAD
        TagUtil.tagWithComment(tagWithCommentMenu, selectedNodes, updatedNodes -> updatedNodes.forEach(this::nodeChanged));
=======
        ObservableList<MenuItem> items = tagWithCommentMenu.getItems();
        if (items.size() > 1) {
            items.remove(1, items.size());
        }
        // For a single Node this list should be the same as the Node's (potentially empty) tag list, though not null.
        List<Tag> commonTags = TagUtil.getCommonTags(selectedNodes);
        // Exclude golden tag as it is removed in separate context menu item.
        commonTags.remove(Tag.builder().name(Tag.GOLDEN).build());
        List<MenuItem> additionalItems = new ArrayList<>();
        if (!commonTags.isEmpty()) {
            additionalItems.add(new SeparatorMenuItem());
            commonTags.sort(new TagComparator());
            commonTags.forEach(tag -> {
                CustomMenuItem tagItem = TagWidget.TagWithCommentMenuItem(tag);
                tagItem.setOnAction(actionEvent -> {
                    Alert confirmation = new Alert(AlertType.CONFIRMATION);
                    confirmation.setTitle(Messages.tagRemoveConfirmationTitle);
                    confirmation.setContentText(Messages.tagRemoveConfirmationContent);
                    Optional<ButtonType> result = confirmation.showAndWait();
                    result.ifPresent(buttonType -> {
                        if (buttonType == ButtonType.OK) {
                            try {
                                TagData tagData = new TagData();
                                tagData.setTag(tag);
                                tagData.setUniqueNodeIds(selectedNodes.stream().map(Node::getUniqueId).collect(Collectors.toList()));
                                List<Node> updatedNodes = saveAndRestoreService.deleteTag(tagData);
                                updatedNodes.forEach(this::nodeChanged);
                            } catch (Exception e) {
                                LOG.log(Level.WARNING, "Failed to remove tag from snapshot", e);
                            }
                        }
                    });
                });
                additionalItems.add(tagItem);
            });
        }
        items.addAll(additionalItems);
>>>>>>> 0b8313ef
    }

    /**
     * Configures the "tag as golden" menu item. Depending on the occurrence of the golden {@link Tag} on the
     * selected {@link Node}s, the logic goes as:
     * <ul>
     *     <li>If all selected {@link Node}s have been tagged as golden, the item will offer possibility to remove
     *     the tag on all {@link Node}s.</li>
     *     <li>If none of the selected {@link Node}s have been tagged as golden, the item will offer possibility
     *     to add the tag on all {@link Node}s.</li>
     *     <li>If some - but not all - of the selected {@link Node}s have been tagged as golden, the item is disabled.</li>
     * </ul>
     *
     * @param menuItem The {@link MenuItem} subject to configuration.
     */
    public void configureGoldenItem(MenuItem menuItem) {
        List<Node> selectedNodes =
                browserSelectionModel.getSelectedItems().stream().map(TreeItem::getValue).collect(Collectors.toList());
        TagUtil.configureGoldenItem(selectedNodes, menuItem);
    }


    /**
     * Performs check of multiple selection to determine if it fulfills the criteria:
     * <ul>
     *     <li>All selected nodes must be of same type.</li>
     *     <li>All selected nodes must have same parent node.</li>
     * </ul>
     *
     * @return <code>true</code> if criteria are met, otherwise <code>false</code>
     */
    protected boolean checkMultipleSelection() {
        ObservableList<TreeItem<Node>> selectedItems = browserSelectionModel.getSelectedItems();
        if (selectedItems.size() < 2) {
            return true;
        }
        List<Node> sourceNodes =
                selectedItems.stream().map(TreeItem::getValue).collect(Collectors.toList());
        if(sourceNodes.stream().filter(n -> n.getNodeType().equals(NodeType.FOLDER) ||
                n.getNodeType().equals(NodeType.CONFIGURATION)).findFirst().isEmpty()){
            return true;
        }
        TreeItem<Node> parent = selectedItems.get(0).getParent();
        NodeType nodeType = selectedItems.get(0).getValue().getNodeType();
        return selectedItems.stream().filter(item -> !item.getParent().equals(parent) || !item.getValue().getNodeType().equals(nodeType)).findFirst().isEmpty();
    }

    /**
     * Performs the copy or move operation. When successful, the tree view is updated to reflect the changes.
     *
     * @param sourceNodes  List of {@link Node}s to be copied or moved.
     * @param targetNode   Target {@link Node}, which must be a folder.
     * @param transferMode Must be {@link TransferMode#MOVE} or {@link TransferMode#COPY}.
     */
    protected void performCopyOrMove(List<Node> sourceNodes, Node targetNode, TransferMode transferMode) {
        disabledUi.set(true);
        JobManager.schedule("Copy Or Move save&restore node(s)", monitor -> {
            TreeItem<Node> rootTreeItem = treeView.getRoot();
            TreeItem<Node> targetTreeItem = recursiveSearch(targetNode.getUniqueId(), rootTreeItem);
            try {
                TreeItem<Node> sourceTreeItem = recursiveSearch(sourceNodes.get(0).getUniqueId(), rootTreeItem);
                TreeItem<Node> sourceParentTreeItem = sourceTreeItem.getParent();
                if (transferMode.equals(TransferMode.MOVE)) {
                    saveAndRestoreService.moveNodes(sourceNodes, targetNode);
                    Platform.runLater(() -> {
                        removeMovedNodes(sourceParentTreeItem, sourceNodes);
                        addMovedNodes(targetTreeItem, sourceNodes);
                    });
                } else if (transferMode.equals(TransferMode.COPY)) {
                    saveAndRestoreService.copyNode(sourceNodes, targetNode);
                    List<Node> childNodes = saveAndRestoreService.getChildNodes(targetNode);
                    Platform.runLater(() -> {
                        List<TreeItem<Node>> existingChildItems = targetTreeItem.getChildren();
                        List<Node> existingChildNodes = existingChildItems.stream().map(TreeItem::getValue).collect(Collectors.toList());
                        childNodes.forEach(childNode -> {
                            if (!existingChildNodes.contains(childNode)) {
                                targetTreeItem.getChildren().add(createTreeItem(childNode));
                            }
                        });
                        targetTreeItem.getChildren().sort(treeNodeComparator);
                        targetTreeItem.setExpanded(true);
                    });
                }
            } catch (Exception exception) {
                Logger.getLogger(SaveAndRestoreController.class.getName())
                        .log(Level.SEVERE, "Failed to move or copy");
                ExceptionDetailsErrorDialog.openError(splitPane, Messages.copyOrMoveNotAllowedHeader, Messages.copyOrMoveNotAllowedBody, exception);
            } finally {
                disabledUi.set(false);
            }

        });
    }

    /**
     * Updates the tree view such that moved items are shown in the drop target.
     *
     * @param parentTreeItem The drop target
     * @param nodes          List of {@link Node}s that were moved.
     */
    private void addMovedNodes(TreeItem<Node> parentTreeItem, List<Node> nodes) {
        parentTreeItem.getChildren().addAll(nodes.stream().map(this::createTreeItem).collect(Collectors.toList()));
        parentTreeItem.getChildren().sort(treeNodeComparator);
        TreeItem<Node> nextItemToExpand = parentTreeItem;
        while (nextItemToExpand != null) {
            nextItemToExpand.setExpanded(true);
            nextItemToExpand = nextItemToExpand.getParent();
        }

    }

    /**
     * Updates the tree view such that moved items are removed from source nodes' parent.
     *
     * @param parentTreeItem The parent of the {@link Node}s before the move.
     * @param nodes          List of {@link Node}s that were moved.
     */
    private void removeMovedNodes(TreeItem<Node> parentTreeItem, List<Node> nodes) {
        List<TreeItem<Node>> childItems = parentTreeItem.getChildren();
        List<TreeItem<Node>> treeItemsToRemove = new ArrayList<>();
        childItems.forEach(childItem -> {
            if (nodes.contains(childItem.getValue())) {
                treeItemsToRemove.add(childItem);
            }
        });
        parentTreeItem.getChildren().removeAll(treeItemsToRemove);
        TreeItem<Node> nextItemToExpand = parentTreeItem;
        while (nextItemToExpand != null) {
            nextItemToExpand.setExpanded(true);
            nextItemToExpand = nextItemToExpand.getParent();
        }
    }

    /**
     * Launches the save & restore app and highlights/loads the "resource" (configuration or snapshot) identified
     * by the {@link URI}. If the configuration/snapshot in question cannot be found, an error dialog is shown.
     *
     * @param uri An {@link URI} on the form file:/unique-id?app=saveandrestore, where unique-id is the
     *            unique id of a configuration or snapshot.
     */
    public void openResource(URI uri) {
        if (uri == null) {
            return;
        }
        String nodeId = uri.getPath().substring(1);
        Node node = saveAndRestoreService.getNode(nodeId);
        if (node == null) {
            // Show error dialog.
            Alert alert = new Alert(AlertType.ERROR);
            alert.setTitle(Messages.openResourceFailedTitle);
            alert.setHeaderText(MessageFormat.format(Messages.openResourceFailedHeader, nodeId));
            DialogHelper.positionDialog(alert, treeView, -200, -200);
            alert.show();
            return;
        }
        Stack<Node> copiedStack = new Stack<>();
        DirectoryUtilities.CreateLocationStringAndNodeStack(node, false).getValue().forEach(copiedStack::push);
        locateNode(copiedStack);
        nodeDoubleClicked(node);
    }

    public void findSnapshotReferences() {
        // TODO: implement this as a search request and use search result UI to display result.
    }

    /**
     * @param node A {@link Node} to be checked
     * @return <code>true</code> if a {@link Filter} is enabled/selected and if the {@link Node} is
     * contained in the search result associated with that {@link Filter}. If on the other hand filtering is
     * disabled, then all items match as we have a "no filter".
     */
    public boolean matchesFilter(Node node) {
        if (!filterEnabledProperty.get()) {
            return true;
        }
        TreeItem<Node> selectedItem = treeView.getSelectionModel().getSelectedItem();
        if (selectedItem == null) {
            return searchResultNodes.contains(node);
        } else {
            return searchResultNodes.contains(node) &&
                    !selectedItem.getValue().getUniqueId().equals(node.getUniqueId());
        }
    }

    /**
     * Retrieves all {@link Filter}s from service and populates the filter combo box.
     */
    private void loadFilters() {
        try {
            List<Filter> filters = saveAndRestoreService.getAllFilters();
            Platform.runLater(() -> filtersList.setAll(filters));
        } catch (Exception e) {
            LOG.log(Level.SEVERE, "Failed to load filters", e);
        }
    }

    /**
     * Applies a {@link Filter} selected by user. The service will be queries for {@link Node}s matching
     * the {@link Filter}, then the {@link TreeView} is updated based on the search result.
     * @param filter {@link Filter} selected by user.
     */
    private void applyFilter(Filter filter) {
        treeView.getSelectionModel().clearSelection();
        Map<String, String> searchParams =
                SearchQueryUtil.parseHumanReadableQueryString(filter.getQueryString());
        // In this case we want to hit all matching, i.e. no pagination.
        searchParams.put(Keys.FROM.getName(), "0");
        searchParams.put(Keys.SIZE.getName(), "10000");
        MultivaluedMap<String, String> map = new MultivaluedHashMap<>();
        searchParams.forEach(map::add);
        JobManager.schedule("Apply Filter", monitor -> {
            try {
                SearchResult searchResult = saveAndRestoreService.search(map);
                searchResultNodes.setAll(searchResult.getNodes());
                Platform.runLater(() -> treeView.refresh());
            } catch (Exception e) {
                LOG.log(Level.SEVERE, "Failed to perform search when applying filter", e);
            }
        });
    }

    private void filterEnabledChanged(boolean enabled) {
        if (!enabled) {
            searchResultNodes.clear();
            treeView.refresh();
        } else {
            Filter filter = filtersComboBox.getSelectionModel().getSelectedItem();
            if (filter != null) {
                applyFilter(filter);
            }
        }
    }

    /**
     * @return An array of two elements: the configuration {@link Node} anf the snapshot {@link Node} of
     * an active {@link SnapshotTab}.
     */
    public Node[] getConfigAndSnapshotForActiveSnapshotTab() {
        Tab selectedTab = tabPane.getSelectionModel().getSelectedItem();
        if (selectedTab instanceof SnapshotTab) {
            SnapshotTab snapshotTab = (SnapshotTab) selectedTab;
            return new Node[]{snapshotTab.getConfigNode(), snapshotTab.getSnapshotNode()};
        }
        return null;
    }

    protected void openCompositeSnapshotForRestore() {
        TreeItem<Node> treeItem = browserSelectionModel.getSelectedItems().get(0);
        SnapshotTab tab = new SnapshotTab(treeItem.getValue(), saveAndRestoreService);
        tab.loadSnapshot(treeItem.getValue());

        tabPane.getTabs().add(tab);
        tabPane.getSelectionModel().select(tab);
    }

    @Override
    public void filterAddedOrUpdated(Filter filter){
        if(!filtersList.contains(filter)){
            filtersList.add(filter);
        }
        else{
            final int index = filtersList.indexOf(filter);
            Platform.runLater(() -> {
                filtersList.set(index, filter);
                filtersComboBox.valueProperty().set(filter);
                // If this is the active filter, update the tree view
                if(filter.equals(filtersComboBox.getSelectionModel().getSelectedItem())){
                    applyFilter(filter);
                }
            });
        }
    }

    @Override
    public void filterRemoved(Filter filter){
        if(filtersList.contains(filter)){
            filtersList.remove(filter);
            // If this is the active filter, de-select filter completely
            filterEnabledProperty.set(false);
            filtersComboBox.getSelectionModel().select(null);
            // And refresh tree view
            Platform.runLater(() -> treeView.refresh());
        }
    }
}<|MERGE_RESOLUTION|>--- conflicted
+++ resolved
@@ -620,19 +620,12 @@
             compositeSnapshotTab = (CompositeSnapshotTab)tab;
             compositeSnapshotTab.addToCompositeSnapshot(snapshotNodes);
         }
-<<<<<<< HEAD
         else{
             compositeSnapshotTab = new CompositeSnapshotTab(this);
             compositeSnapshotTab.editCompositeSnapshot(compositeSnapshotNode, snapshotNodes);
             tabPane.getTabs().add(compositeSnapshotTab);
         }
         tabPane.getSelectionModel().select(compositeSnapshotTab);
-=======
-        CompositeSnapshotTab tab = new CompositeSnapshotTab(this);
-        tab.editCompositeSnapshot(compositeSnapshotNode);
-        tabPane.getTabs().add(tab);
-        tabPane.getSelectionModel().select(tab);
->>>>>>> 0b8313ef
     }
 
     /**
@@ -1021,47 +1014,8 @@
 
         List<Node> selectedNodes =
                 browserSelectionModel.getSelectedItems().stream().map(TreeItem::getValue).collect(Collectors.toList());
-<<<<<<< HEAD
+
         TagUtil.tagWithComment(tagWithCommentMenu, selectedNodes, updatedNodes -> updatedNodes.forEach(this::nodeChanged));
-=======
-        ObservableList<MenuItem> items = tagWithCommentMenu.getItems();
-        if (items.size() > 1) {
-            items.remove(1, items.size());
-        }
-        // For a single Node this list should be the same as the Node's (potentially empty) tag list, though not null.
-        List<Tag> commonTags = TagUtil.getCommonTags(selectedNodes);
-        // Exclude golden tag as it is removed in separate context menu item.
-        commonTags.remove(Tag.builder().name(Tag.GOLDEN).build());
-        List<MenuItem> additionalItems = new ArrayList<>();
-        if (!commonTags.isEmpty()) {
-            additionalItems.add(new SeparatorMenuItem());
-            commonTags.sort(new TagComparator());
-            commonTags.forEach(tag -> {
-                CustomMenuItem tagItem = TagWidget.TagWithCommentMenuItem(tag);
-                tagItem.setOnAction(actionEvent -> {
-                    Alert confirmation = new Alert(AlertType.CONFIRMATION);
-                    confirmation.setTitle(Messages.tagRemoveConfirmationTitle);
-                    confirmation.setContentText(Messages.tagRemoveConfirmationContent);
-                    Optional<ButtonType> result = confirmation.showAndWait();
-                    result.ifPresent(buttonType -> {
-                        if (buttonType == ButtonType.OK) {
-                            try {
-                                TagData tagData = new TagData();
-                                tagData.setTag(tag);
-                                tagData.setUniqueNodeIds(selectedNodes.stream().map(Node::getUniqueId).collect(Collectors.toList()));
-                                List<Node> updatedNodes = saveAndRestoreService.deleteTag(tagData);
-                                updatedNodes.forEach(this::nodeChanged);
-                            } catch (Exception e) {
-                                LOG.log(Level.WARNING, "Failed to remove tag from snapshot", e);
-                            }
-                        }
-                    });
-                });
-                additionalItems.add(tagItem);
-            });
-        }
-        items.addAll(additionalItems);
->>>>>>> 0b8313ef
     }
 
     /**
