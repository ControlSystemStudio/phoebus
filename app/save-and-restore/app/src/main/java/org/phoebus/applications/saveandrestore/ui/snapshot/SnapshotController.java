/**
 * Copyright (C) 2024 European Spallation Source ERIC.
 */
package org.phoebus.applications.saveandrestore.ui.snapshot;

import javafx.application.Platform;
import javafx.beans.binding.Bindings;
import javafx.beans.property.BooleanProperty;
import javafx.beans.property.ObjectProperty;
import javafx.beans.property.ReadOnlyObjectWrapper;
import javafx.beans.property.SimpleBooleanProperty;
import javafx.beans.property.SimpleObjectProperty;
import javafx.beans.property.SimpleStringProperty;
import javafx.beans.property.StringProperty;
import javafx.collections.ObservableList;
import javafx.event.ActionEvent;
import javafx.fxml.FXML;
import javafx.geometry.Pos;
import javafx.scene.control.Alert;
import javafx.scene.control.Button;
import javafx.scene.control.ButtonType;
import javafx.scene.control.CheckBox;
import javafx.scene.control.ContextMenu;
import javafx.scene.control.Dialog;
import javafx.scene.control.Label;
import javafx.scene.control.MenuItem;
import javafx.scene.control.RadioButton;
import javafx.scene.control.SelectionMode;
import javafx.scene.control.SeparatorMenuItem;
import javafx.scene.control.Spinner;
import javafx.scene.control.SpinnerValueFactory;
import javafx.scene.control.TableCell;
import javafx.scene.control.TableColumn;
import javafx.scene.control.TableRow;
import javafx.scene.control.TableView;
import javafx.scene.control.TextArea;
import javafx.scene.control.TextField;
import javafx.scene.control.ToggleButton;
import javafx.scene.control.ToggleGroup;
import javafx.scene.control.ToolBar;
import javafx.scene.control.Tooltip;
import javafx.scene.control.cell.CheckBoxTableCell;
import javafx.scene.control.cell.PropertyValueFactory;
import javafx.scene.image.Image;
import javafx.scene.image.ImageView;
import javafx.scene.input.KeyCode;
import javafx.scene.input.KeyCodeCombination;
import javafx.scene.input.KeyCombination;
import javafx.scene.input.KeyEvent;
import javafx.scene.layout.BorderPane;
import javafx.scene.layout.VBox;
import javafx.scene.text.Font;
import javafx.scene.text.Text;
import javafx.util.converter.DoubleStringConverter;
import org.epics.vtype.Alarm;
import org.epics.vtype.AlarmSeverity;
import org.epics.vtype.Display;
import org.epics.vtype.Time;
import org.epics.vtype.VEnum;
import org.epics.vtype.VNumber;
import org.epics.vtype.VNumberArray;
import org.epics.vtype.VString;
import org.epics.vtype.VStringArray;
import org.epics.vtype.VType;
import org.phoebus.applications.saveandrestore.Messages;
import org.phoebus.applications.saveandrestore.Preferences;
import org.phoebus.applications.saveandrestore.SafeMultiply;
import org.phoebus.applications.saveandrestore.SaveAndRestoreApplication;
import org.phoebus.applications.saveandrestore.model.ConfigPv;
import org.phoebus.applications.saveandrestore.model.ConfigurationData;
import org.phoebus.applications.saveandrestore.model.Node;
import org.phoebus.applications.saveandrestore.model.NodeType;
import org.phoebus.applications.saveandrestore.model.RestoreResult;
import org.phoebus.applications.saveandrestore.model.Snapshot;
import org.phoebus.applications.saveandrestore.model.SnapshotData;
import org.phoebus.applications.saveandrestore.model.SnapshotItem;
import org.phoebus.applications.saveandrestore.model.Tag;
import org.phoebus.applications.saveandrestore.model.event.SaveAndRestoreEventReceiver;
import org.phoebus.applications.saveandrestore.model.websocket.MessageType;
import org.phoebus.applications.saveandrestore.model.websocket.SaveAndRestoreWebSocketMessage;
import org.phoebus.applications.saveandrestore.ui.ImageRepository;
import org.phoebus.applications.saveandrestore.ui.RestoreMode;
import org.phoebus.applications.saveandrestore.ui.SaveAndRestoreBaseController;
import org.phoebus.applications.saveandrestore.ui.SaveAndRestoreService;
import org.phoebus.applications.saveandrestore.ui.SnapshotMode;
import org.phoebus.applications.saveandrestore.ui.VTypePair;
import org.phoebus.applications.saveandrestore.ui.WebSocketMessageHandler;
import org.phoebus.core.types.TimeStampedProcessVariable;
import org.phoebus.core.vtypes.VDisconnectedData;
import org.phoebus.framework.jobs.JobManager;
import org.phoebus.framework.selection.SelectionService;
import org.phoebus.saveandrestore.util.SnapshotUtil;
import org.phoebus.saveandrestore.util.Threshold;
import org.phoebus.saveandrestore.util.Utilities;
import org.phoebus.saveandrestore.util.VNoData;
import org.phoebus.ui.application.ContextMenuHelper;
import org.phoebus.ui.dialog.DialogHelper;
import org.phoebus.ui.dialog.ExceptionDetailsErrorDialog;
import org.phoebus.ui.docking.DockPane;
import org.phoebus.ui.javafx.FocusUtil;
import org.phoebus.ui.javafx.ImageCache;
import org.phoebus.ui.time.DateTimePane;
import org.phoebus.util.time.TimestampFormats;

import java.text.SimpleDateFormat;
import java.time.Instant;
import java.util.ArrayList;
import java.util.Arrays;
import java.util.Collections;
import java.util.Date;
import java.util.List;
import java.util.Optional;
import java.util.ServiceLoader;
import java.util.concurrent.atomic.AtomicBoolean;
import java.util.concurrent.atomic.AtomicInteger;
import java.util.function.Consumer;
import java.util.logging.Level;
import java.util.logging.Logger;
import java.util.regex.Pattern;
import java.util.stream.Collectors;

/**
 * This controller is for the use case of loading a configuration {@link Node} to take a new snapshot.
 * Once the snapshot has been saved, this controller calls the {@link SnapshotTab} API to load
 * the view associated with restore actions.
 */
public class SnapshotController extends SaveAndRestoreBaseController implements WebSocketMessageHandler {


    @SuppressWarnings("unused")
    @FXML
    private BorderPane borderPane;
    @FXML
    protected TextField snapshotName;

    @FXML
    protected TextArea snapshotComment;

    @FXML
    protected Button saveSnapshotButton;

    @SuppressWarnings("unused")
    @FXML
    private Label createdBy;

    @SuppressWarnings("unused")
    @FXML
    private Label createdDate;

    @SuppressWarnings("unused")
    @FXML
    private Label snapshotLastModifiedLabel;

    @SuppressWarnings("unused")
    @FXML
    private Button takeSnapshotButton;

    @SuppressWarnings("unused")
    @FXML
    private Button restoreButton;

    @SuppressWarnings("unused")
    @FXML
    private Spinner<Double> thresholdSpinner;

    @SuppressWarnings("unused")
    @FXML
    private Spinner<Double> multiplierSpinner;

    @SuppressWarnings("unused")
    @FXML
    private TextField filterTextField;

    @SuppressWarnings("unused")
    @FXML
    private CheckBox preserveSelectionCheckBox;

    @FXML
    protected ToggleButton showLiveReadbackButton;

    @SuppressWarnings("unused")
    @FXML
    private ToggleButton showDeltaPercentageButton;

    @FXML
    protected ToggleButton hideEqualItemsButton;

    @SuppressWarnings("unused")
    @FXML
    private ToolBar filterToolbar;

    @SuppressWarnings("unused")
    @FXML
    private CheckBox logAction;

    @SuppressWarnings("unused")
    @FXML
    private RadioButton readPVs;

    @SuppressWarnings("unused")
    @FXML
    private RadioButton readFromArchiver;

    @SuppressWarnings("unused")
    @FXML
    private RadioButton restoreFromClient;

    @SuppressWarnings("unused")
    @FXML
    private RadioButton restoreFromService;

    @SuppressWarnings("unused")
    @FXML
    private TooltipTableColumn<String> pvNameColumn;
    @SuppressWarnings("unused")
    @FXML
    private TooltipTableColumn<Instant> timeColumn;
    @SuppressWarnings("unused")
    @FXML
    private TooltipTableColumn<VType> storedReadbackColumn;
    @SuppressWarnings("unused")
    @FXML
    private TooltipTableColumn<VType> liveReadbackColumn;
    @SuppressWarnings("unused")
    @FXML
    private TableColumn<TableEntry, ?> readbackColumn;
    @SuppressWarnings("unused")
    @FXML
    private TableColumn<TableEntry, ActionResult> actionResultColumn;

    @SuppressWarnings("unused")
    @FXML
    private TableColumn<TableEntry, ActionResult> actionResultReadbackColumn;

    @FXML
    protected TableView<TableEntry> snapshotTableView;

    @FXML
    protected TableColumn<TableEntry, Boolean> selectedColumn;

    @FXML
    protected TooltipTableColumn<Integer> idColumn;

    @FXML
    protected TooltipTableColumn<VType> storedValueColumn;

    @FXML
    protected TooltipTableColumn<VType> liveValueColumn;

    @FXML
    protected TableColumn<TableEntry, VTypePair> deltaColumn;

    @FXML
    protected TableColumn<TableEntry, VTypePair> deltaReadbackColumn;

    @FXML
    protected TableColumn<TableEntry, ?> statusColumn;

    @FXML
    protected TableColumn<TableEntry, ?> severityColumn;

    @FXML
    protected TableColumn<TableEntry, ?> valueColumn;

    @FXML
    protected TableColumn<TableEntry, ?> firstDividerColumn;

    @FXML
    protected TableColumn<TableEntry, ?> compareColumn;

    @FXML
    protected TableColumn<TableEntry, ?> baseSnapshotColumn;

    @FXML
    private TableColumn<TableEntry, AlarmSeverity> storedSeverityColumn;

    @FXML
    private TableColumn<TableEntry, AlarmSeverity> liveSeverityColumn;

    @FXML
    protected TooltipTableColumn<VType> baseSnapshotValueColumn;

    @FXML
    protected TableColumn<TableEntry, VTypePair> baseSnapshotDeltaColumn;

    @FXML
    protected VBox progressIndicator;

    protected Node configurationNode;

    public static final Logger LOGGER = Logger.getLogger(SnapshotController.class.getName());

    protected ServiceLoader<SaveAndRestoreEventReceiver> eventReceivers;

    private final SimpleStringProperty tabTitleProperty = new SimpleStringProperty();
    private final SimpleStringProperty tabIdProperty = new SimpleStringProperty();

    private final SimpleObjectProperty<Image> tabGraphicImageProperty = new SimpleObjectProperty<>();

    protected final SimpleStringProperty snapshotNameProperty = new SimpleStringProperty();
    private final SimpleStringProperty snapshotCommentProperty = new SimpleStringProperty();
    private final SimpleStringProperty createdByTextProperty = new SimpleStringProperty();
    private final SimpleStringProperty createdDateTextProperty = new SimpleStringProperty();
    private final SimpleStringProperty lastModifiedDateTextProperty = new SimpleStringProperty();
    private final SimpleBooleanProperty snapshotRestorableProperty = new SimpleBooleanProperty(false);
    protected final SimpleBooleanProperty showDeltaPercentageProperty = new SimpleBooleanProperty(false);
    private final SimpleBooleanProperty hideEqualItemsProperty = new SimpleBooleanProperty(false);
    private final SimpleBooleanProperty logActionProperty = new SimpleBooleanProperty(false);
    /**
     * Property used to indicate if there is new snapshot data to save, or if snapshot metadata
     * has changed (e.g. user wants to rename the snapshot or update the comment).
     */
    protected final SimpleBooleanProperty snapshotDataDirty = new SimpleBooleanProperty(false);
    private final SimpleObjectProperty<SnapshotMode> snapshotModeProperty = new SimpleObjectProperty<>(SnapshotMode.READ_PVS);
    private final SimpleObjectProperty<RestoreMode> restoreModeProperty = new SimpleObjectProperty<>(RestoreMode.CLIENT_RESTORE);

    /**
     * List of snapshots added when user chooses to compare base snapshot with other snapshots.
     */
    protected List<Snapshot> additionalSnapshots = new ArrayList<>();

    private final SimpleBooleanProperty selectionInverted = new SimpleBooleanProperty(false);
    private final SimpleBooleanProperty showReadbacks = new SimpleBooleanProperty(false);
    private final SimpleBooleanProperty showDeltaPercentage = new SimpleBooleanProperty(false);
    private final SimpleBooleanProperty compareViewEnabled = new SimpleBooleanProperty(false);
    /**
     * Used to control the disable state on the Take Snapshot button.
     */
    private final SimpleObjectProperty<NodeType> nodeTypeProperty = new SimpleObjectProperty<>(NodeType.SNAPSHOT);

    /**
     * {@link StringProperty} holding the text of the filter {@link TextField}.
     */
    private final StringProperty filterTextProperty = new SimpleStringProperty("");

    /**
     * {@link BooleanProperty} holding state of the Preserve selection checkbox
     */
    private final BooleanProperty preserveSelectionProperty = new SimpleBooleanProperty(false);

    private SnapshotUtil snapshotUtil;
    /**
     * Used to disable portions of the UI when long-lasting operations are in progress, e.g.
     * take snapshot or save snapshot.
     */
    protected final SimpleBooleanProperty disabledUi = new SimpleBooleanProperty(false);

    /**
     * The {@link Snapshot} object holding the data for this controller.
     */
    private Snapshot snapshot;

    /**
     * {@link List} of {@link TableEntry} items corresponding to the snapshot data, i.e.
     * one per PV as defined in the snapshot's configuration. This {@link List} is used to
     * populate the {@link TableView}, but other parameters (e.g. hideEqualItems) may
     * determine which elements in the {@link List} to actually represent.
     *
     * <p>
     *     Note that the list is cleared and recreated whenever snapshot data has changed, i.e.
     *     when retrieved from service or when taking a snapshot.
     * </p>
     */
    protected final List<TableEntry> tableEntryItems = new ArrayList<>();

    public SnapshotController(SnapshotTab snapshotTab) {
        snapshotTab.textProperty().bind(tabTitleProperty);
        snapshotTab.idProperty().bind(tabIdProperty);
        ImageView imageView = new ImageView();
        imageView.imageProperty().bind(tabGraphicImageProperty);
        snapshotTab.setGraphic(imageView);
    }

<<<<<<< HEAD
=======

>>>>>>> 084f918d
    @FXML
    public void initialize() {

        // Locate registered SaveAndRestoreEventReceivers
        eventReceivers = ServiceLoader.load(SaveAndRestoreEventReceiver.class);
        progressIndicator.visibleProperty().bind(disabledUi);
        disabledUi.addListener((observable, oldValue, newValue) -> borderPane.setDisable(newValue));

        snapshotDataDirty.addListener((obs, o, n) -> {
            if (n && !tabTitleProperty.get().startsWith("* ")) {
                Platform.runLater(() -> tabTitleProperty.setValue("* " + tabTitleProperty.get()));
            } else if (!n && tabTitleProperty.get().startsWith("* ")) {
                Platform.runLater(() -> tabTitleProperty.setValue(tabTitleProperty.get().substring(2)));
            }
        });

        snapshotName.textProperty().bindBidirectional(snapshotNameProperty);
        snapshotName.disableProperty().bind(userIdentity.isNull());
        snapshotComment.textProperty().bindBidirectional(snapshotCommentProperty);
        snapshotComment.disableProperty().bind(userIdentity.isNull());
        createdBy.textProperty().bind(createdByTextProperty);
        createdDate.textProperty().bind(createdDateTextProperty);
        snapshotLastModifiedLabel.textProperty().bind(lastModifiedDateTextProperty);

        takeSnapshotButton.disableProperty().bind(Bindings.createBooleanBinding(() ->
                !nodeTypeProperty.get().equals(NodeType.SNAPSHOT) ||
                        userIdentity.isNull().get(), nodeTypeProperty, userIdentity));

        snapshotNameProperty.addListener(((observableValue, oldValue, newValue) ->
                snapshotDataDirty.set(newValue != null && !newValue.equals(snapshot.getSnapshotNode().getName()))));
        snapshotCommentProperty.addListener(((observableValue, oldValue, newValue) ->
                snapshotDataDirty.set(newValue != null && !newValue.equals(snapshot.getSnapshotNode().getDescription()))));

        saveSnapshotButton.disableProperty().bind(Bindings.createBooleanBinding(() ->
                        // TODO: support save (=update) a composite snapshot from the snapshot view. In the meanwhile, disable save button.
                        snapshotDataDirty.not().get() ||
                                snapshotNameProperty.isEmpty().get() ||
                                (!Preferences.allow_empty_descriptions && snapshotCommentProperty.isEmpty().get()) ||
                                userIdentity.isNull().get(),
                snapshotDataDirty, snapshotNameProperty, snapshotCommentProperty, userIdentity));

        // Do not show the create log checkbox if no event receivers have been registered
        logAction.visibleProperty().set(ServiceLoader.load(SaveAndRestoreEventReceiver.class).iterator().hasNext());

        restoreButton.disableProperty().bind(Bindings.createBooleanBinding(() ->
                snapshotRestorableProperty.not().get() ||
                        userIdentity.isNull().get(), snapshotRestorableProperty, userIdentity));

        SpinnerValueFactory<Double> thresholdSpinnerValueFactory = new SpinnerValueFactory.DoubleSpinnerValueFactory(0.0, 999.0, 0.0, 0.01);
        thresholdSpinnerValueFactory.setConverter(new DoubleStringConverter());
        thresholdSpinner.setValueFactory(thresholdSpinnerValueFactory);
        thresholdSpinner.getEditor().setAlignment(Pos.CENTER_RIGHT);
        thresholdSpinner.getEditor().textProperty().addListener((a, o, n) -> parseAndUpdateThreshold(n));

        SpinnerValueFactory<Double> multiplierSpinnerValueFactory = new SpinnerValueFactory.DoubleSpinnerValueFactory(0.0, 999.0, 1.0, 0.01);
        multiplierSpinnerValueFactory.setConverter(new DoubleStringConverter());
        multiplierSpinner.setValueFactory(multiplierSpinnerValueFactory);
        multiplierSpinner.getEditor().setAlignment(Pos.CENTER_RIGHT);
        multiplierSpinner.getEditor().textProperty()
                .addListener((a, o, n) -> {
                    multiplierSpinner.getEditor().getStyleClass().remove("input-error");
                    multiplierSpinner.setTooltip(null);
                    snapshotRestorableProperty.set(true);
                    try {
                        updateSnapshotValues(Double.parseDouble(n.trim()));
                    } catch (NumberFormatException e) {
                        multiplierSpinner.getEditor().getStyleClass().add("input-error");
                        multiplierSpinner.setTooltip(new Tooltip(Messages.toolTipMultiplierSpinner));
                        snapshotRestorableProperty.set(false);
                    }
                });

        DockPane.getActiveDockPane().addEventFilter(KeyEvent.ANY, event -> {
            if (event.isShortcutDown() && event.getCode() == KeyCode.F) {
                if (!filterTextField.isFocused()) {
                    filterTextField.requestFocus();
                }
            }
        });

        String filterShortcutName = (new KeyCodeCombination(KeyCode.F, KeyCombination.SHORTCUT_DOWN)).getDisplayText();
        filterTextField.setPromptText("* for all matching and , as or separator, & as and separator. Start with / for regex. All if empty. (" + filterShortcutName + ")");
        filterTextField.textProperty().bindBidirectional(filterTextProperty);
        filterTextProperty.addListener((obs, o, n) -> applyFilter());
        preserveSelectionCheckBox.selectedProperty().bindBidirectional(preserveSelectionProperty);

        showLiveReadbackButton.setGraphic(new ImageView(new Image(getClass().getResourceAsStream("/icons/show_live_readback_column.png"))));
        showLiveReadbackButton.selectedProperty()
                .addListener((a, o, n) -> {
                    this.showReadbacks.set(n);
                    actionResultReadbackColumn.visibleProperty().setValue(actionResultReadbackColumn.getGraphic() != null);
                });

        ImageView showHideDeltaPercentageButtonImageView = new ImageView(new Image(getClass().getResourceAsStream("/icons/show_hide_delta_percentage.png")));
        showHideDeltaPercentageButtonImageView.setFitWidth(16);
        showHideDeltaPercentageButtonImageView.setFitHeight(16);

        showDeltaPercentageButton.setGraphic(showHideDeltaPercentageButtonImageView);
        showDeltaPercentageProperty.bind(showDeltaPercentageButton.selectedProperty());
        showDeltaPercentageButton.selectedProperty()
                .addListener((a, o, n) ->
                        this.showDeltaPercentage.set(n));

        hideEqualItemsButton.setGraphic(new ImageView(new Image(getClass().getResourceAsStream("/icons/hide_show_equal_items.png"))));
        hideEqualItemsButton.selectedProperty().bindBidirectional(hideEqualItemsProperty);
        hideEqualItemsProperty.addListener((obs, o, n) -> updateTable());

        logAction.selectedProperty().bindBidirectional(logActionProperty);

        readPVs.setUserData(SnapshotMode.READ_PVS);
        readFromArchiver.setUserData(SnapshotMode.FROM_ARCHIVER);

        String snapshotModeString = Preferences.default_snapshot_mode;
        if (snapshotModeString == null || snapshotModeString.isEmpty()) {
            snapshotModeProperty.set(SnapshotMode.READ_PVS);
        } else {
            try {
                snapshotModeProperty.set(SnapshotMode.valueOf(snapshotModeString));
            } catch (IllegalArgumentException e) {
                LOGGER.log(Level.WARNING, "Unknown snapshot mode \"" + snapshotModeString + "\", defaulting to " + SnapshotMode.READ_PVS);
                snapshotModeProperty.set(SnapshotMode.READ_PVS);
            }
        }

        ToggleGroup toggleGroup = new ToggleGroup();
        toggleGroup.getToggles().addAll(readPVs, readFromArchiver);
        toggleGroup.selectToggle(toggleGroup.getToggles().stream()
                .filter(t -> t.getUserData().equals(snapshotModeProperty.get())).findFirst().get());
        toggleGroup.selectedToggleProperty().addListener((obs, o, n) ->
                snapshotModeProperty.set((SnapshotMode) n.getUserData()));

        restoreFromClient.setUserData(RestoreMode.CLIENT_RESTORE);
        restoreFromService.setUserData(RestoreMode.SERVICE_RESTORE);

        String restoreModeString = Preferences.default_restore_mode;
        if (restoreModeString == null || restoreModeString.isEmpty()) {
            restoreModeProperty.set(RestoreMode.CLIENT_RESTORE);
        } else {
            try {
                restoreModeProperty.set(RestoreMode.valueOf(restoreModeString));
            } catch (IllegalArgumentException e) {
                LOGGER.log(Level.WARNING, "Unknown restore mode \"" + restoreModeString + "\", defaulting to " + RestoreMode.CLIENT_RESTORE);
                restoreModeProperty.set(RestoreMode.CLIENT_RESTORE);
            }
        }

        ToggleGroup restoreToggleGroup = new ToggleGroup();
        restoreToggleGroup.getToggles().addAll(restoreFromClient, restoreFromService);
        restoreToggleGroup.selectToggle(restoreToggleGroup.getToggles().stream()
                .filter(t -> t.getUserData().equals(restoreModeProperty.get())).findFirst().get());
        restoreToggleGroup.selectedToggleProperty().addListener((obs, o, n) -> restoreModeProperty.set((RestoreMode) n.getUserData()));

        snapshotTableView.setColumnResizePolicy(TableView.CONSTRAINED_RESIZE_POLICY_FLEX_LAST_COLUMN);
        snapshotTableView.getSelectionModel().setSelectionMode(SelectionMode.MULTIPLE);
        snapshotTableView.getStylesheets().add(SnapshotController.class.getResource("/save-and-restore-style.css").toExternalForm());

        snapshotTableView.addEventHandler(KeyEvent.KEY_PRESSED, event -> {
            if (event.getCode() != KeyCode.SPACE) {
                return;
            }

            ObservableList<TableEntry> selections = snapshotTableView.getSelectionModel().getSelectedItems();

            if (selections == null) {
                return;
            }

            selections.stream().filter(item -> !item.readOnlyProperty().get()).forEach(item -> item.selectedProperty().setValue(!item.selectedProperty().get()));

            // Somehow JavaFX TableView handles SPACE pressed event as going into edit mode of the cell.
            // Consuming event prevents NullPointerException.
            event.consume();
        });

        snapshotTableView.setRowFactory(tableView -> new TableRow<>() {
            final ContextMenu contextMenu = new ContextMenu();

            @Override
            protected void updateItem(TableEntry item, boolean empty) {
                super.updateItem(item, empty);
                if (item == null || empty) {
                    setOnContextMenuRequested(null);
                } else {
                    setOnContextMenuRequested(event -> {
                        List<TimeStampedProcessVariable> selectedPVList = snapshotTableView.getSelectionModel().getSelectedItems().stream()
                                .map(tableEntry -> {
                                    Instant time = Instant.now();
                                    if (tableEntry.timestampProperty().getValue() != null) {
                                        time = tableEntry.timestampProperty().getValue();
                                    }
                                    return new TimeStampedProcessVariable(tableEntry.pvNameProperty().get(), time);
                                })
                                .collect(Collectors.toList());

                        contextMenu.hide();
                        contextMenu.getItems().clear();
                        SelectionService.getInstance().setSelection(SaveAndRestoreApplication.NAME, selectedPVList);

                        ContextMenuHelper.addSupportedEntries(FocusUtil.setFocusOn(this), contextMenu);
                        contextMenu.getItems().add(new SeparatorMenuItem());
                        MenuItem toggle = new MenuItem();
                        toggle.setText(item.readOnlyProperty().get() ? Messages.makeRestorable : Messages.makeReadOnly);
                        CheckBox toggleIcon = new CheckBox();
                        toggleIcon.setFocusTraversable(false);
                        toggleIcon.setSelected(item.readOnlyProperty().get());
                        toggle.setGraphic(toggleIcon);
                        toggle.setOnAction(actionEvent -> {
                            item.readOnlyProperty().setValue(!item.readOnlyProperty().get());
                            item.selectedProperty().set(!item.readOnlyProperty().get());
                        });
                        contextMenu.getItems().add(toggle);
                        contextMenu.show(this, event.getScreenX(), event.getScreenY());
                        disableProperty().set(item.readOnlyProperty().get());
                    });
                }
            }
        });

        int width = measureStringWidth("000", Font.font(20));
        idColumn.setPrefWidth(width);
        idColumn.setMinWidth(width);
        idColumn.setCellValueFactory(cell -> {
            int idValue = cell.getValue().idProperty().get();
            idColumn.setPrefWidth(Math.max(idColumn.getWidth(), measureStringWidth(String.valueOf(idValue), Font.font(20))));
            return new ReadOnlyObjectWrapper<>(idValue);
        });

        storedValueColumn.setCellFactory(e -> new VTypeCellEditor<>());
        storedValueColumn.setOnEditCommit(e -> {
            VType updatedValue = e.getRowValue().readOnlyProperty().get() ? e.getOldValue() : e.getNewValue();
            ObjectProperty<VTypePair> value = e.getRowValue().valueProperty();
            value.setValue(new VTypePair(value.get().base, updatedValue, value.get().threshold));
            updateLoadedSnapshot(e.getRowValue(), updatedValue);
        });

        liveValueColumn.setCellFactory(e -> new VTypeCellEditor<>());

        selectedColumn.setCellFactory(column -> new SelectionCell());

        CheckBox selectAllCheckBox = new CheckBox();
        selectAllCheckBox.selectedProperty().set(true);
        selectAllCheckBox.setTooltip(new Tooltip(Messages.includeThisPV));
        selectAllCheckBox.selectedProperty().addListener((ob, o, n) ->
                snapshotTableView.getItems().stream().filter(te -> te.readOnlyProperty().not().get())
                        .forEach(te -> te.selectedProperty().set(n)));
        selectedColumn.setGraphic(selectAllCheckBox);

        selectionInverted.addListener((ob, o, n) -> snapshotTableView.getItems().stream().filter(te -> te.readOnlyProperty().not().get())
                .forEach(te -> te.selectedProperty().set(te.selectedProperty().not().get())));

        MenuItem inverseMI = new MenuItem(Messages.inverseSelection);
        inverseMI.setOnAction(e -> selectionInverted.set(selectionInverted.not().get()));
        final ContextMenu contextMenu = new ContextMenu(inverseMI);
        selectAllCheckBox.setContextMenu(contextMenu);

        timeColumn.setCellFactory(c -> new TimestampTableCell());

        deltaColumn.setCellValueFactory(e -> e.getValue().valueProperty());
        deltaColumn.setCellFactory(e -> new VDeltaCellEditor<>());
        deltaColumn.setComparator((pair1, pair2) -> {
            Utilities.VTypeComparison vtc1 = Utilities.valueToCompareString(pair1.value, pair1.base, pair1.threshold);
            Utilities.VTypeComparison vtc2 = Utilities.valueToCompareString(pair2.value, pair2.base, pair2.threshold);
            return Double.compare(vtc1.getAbsoluteDelta(), vtc2.getAbsoluteDelta());
        });

        deltaReadbackColumn.setCellValueFactory(e -> e.getValue().liveReadbackProperty());
        deltaReadbackColumn.setCellFactory(e -> new VDeltaCellEditor<>());
        deltaReadbackColumn.setComparator((pair1, pair2) -> {
            Utilities.VTypeComparison vtc1 = Utilities.valueToCompareString(pair1.value, pair1.base, pair1.threshold);
            Utilities.VTypeComparison vtc2 = Utilities.valueToCompareString(pair2.value, pair2.base, pair2.threshold);
            return Double.compare(vtc1.getAbsoluteDelta(), vtc2.getAbsoluteDelta());
        });

        showDeltaPercentage.addListener((ob, o, n) -> deltaColumn.setCellFactory(e -> {
            VDeltaCellEditor<VTypePair> vDeltaCellEditor = new VDeltaCellEditor<>();
            vDeltaCellEditor.setShowDeltaPercentage(n);
            return vDeltaCellEditor;
        }));

        actionResultColumn.setCellFactory(c -> new ActionResultTableCell());
        actionResultReadbackColumn.setCellFactory(c -> new ActionResultTableCell());

        liveReadbackColumn.setCellFactory(e -> new VTypeCellEditor<>());
        storedReadbackColumn.setCellFactory(e -> new VTypeCellEditor<>());
        readbackColumn.visibleProperty().bind(showReadbacks);

        liveSeverityColumn.setCellFactory(a -> new AlarmSeverityCell());
        storedSeverityColumn.setCellFactory(a -> new AlarmSeverityCell());

        timeColumn.visibleProperty().bind(compareViewEnabled.not());
        firstDividerColumn.visibleProperty().bind(compareViewEnabled);
        statusColumn.visibleProperty().bind(compareViewEnabled.not());
        severityColumn.visibleProperty().bind(compareViewEnabled.not());
        valueColumn.visibleProperty().bind(compareViewEnabled.not());

        compareViewEnabled.addListener((ob, o, n) -> snapshotTableView.layout());

        snapshotUtil = new SnapshotUtil();

        webSocketClientService.addWebSocketMessageHandler(this);
    }

    private void updateUi() {
        Platform.runLater(() -> {
            Node node = snapshot.getSnapshotNode();
            snapshotNameProperty.set(node.getName());
            snapshotCommentProperty.set(node.getDescription());
            createdDateTextProperty.set(node.getCreated() != null ? TimestampFormats.SECONDS_FORMAT.format(node.getCreated().toInstant()) : null);
            lastModifiedDateTextProperty.set(node.getLastModified() != null ? TimestampFormats.SECONDS_FORMAT.format(node.getLastModified().toInstant()) : null);
            createdByTextProperty.set(node.getUserName());
            filterToolbar.disableProperty().set(node.getName() == null);
        });
        showSnapshotInTable();
    }

    private void parseAndUpdateThreshold(String value) {
        thresholdSpinner.getEditor().getStyleClass().remove("input-error");
        thresholdSpinner.setTooltip(null);

        double parsedNumber;
        try {
            parsedNumber = Double.parseDouble(value.trim());
            updateThreshold(parsedNumber);
        } catch (Exception e) {
            thresholdSpinner.getEditor().getStyleClass().add("input-error");
            thresholdSpinner.setTooltip(new Tooltip(Messages.toolTipMultiplierSpinner));
        }
    }

    /**
     * Loads data from a configuration {@link Node} in order to populate the
     * view with PV items and prepare it to take a snapshot.
     *
     * @param configurationNode A {@link Node} of type {@link org.phoebus.applications.saveandrestore.model.NodeType#CONFIGURATION}
     */
    public void initializeViewForNewSnapshot(Node configurationNode) {
        this.configurationNode = configurationNode;
        tabTitleProperty.setValue(Messages.unnamedSnapshot);
        tabIdProperty.setValue(null);
        JobManager.schedule("Get configuration", monitor -> {
            ConfigurationData configurationData;
            try {
                configurationData = SaveAndRestoreService.getInstance().getConfiguration(configurationNode.getUniqueId());
            } catch (Exception e) {
                ExceptionDetailsErrorDialog.openError(borderPane, Messages.errorGeneric, Messages.errorUnableToRetrieveData, e);
                LOGGER.log(Level.INFO, "Error loading configuration", e);
                return;
            }
            showLiveReadbackButton.setSelected(configurationHasReadbackPvs(configurationData));
            List<ConfigPv> configPvs = configurationData.getPvList();
            SnapshotData snapshotData = new SnapshotData();
            snapshotData.setSnapshotItems(configurationToSnapshotItems(configPvs));
            this.snapshot = new Snapshot();
            this.snapshot.setSnapshotData(snapshotData);
            updateUi();
            Platform.runLater(() -> actionResultReadbackColumn.visibleProperty().setValue(false));
            setTabImage(snapshot.getSnapshotNode());
        });
    }

    @FXML
    @SuppressWarnings("unused")
    public void takeSnapshot() {
        disabledUi.set(true);
        resetMetaData();
        takeSnapshot(snapshotModeProperty.get(), snapshot -> {
            disabledUi.set(false);
            if (snapshot.isPresent()) {
                snapshotDataDirty.set(true);
                snapshotRestorableProperty.set(false);
                Platform.runLater(() -> {
                    actionResultColumn.visibleProperty().set(true);
                    actionResultReadbackColumn.visibleProperty().set(true);
                });
                this.snapshot = snapshot.get();
                updateUi();
            }
        });
    }

    /**
     * Restores snapshot meta-data properties to indicate that the UI
     * is not showing persisted {@link Snapshot} data.
     */
    private void resetMetaData() {
        tabTitleProperty.setValue(Messages.unnamedSnapshot);
        snapshotNameProperty.setValue(null);
        snapshotCommentProperty.setValue(null);
        createdDateTextProperty.setValue(null);
        lastModifiedDateTextProperty.setValue(null);
        createdByTextProperty.setValue(null);
    }

    @SuppressWarnings("unused")
    public void saveSnapshot(ActionEvent actionEvent) {
        disabledUi.set(true);
        JobManager.schedule("Save Snapshot", monitor -> {
            List<SnapshotItem> snapshotItems = snapshot.getSnapshotData().getSnapshotItems();
            SnapshotData snapshotData = new SnapshotData();
            snapshotData.setSnapshotItems(snapshotItems);
            this.snapshot.setSnapshotData(snapshotData);
            Node snapshotNode =
                    Node.builder()
                            .nodeType(NodeType.SNAPSHOT)
                            .name(snapshotNameProperty.get())
                            .description(snapshotCommentProperty.get())
                            .uniqueId(snapshot.getSnapshotNode().getUniqueId())
                            .build();
            snapshot.setSnapshotNode(snapshotNode);

            try {
                Snapshot _snapshot = SaveAndRestoreService.getInstance().saveSnapshot(configurationNode, snapshot);
                Node _snapshotNode = _snapshot.getSnapshotNode();
                if (logActionProperty.get()) {
                    eventReceivers.forEach(r -> r.snapshotSaved(_snapshotNode, this::showLoggingError));
                }
                snapshotDataDirty.set(false);
                Platform.runLater(() -> loadSnapshot(_snapshotNode));
            } catch (Exception e) {
                LOGGER.log(Level.SEVERE, "Failed to save snapshot", e);
                Platform.runLater(() -> {
                    Alert alert = new Alert(Alert.AlertType.ERROR);
                    alert.setTitle(Messages.errorActionFailed);
                    alert.setContentText(e.getMessage());
                    alert.setHeaderText(Messages.saveSnapshotErrorContent);
                    DialogHelper.positionDialog(alert, borderPane, -150, -150);
                    alert.showAndWait();
                });
            } finally {
                disabledUi.set(false);
            }
        });
    }

    private List<SnapshotItem> configurationToSnapshotItems(List<ConfigPv> configPvs) {
        List<SnapshotItem> snapshotEntries = new ArrayList<>();
        for (ConfigPv configPv : configPvs) {
            SnapshotItem snapshotItem = new SnapshotItem();
            snapshotItem.setConfigPv(configPv);
            snapshotItem.setValue(VNoData.INSTANCE);
            snapshotItem.setReadbackValue(VNoData.INSTANCE);
            snapshotEntries.add(snapshotItem);
        }
        return snapshotEntries;
    }


    private void updateLoadedSnapshot(TableEntry rowValue, VType newValue) {
        snapshot.getSnapshotData().getSnapshotItems().stream()
                .filter(item -> item.getConfigPv().equals(rowValue.getConfigPv()))
                .findFirst()
                .ifPresent(item -> {
                    VType vtype = item.getValue();
                    VType newVType = null;
                    if (newValue instanceof VNumber) {
                        newVType = VNumber.of(((VNumber) newValue).getValue(), Alarm.alarmOf(vtype), Time.timeOf(vtype), Display.displayOf(vtype));
                    } else if (newValue instanceof VNumberArray) {
                        newVType = VNumberArray.of(((VNumberArray) newValue).getData(), Alarm.alarmOf(vtype), Time.timeOf(vtype), Display.displayOf(vtype));
                    } else if (newValue instanceof VString) {
                        newVType = VString.of(((VString) newValue).getValue(), Alarm.alarmOf(vtype), Time.timeOf(vtype));
                    } else if (newValue instanceof VStringArray) {
                        newVType = VStringArray.of(((VStringArray) newValue).getData(), Alarm.alarmOf(vtype), Time.timeOf(vtype));
                    } else if (newValue instanceof VEnum) {
                        newVType = newValue;
                    }
                    item.setValue(newVType);
                    rowValue.snapshotValProperty().set(newVType);
                });
    }

    /**
     * A check is made if content is dirty, in which case user is prompted to cancel or close anyway.
     *
     * @return <code>true</code> if content is not dirty or user chooses to close anyway,
     * otherwise <code>false</code>.
     */
    @Override
    public boolean doCloseCheck() {
        if (snapshotDataDirty.get()) {
            Alert alert = new Alert(Alert.AlertType.CONFIRMATION);
            alert.setTitle(Messages.closeSnapshotWarning);
            alert.setContentText(Messages.closeSnapshotWarning);
            DialogHelper.positionDialog(alert, borderPane, -200, -200);
            Optional<ButtonType> result = alert.showAndWait();
            return result.isPresent() && result.get().equals(ButtonType.OK);
        }
        return true;
    }

    @Override
    public void handleTabClosed(){
        webSocketClientService.removeWebSocketMessageHandler(this);
        dispose();
    }

    /**
     * Releases PV resources.
     */
    private void dispose() {
        tableEntryItems.forEach(TableEntry::dispose);
    }

    private void showLoggingError(String cause) {
        Platform.runLater(() -> {
            Alert alert = new Alert(Alert.AlertType.ERROR);
            alert.setTitle(Messages.loggingFailedTitle);
            alert.setHeaderText(Messages.loggingFailed);
            alert.setContentText(cause != null ? cause : Messages.loggingFailedCauseUnknown);
            DialogHelper.positionDialog(alert, borderPane, -150, -150);
            alert.showAndWait();
        });
    }

    /**
     * Loads a persisted snapshot {@link Node} for restore.
     *
     * @param snapshotNode An existing {@link Node} of type {@link NodeType#SNAPSHOT} or
     *                     of type {@link NodeType#COMPOSITE_SNAPSHOT}.
     */
    public void loadSnapshot(Node snapshotNode) {
        disabledUi.set(true);
        JobManager.schedule("Load snapshot items", monitor -> {
            try {
                this.snapshot = getSnapshotFromService(snapshotNode);
                boolean configurationHasReadbacks = configurationHasReadbackPvs(snapshot.getSnapshotData());
                Platform.runLater(() -> {
                    nodeTypeProperty.set(snapshot.getSnapshotNode().getNodeType());
                    showLiveReadbackButton.setSelected(configurationHasReadbacks);
                    actionResultColumn.visibleProperty().setValue(false);
                    actionResultReadbackColumn.visibleProperty().setValue(false);
                    selectedColumn.visibleProperty().set(true);
                    tabTitleProperty.setValue(snapshotNode.getName());
                    tabIdProperty.setValue(snapshotNode.getUniqueId());
                    snapshotRestorableProperty.set(true);
                    setTabImage(snapshotNode);
                });
                updateUi();
            } finally {
                disabledUi.set(false);
            }
        });
    }

    @FXML
    public void restore() {
        disabledUi.setValue(true);
        tableEntryItems.forEach(tableEntry -> tableEntry.setActionResult(ActionResult.PENDING));
        restore(restoreModeProperty.get(), restoreResultList -> {
            disabledUi.setValue(false);
            if (logActionProperty.get()) {
                eventReceivers.forEach(r -> r.snapshotRestored(snapshot.getSnapshotNode(), restoreResultList, this::showLoggingError));
            }
        });
    }

    /**
     * Adds a snapshot for the sake of comparison with the one currently in view.
     *
     * @param snapshotNode A snapshot {@link Node} selected by user in the {@link javafx.scene.control.TreeView},
     *                     i.e. a snapshot previously persisten in the service.
     */
    public void addSnapshot(Node snapshotNode) {
        disabledUi.set(true);
        JobManager.schedule("Add snapshot", monitor -> {
            try {
                Snapshot snapshot = getSnapshotFromService(snapshotNode);
                Platform.runLater(() -> addSnapshot(snapshot));
            } catch (Exception e) {
                Logger.getLogger(SnapshotController.class.getName()).log(Level.WARNING, "Failed to add snapshot", e);
            } finally {
                disabledUi.set(false);
            }
        });
    }

    /**
     * Launches a date/time picker and then reads from archiver to construct an in-memory {@link Snapshot} used for comparison.
     */
    public void addSnapshotFromArchiver() {
        disabledUi.set(true);
        takeSnapshotFromArchiver(snapshot -> {
            if (snapshot.isEmpty()) {
                disabledUi.set(false);
                return;
            }
            Platform.runLater(() -> {
                try {
                    addSnapshot(snapshot.get());
                } finally {
                    disabledUi.set(false);
                }
            });
        });
    }

    private Snapshot getSnapshotFromService(Node snapshotNode) throws Exception {
        SnapshotData snapshotData;
        try {
            if (snapshotNode.getNodeType().equals(NodeType.SNAPSHOT)) {
                this.configurationNode = SaveAndRestoreService.getInstance().getParentNode(snapshotNode.getUniqueId());
                snapshotData = SaveAndRestoreService.getInstance().getSnapshot(snapshotNode.getUniqueId());
            } else if (snapshotNode.getNodeType().equals(NodeType.COMPOSITE_SNAPSHOT)) {
                List<SnapshotItem> snapshotItems = SaveAndRestoreService.getInstance().getCompositeSnapshotItems(snapshotNode.getUniqueId());
                snapshotData = new SnapshotData();
                snapshotData.setSnapshotItems(snapshotItems);
            } else {
                throw new RuntimeException("Node type " + snapshotNode.getNodeType() + " not recognized as a valid snapshot type");
            }
        } catch (Exception e) {
            ExceptionDetailsErrorDialog.openError(borderPane, Messages.errorGeneric, Messages.errorUnableToRetrieveData, e);
            LOGGER.log(Level.INFO, "Error loading snapshot", e);
            throw e;
        }
        Snapshot snapshot = new Snapshot();
        snapshot.setSnapshotNode(snapshotNode);
        snapshot.setSnapshotData(snapshotData);
        return snapshot;
    }

    @Override
    public void handleWebSocketMessage(SaveAndRestoreWebSocketMessage<?> saveAndRestoreWebSocketMessage) {
        if (saveAndRestoreWebSocketMessage.messageType().equals(MessageType.NODE_UPDATED)) {
            Node node = (Node) saveAndRestoreWebSocketMessage.payload();
            if (tabIdProperty.get() != null && node.getUniqueId().equals(tabIdProperty.get())) {
                loadSnapshot(node);
            }
        }
    }

    /**
     * Set tab image based on node type, and optionally golden tag
     *
     * @param node A snapshot {@link Node}
     */
    private void setTabImage(Node node) {
        if (node.getNodeType().equals(NodeType.COMPOSITE_SNAPSHOT)) {
            tabGraphicImageProperty.set(ImageRepository.COMPOSITE_SNAPSHOT);
        } else {
            boolean golden = node.getTags() != null && node.getTags().stream().anyMatch(t -> t.getName().equals(Tag.GOLDEN));
            if (golden) {
                tabGraphicImageProperty.set(ImageRepository.GOLDEN_SNAPSHOT);
            } else {
                tabGraphicImageProperty.set(ImageRepository.SNAPSHOT);
            }
        }
    }

    /**
     * Takes a snapshot in either of the {@link SnapshotMode}s. Regardless of {@link SnapshotMode}, the
     * work is delegated to the {@link JobManager}, which then calls the <code>consumer</code> function upon completion.
     *
     * @param snapshotMode Specifies how to take the snapshot, see {@link SnapshotMode}
     * @param consumer     The callback method called when a result is available.
     */
    private void takeSnapshot(SnapshotMode snapshotMode, Consumer<Optional<Snapshot>> consumer) {
        switch (snapshotMode) {
            case READ_PVS -> takeSnapshotReadPVs(consumer);
            case FROM_ARCHIVER -> takeSnapshotFromArchiver(consumer);
            default -> throw new IllegalArgumentException("Snapshot mode " + snapshotMode + " not supported");
        }
    }

    private void takeSnapshotFromArchiver(Consumer<Optional<Snapshot>> consumer) {
        DateTimePane dateTimePane = new DateTimePane();
        Dialog<Instant> timePickerDialog = new Dialog<>();
        timePickerDialog.setTitle(Messages.dateTimePickerTitle);
        timePickerDialog.getDialogPane().setContent(dateTimePane);
        timePickerDialog.getDialogPane().getButtonTypes().addAll(ButtonType.OK, ButtonType.CANCEL);
        timePickerDialog.setResultConverter(b -> {
            if (b.equals(ButtonType.OK)) {
                return dateTimePane.getInstant();
            }
            return null;
        });
        Optional<Instant> time = timePickerDialog.showAndWait();
        if (time.isEmpty()) { // User cancels date/time picker dialog
            consumer.accept(Optional.empty());
            return;
        }
        JobManager.schedule("Add snapshot from archiver", monitor -> {
            List<SnapshotItem> snapshotItems;
            try {
                snapshotItems = SaveAndRestoreService.getInstance().takeSnapshotFromArchiver(configurationNode.getUniqueId(), time.get());
            } catch (Exception e) {
                LOGGER.log(Level.WARNING, "Failed to query archiver for data", e);
                return;
            }
            showTakeSnapshotResult(snapshotItems);
            Snapshot snapshot = new Snapshot();
            snapshot.setSnapshotNode(Node.builder().name(Messages.archiver).nodeType(NodeType.SNAPSHOT).created(new Date(time.get().toEpochMilli())).build());
            SnapshotData snapshotData = new SnapshotData();
            snapshotData.setUniqueId("anonymous");
            snapshotData.setSnapshotItems(snapshotItems);
            snapshot.setSnapshotData(snapshotData);
            consumer.accept(Optional.of(snapshot));
        });
    }

    private void takeSnapshotReadPVs(Consumer<Optional<Snapshot>> consumer) {
        JobManager.schedule("Take snapshot", monitor -> {
            // Clear snapshots array
            additionalSnapshots.clear();
            List<SnapshotItem> snapshotItems;
            try {
                snapshotItems = SaveAndRestoreService.getInstance().takeSnapshot(configurationNode.getUniqueId());
            } catch (Exception e) {
                Platform.runLater(() -> ExceptionDetailsErrorDialog.openError(snapshotTableView, Messages.errorGeneric, Messages.takeSnapshotFailed, e));
                consumer.accept(Optional.empty());
                return;
            }

            // Service can only return nulls for disconnected PVs, but UI expects VDisconnectedData or VNoData
            snapshotItems.forEach(si -> {
                if (si.getValue() == null) {
                    si.setValue(VDisconnectedData.INSTANCE);
                }
                if (si.getReadbackValue() == null) {
                    // If read-back PV name is not set, then VNoData.INSTANCE is the proper value
                    if (si.getConfigPv().getReadbackPvName() == null) {
                        si.setReadbackValue(VNoData.INSTANCE);
                    } else {
                        si.setReadbackValue(VDisconnectedData.INSTANCE);
                    }
                }
            });
            showTakeSnapshotResult(snapshotItems);
            Snapshot snapshot = new Snapshot();
            snapshot.setSnapshotNode(Node.builder().nodeType(NodeType.SNAPSHOT).build());
            SnapshotData snapshotData = new SnapshotData();
            snapshotData.setSnapshotItems(snapshotItems);
            snapshot.setSnapshotData(snapshotData);
            if (!Preferences.default_snapshot_name_date_format.isEmpty()) {
                String dateFormat = Preferences.default_snapshot_name_date_format;
                try {
                    //The format could be not correct
                    SimpleDateFormat formatter = new SimpleDateFormat(dateFormat);
                    snapshot.getSnapshotNode().setName(formatter.format(new Date()));
                } catch (Exception e) {
                    LOGGER.log(Level.WARNING, dateFormat + " is not a valid date format please check 'default_snapshot_name_date_format' preference ", e);
                }
            }
            consumer.accept(Optional.of(snapshot));
        });
    }

    /**
     * Updates the UI to indicate potential issues reading PVs.
     *
     * @param snapshotItems {@link List} of {@link SnapshotItem} as created in a read operation (by service or from archiver).
     */
    private void showTakeSnapshotResult(List<SnapshotItem> snapshotItems) {
        AtomicBoolean disconnectedPvEncountered = new AtomicBoolean(false);
        AtomicBoolean disconnectedReadbackPvEncountered = new AtomicBoolean(false);
        for (SnapshotItem snapshotItem : snapshotItems) {
            if (snapshotItem.getValue().equals(VDisconnectedData.INSTANCE)) {
                disconnectedPvEncountered.set(true);
                Platform.runLater(() ->
                    actionResultColumn.setGraphic(new ImageView(ImageCache.getImage(SnapshotController.class, "/icons/error.png"))));
                break;
            }
        }
        for (SnapshotItem snapshotItem : snapshotItems) {
            if (snapshotItem.getConfigPv().getReadbackPvName() != null && snapshotItem.getReadbackValue() != null &&
                    snapshotItem.getReadbackValue().equals(VDisconnectedData.INSTANCE)) {
                disconnectedReadbackPvEncountered.set(true);
                Platform.runLater(() ->
                    actionResultReadbackColumn.setGraphic(new ImageView(ImageCache.getImage(SnapshotController.class, "/icons/error.png"))));

                break;
            }
        }
        Platform.runLater(() -> {
            if (!disconnectedPvEncountered.get()) {
                actionResultColumn.setGraphic(new ImageView(ImageCache.getImage(SnapshotController.class, "/icons/ok.png")));
            }
            if (!disconnectedReadbackPvEncountered.get()) {
                actionResultReadbackColumn.setGraphic(new ImageView(ImageCache.getImage(SnapshotController.class, "/icons/ok.png")));
            }
        });
    }

    /**
     * Computes thresholds on scalar data types. The threshold is used to indicate that a delta value within threshold
     * should not decorate the delta column, i.e. consider saved and live values equal.
     *
     * @param threshold Threshold in percent
     */
    private void updateThreshold(double threshold) {
        double ratio = threshold / 100;
        tableEntryItems.forEach(tableEntry -> {
            VType vtype = tableEntry.getSnapshotVal().get();
            // Only scalars considered
            if (vtype instanceof VNumber) {
                VNumber vNumber = SafeMultiply.multiply((VNumber) vtype, ratio);
                boolean isNegative = vNumber.getValue().doubleValue() < 0;
                tableEntry.setThreshold(Optional.of(new Threshold<>(isNegative ? SafeMultiply.multiply(vNumber.getValue(), -1.0) : vNumber.getValue())));
            }
        });
    }

    /**
     * Updates snapshot set-point values using user-defined multiplier.
     *
     * @param multiplier The (double) factor used to change the snapshot set-points used in restore operation.
     */
    private void updateSnapshotValues(double multiplier) {
        tableEntryItems.forEach(tableEntry -> {
            VType vtype = tableEntry.storedSnapshotValue().get();
            VType newVType;

            if (vtype instanceof VNumber) {
                newVType = SafeMultiply.multiply((VNumber) vtype, multiplier);
            } else if (vtype instanceof VNumberArray) {
                newVType = SafeMultiply.multiply((VNumberArray) vtype, multiplier);
            } else {
                return;
            }

            tableEntry.getSnapshotItem().setValue(newVType);
            tableEntry.snapshotValProperty().set(newVType);

            ObjectProperty<VTypePair> value = tableEntry.valueProperty();
            value.setValue(new VTypePair(value.get().base, newVType, value.get().threshold));
        });
    }

    /**
     * Applies the filter pattern, if any, to compute which entries to hide/show in the table.
     * PV names matching user specified patterns (comma separated) will be maintained in the view.
     * Only entries in the view will be subject to restore.
     * If however user has ticked the Preserve selection... checkbox, non-matching entries will be hidden,
     * but still considered as selected and hence subject to restore.
     */
    private void applyFilter() {
        if (filterTextProperty.isEmpty().get() && preserveSelectionProperty.not().get()) {
            List<TableEntry> arrayList = tableEntryItems.stream()
                    .peek(item -> {
                        if (!item.readOnlyProperty().get()) {
                            item.selectedProperty().set(true);
                        }
                    }).collect(Collectors.toList());
            Platform.runLater(() -> updateTable(arrayList));
        } else {
            List<String> filters = Arrays.asList(filterTextProperty.get().split(","));
            List<List<Pattern>> regexPatterns = filters.stream()
                    .map(item -> {
                        if (item.startsWith("/")) {
                            return List.of(Pattern.compile(item.substring(1, item.length() - 1).trim()));
                        } else {
                            return Arrays.stream(item.split("&"))
                                    .map(andItem -> andItem.replaceAll("\\*", ".*"))
                                    .map(andItem -> Pattern.compile(andItem.trim()))
                                    .collect(Collectors.toList());
                        }
                    }).toList();
            List<TableEntry> filteredEntries = tableEntryItems.stream()
                    .filter(item -> {
                        boolean matchEither = false;
                        for (List<Pattern> andPatternList : regexPatterns) {
                            boolean matchAnd = true;
                            for (Pattern pattern : andPatternList) {
                                matchAnd &= pattern.matcher(item.pvNameProperty().get()).find();
                            }
                            matchEither |= matchAnd;
                        }

                        if (preserveSelectionProperty.not().get()) {
                            item.selectedProperty().setValue(matchEither);
                        }

                        return matchEither;
                    }).collect(Collectors.toList());

            Platform.runLater(() -> updateTable(filteredEntries));
        }
    }

    /**
     * Restores a snapshot from client or service.
     *
     * @param restoreMode Specifies whether to restore from client or from service
     * @param completion  Callback to handle a potentially empty list of {@link RestoreResult}s.
     */
    private void restore(RestoreMode restoreMode, Consumer<List<RestoreResult>> completion) {
        actionResultColumn.setGraphic(null);
        actionResultReadbackColumn.setGraphic(null);
        JobManager.schedule("Restore snapshot " + snapshot.getSnapshotNode().getName(), monitor -> {
            List<RestoreResult> restoreResultList = null;
            try {
                switch (restoreMode) {
                    case CLIENT_RESTORE -> restoreResultList = snapshotUtil.restore(getSnapshotItemsToRestore());
                    case SERVICE_RESTORE ->
                            restoreResultList = SaveAndRestoreService.getInstance().restore(getSnapshotItemsToRestore());
                }
            } catch (Exception e) {
                Platform.runLater(() -> {
                    Alert alert = new Alert(Alert.AlertType.ERROR);
                    alert.setTitle(Messages.errorActionFailed);
                    alert.setContentText(e.getMessage());
                    alert.setHeaderText(Messages.restoreFailed);
                    DialogHelper.positionDialog(alert, snapshotTableView, -150, -150);
                    alert.showAndWait();
                });
                completion.accept(Collections.emptyList());
                return;
            }
            Platform.runLater(() -> actionResultColumn.visibleProperty().setValue(true));
            showRestoreResult(restoreResultList);
            completion.accept(restoreResultList);
        });
    }

    /**
     * Analyzes the result from a restore operation (by service or by client). If any PV is found to be
     * {@link VDisconnectedData#INSTANCE}, then the UI is updated to indicate this.
     *
     * @param restoreResultList Data created through a restore operation.
     */
    private void showRestoreResult(List<RestoreResult> restoreResultList) {
        AtomicBoolean disconnectedPvEncountered = new AtomicBoolean(false);
        for (TableEntry tableEntry : tableEntryItems) {
            Optional<RestoreResult> tableEntryOptional = restoreResultList.stream().filter(r -> r.getSnapshotItem().getConfigPv().getPvName().equals(tableEntry.getConfigPv().getPvName())).findFirst();
            if (tableEntryOptional.isPresent()) {
                disconnectedPvEncountered.set(true);
                tableEntry.setActionResult(ActionResult.FAILED);
            } else if (tableEntry.selectedProperty().not().get() || tableEntry.storedSnapshotValue().get().equals(VDisconnectedData.INSTANCE)) {
                tableEntry.setActionResult(ActionResult.PENDING);
            } else {
                tableEntry.setActionResult(ActionResult.OK);
            }
        }
        Platform.runLater(() -> {
            if (!disconnectedPvEncountered.get()) {
                actionResultColumn.setGraphic(new ImageView(ImageCache.getImage(SnapshotController.class, "/icons/ok.png")));
            } else {
                actionResultColumn.setGraphic(new ImageView(ImageCache.getImage(SnapshotController.class, "/icons/error.png")));
            }
        });
    }

    /**
     * Compiles a list of {@link SnapshotItem}s based on the snapshot's PVs (and potential read-only property setting)
     * as well as user's choice to exclude items in the UI using a filter
     *
     * @return A list of {@link SnapshotItem}s to be subject to a restore operation.
     */
    private List<SnapshotItem> getSnapshotItemsToRestore() {
        List<SnapshotItem> itemsToRestore = new ArrayList<>();
        tableEntryItems.forEach(tableEntry -> {
            boolean restorable = tableEntry.selectedProperty().get() &&
                    tableEntry.readOnlyProperty().not().get() &&
                    tableEntry.getSnapshotVal().get() != null &&
                    !tableEntry.getSnapshotVal().get().equals(VNoData.INSTANCE);
            if (restorable) {
                itemsToRestore.add(tableEntry.getSnapshotItem());
            }
        });
        return itemsToRestore;
    }

    private void addSnapshot(Snapshot snapshot) {
        additionalSnapshots.add(snapshot);

        snapshotTableView.getColumns().clear();

        List<TableColumn<TableEntry, ?>> columns = new ArrayList<>();
        columns.add(selectedColumn);
        columns.add(idColumn);
        columns.add(pvNameColumn);
        columns.add(new DividerTableColumn());

        int minWidth = 130;

        if (compareViewEnabled.not().get()) {
            compareViewEnabled.set(true);
            compareColumn = new TableColumn<>(Messages.storedValues);
            compareColumn.getStyleClass().add("snapshot-table-centered");

            String baseSnapshotTimeStamp = this.snapshot.getSnapshotNode().getCreated() == null ?
                    "" :
                    " (" + TimestampFormats.SECONDS_FORMAT.format(this.snapshot.getSnapshotNode().getCreated().toInstant()) + ")";
            String snapshotName = this.snapshot.getSnapshotNode().getName() + baseSnapshotTimeStamp;

            baseSnapshotColumn = new TableColumn<>(snapshotName);
            baseSnapshotColumn.getStyleClass().add("snapshot-table-centered");

            baseSnapshotValueColumn = new TooltipTableColumn<>(Messages.baseSetpoint, Messages.toolTipTableColumnSetpointPVValue, minWidth);
            baseSnapshotValueColumn.setCellValueFactory(new PropertyValueFactory<>("snapshotVal"));
            baseSnapshotValueColumn.setCellFactory(e -> new VTypeCellEditor<>());
            baseSnapshotValueColumn.getStyleClass().add("snapshot-table-left-aligned");

            baseSnapshotValueColumn.setOnEditCommit(e -> {
                VType updatedValue = e.getRowValue().readOnlyProperty().get() ? e.getOldValue() : e.getNewValue();
                ObjectProperty<VTypePair> value = e.getRowValue().valueProperty();
                value.setValue(new VTypePair(value.get().base, updatedValue, value.get().threshold));
                updateLoadedSnapshot(e.getRowValue(), updatedValue);
                for (int i = 0; i < additionalSnapshots.size(); i++) {
                    ObjectProperty<VTypePair> compareValue = e.getRowValue().compareValueProperty(i + 1);
                    compareValue.setValue(new VTypePair(updatedValue, compareValue.get().value, compareValue.get().threshold));
                }
            });

            baseSnapshotDeltaColumn = new TooltipTableColumn<>(Messages.tableColumnDeltaValue, "", minWidth);
            baseSnapshotDeltaColumn.setCellValueFactory(e -> e.getValue().valueProperty());
            baseSnapshotDeltaColumn.setCellFactory(e -> new VDeltaCellEditor<>());
            baseSnapshotDeltaColumn.getStyleClass().add("snapshot-table-left-aligned");

            baseSnapshotColumn.getColumns().addAll(baseSnapshotValueColumn, baseSnapshotDeltaColumn, new DividerTableColumn());
        } else {
            compareColumn.getColumns().clear();
        }

        compareColumn.getColumns().add(0, baseSnapshotColumn);

        for (int s = 0; s < additionalSnapshots.size(); s++) {
            Node snapshotNode = additionalSnapshots.get(s).getSnapshotNode();
            String snapshotName = snapshotNode.getName();
            List<SnapshotItem> entries = snapshot.getSnapshotData().getSnapshotItems();
            // Base snapshot data. Create a copy as tableEntryItems should always contain full list.
            List<TableEntry> baseSnapshotTableEntries = new ArrayList<>(tableEntryItems);
            SnapshotItem snpshotItem;
            for (int i = 0; i < entries.size(); i++) {
                snpshotItem = entries.get(i);
                String pvName = snpshotItem.getConfigPv().getPvName();
                Optional<TableEntry> tableEntryOptional =
                        tableEntryItems.stream().filter(t -> t.getConfigPv().getPvName().equals(pvName)).findFirst();
                // tableEntry is null if the added snapshot has more items than the base snapshot.
                TableEntry tableEntry;
                if (tableEntryOptional.isEmpty()) {
                    tableEntry = new TableEntry(snpshotItem);
                    tableEntry.idProperty().setValue(tableEntryItems.size() + i + 1);
                    tableEntryItems.add(tableEntry);
                    tableEntry.connect();
                } else {
                    tableEntry = tableEntryOptional.get();
                }
                tableEntry.setSnapshotValue(snpshotItem.getValue(), additionalSnapshots.size());
                tableEntry.setStoredReadbackValue(snpshotItem.getReadbackValue(), additionalSnapshots.size());
                baseSnapshotTableEntries.remove(tableEntry);
            }
            // If added snapshot has more items than base snapshot, the base snapshot's values for those
            // table rows need to be set to DISCONNECTED.
            for (TableEntry te : baseSnapshotTableEntries) {
                te.setSnapshotValue(VDisconnectedData.INSTANCE, additionalSnapshots.size());
            }

            TableColumn<TableEntry, ?> headerColumn = new TableColumn<>(snapshotName + " (" +
                    TimestampFormats.SECONDS_FORMAT.format(snapshotNode.getCreated().toInstant()) + ")");
            headerColumn.getStyleClass().add("snapshot-table-centered");

            TooltipTableColumn<VTypePair> setpointValueCol = new TooltipTableColumn<>(
                    Messages.setpoint,
                    Messages.toolTipTableColumnSetpointPVValue, minWidth);

            setpointValueCol.setCellValueFactory(e -> e.getValue().compareValueProperty(additionalSnapshots.size()));
            setpointValueCol.setCellFactory(e -> new VTypeCellEditor<>());
            setpointValueCol.setEditable(false);
            setpointValueCol.setSortable(false);
            setpointValueCol.getStyleClass().add("snapshot-table-left-aligned");

            TooltipTableColumn<VTypePair> deltaCol = new TooltipTableColumn<>(
                    Utilities.DELTA_CHAR + " " + Messages.baseSetpoint,
                    "", minWidth);
            deltaCol.setCellValueFactory(e -> e.getValue().compareValueProperty(additionalSnapshots.size()));
            deltaCol.setCellFactory(e -> {
                VDeltaCellEditor<VTypePair> vDeltaCellEditor = new VDeltaCellEditor<>();
                vDeltaCellEditor.setShowDeltaPercentage(showDeltaPercentage.get());
                return vDeltaCellEditor;
            });
            deltaCol.setEditable(false);
            deltaCol.setSortable(false);
            deltaCol.getStyleClass().add("snapshot-table-left-aligned");

            headerColumn.getColumns().addAll(setpointValueCol, deltaCol, new DividerTableColumn());

            compareColumn.getColumns().add(s + 1, headerColumn);
        }

        columns.add(compareColumn);
        columns.add(liveValueColumn);
        columns.add(readbackColumn);

        snapshotTableView.getColumns().addAll(columns);

        updateTable();
    }

    /**
     * This clears the list of {@link TableEntry}s in the view and creates new objects based
     * on the contents of the current {@link Snapshot}.
     */
    private void showSnapshotInTable() {
        AtomicInteger counter = new AtomicInteger(0);
        tableEntryItems.forEach(TableEntry::dispose);
        tableEntryItems.clear();
        snapshot.getSnapshotData().getSnapshotItems().forEach(snapshotItem -> {
            TableEntry tableEntry = new TableEntry(snapshotItem);
            tableEntry.idProperty().setValue(counter.incrementAndGet());
<<<<<<< HEAD
            tableEntry.setSnapshotValue(snapshotItem.getValue(), 0);
            tableEntry.setStoredReadbackValue(snapshotItem.getReadbackValue(), 0);
            tableEntryItems.add(tableEntry);
=======
            tableEntry.pvNameProperty().setValue(name);
            tableEntry.setConfigPv(entry.getConfigPv());
            tableEntry.setSnapshotValue(entry.getValue(), 0);
            tableEntry.setStoredReadbackValue(entry.getReadbackValue(), 0);
            if (entry.getValue() == null || entry.getValue().equals(VDisconnectedData.INSTANCE)) {
                tableEntry.setActionResult(ActionResult.FAILED);
            } else {
                tableEntry.setActionResult(ActionResult.OK);
            }
            if (entry.getConfigPv().getReadbackPvName() != null) {
                if (entry.getReadbackValue() == null || entry.getReadbackValue().equals(VDisconnectedData.INSTANCE)) {
                    tableEntry.setActionResultReadback(ActionResult.FAILED);
                } else {
                    tableEntry.setActionResultReadback(ActionResult.OK);
                }
            }
            tableEntry.readbackNameProperty().set(entry.getConfigPv().getReadbackPvName());
            tableEntry.readOnlyProperty().set(entry.getConfigPv().isReadOnly());
            tableEntryItems.put(name, tableEntry);
>>>>>>> 084f918d
        });

        JobManager.schedule("Connect to PVs", monitor ->
           tableEntryItems.forEach(TableEntry::connect));

        updateTable();
    }

    /**
     * Updates the {@link TableView} with the full list of {@link TableEntry} objects as created from
     * the {@link Snapshot} data.
     */
    private void updateTable() {
        updateTable(tableEntryItems);
    }

    /**
     * Updates the table showing the {@link TableEntry}s. Note though that while the full list of {@link TableEntry}s
     * associated with a snapshot is maintained in this class, the supplied {@link List} of {@link TableEntry}s
     * may be a subset, e.g. if user selects to filter or hide items where store setpoint and live value are equal.
     *
     * @param entries The entries to show in the table.
     */
    private void updateTable(List<TableEntry> entries) {
        final ObservableList<TableEntry> items = snapshotTableView.getItems();
        final boolean notHide = hideEqualItemsProperty.not().get();
        Platform.runLater(() -> {
            items.clear();
            entries.forEach(value -> {
                // there is no harm if this is executed more than once, because only one line is allowed for these
                // two properties (see SingleListenerBooleanProperty for more details)
                value.liveStoredEqualProperty().addListener((a, o, n) -> {
                    if (hideEqualItemsProperty.get()) {
                        if (n) {
                            snapshotTableView.getItems().remove(value);
                        } else {
                            snapshotTableView.getItems().add(value);
                        }
                    }
                });
                if (notHide || !value.liveStoredEqualProperty().get()) {
                    items.add(value);
                }
            });
        });
    }

    public Snapshot getSnapshot() {
        return snapshot;
    }

    public Node getConfigurationNode() {
        return configurationNode;
    }

    private int measureStringWidth(String text, Font font) {
        Text mText = new Text(text);
        if (font != null) {
            mText.setFont(font);
        }
        return (int) mText.getLayoutBounds().getWidth();
    }

    /**
<<<<<<< HEAD
=======
     * Attempts to connect to all the PVs of the configuration/snapshot and binds the created {@link SaveAndRestorePV} objects
     * to the {@link TableEntry} objects matched on PV name.
     */
    private void connectPVs() {
        JobManager.schedule("Connect PVs", monitor -> tableEntryItems.values().forEach(e -> {
            SaveAndRestorePV pv = pvs.get(e.getConfigPv().getPvName());
            if (pv == null) {
                pvs.put(e.getConfigPv().getPvName(), new SaveAndRestorePV(e));
            } else {
                pv.setSnapshotTableEntry(e);
            }
        }));
    }

    /**
>>>>>>> 084f918d
     * @param configurationData {@link ConfigurationData} obejct of a {@link org.phoebus.applications.saveandrestore.model.Configuration}
     * @return <code>true</code> if any if the {@link ConfigPv} items in {@link ConfigurationData#getPvList()} defines a non-null read-back
     * PV name, otherwise <code>false</code>.
     */
    private boolean configurationHasReadbackPvs(ConfigurationData configurationData) {
        return configurationData.getPvList().stream().anyMatch(cp -> cp.getReadbackPvName() != null);
    }

    /**
     * @param snapshotData {@link SnapshotData} obejct of a {@link org.phoebus.applications.saveandrestore.model.Snapshot}
     * @return <code>true</code> if any if the {@link ConfigPv} items in {@link SnapshotData#getSnapshotItems()} defines a non-null read-back
     * PV name, otherwise <code>false</code>.
     */
    private boolean configurationHasReadbackPvs(SnapshotData snapshotData) {
        return snapshotData.getSnapshotItems().stream().anyMatch(si -> si.getConfigPv().getReadbackPvName() != null);
    }


    private static class SelectionCell extends CheckBoxTableCell<TableEntry, Boolean> {

        @Override
        public void updateItem(final Boolean item, final boolean empty) {
            super.updateItem(item, empty);
            TableRow<TableEntry> tableRow = getTableRow();
            if (tableRow != null && tableRow.getItem() != null && tableRow.getItem().readOnlyProperty().get()) {
                setGraphic(null);
            }
        }
    }

    /**
     * <code>TimestampTableCell</code> is a table cell for rendering the {@link Instant} objects in the table.
     *
     * @author <a href="mailto:jaka.bobnar@cosylab.com">Jaka Bobnar</a>
     */
    private static class TimestampTableCell extends TableCell<TableEntry, Instant> {
        @Override
        protected void updateItem(Instant item, boolean empty) {
            super.updateItem(item, empty);
            if (empty) {
                setText(null);
            } else if (item == null) {
                setText("---");
            } else {
                setText(TimestampFormats.SECONDS_FORMAT.format((item)));
            }
        }
    }

    /**
     * {@link TableCell} implementation for the action result columns.
     */
    private static class ActionResultTableCell extends TableCell<TableEntry, ActionResult> {
        @Override
        public void updateItem(org.phoebus.applications.saveandrestore.ui.snapshot.ActionResult actionResult, boolean empty) {
            if (empty) {
                setGraphic(null);
            } else {
                switch (actionResult) {
                    case PENDING -> setGraphic(null);
                    case OK ->
                            setGraphic(new ImageView(ImageCache.getImage(SnapshotController.class, "/icons/ok.png")));
                    case FAILED ->
                            setGraphic(new ImageView(ImageCache.getImage(SnapshotController.class, "/icons/error.png")));
                }
            }
        }
    }

    /**
     * {@link TableCell} customized for the alarm severity column such that alarm information is
     * decorated in the same manner as in other applications.
     */
    private static class AlarmSeverityCell extends TableCell<TableEntry, AlarmSeverity> {

        @Override
        public void updateItem(AlarmSeverity alarmSeverity, boolean empty) {
            if (empty) {
                setText(null);
                setStyle(TableCellColors.REGULAR_CELL_STYLE);
            } else if (alarmSeverity == null) {
                setText("---");
                setStyle(TableCellColors.REGULAR_CELL_STYLE);
            } else {
                setText(alarmSeverity.toString());
                switch (alarmSeverity) {
                    case NONE -> setStyle(TableCellColors.ALARM_NONE_STYLE);
                    case UNDEFINED -> setStyle(TableCellColors.ALARM_UNDEFINED_STYLE);
                    case MINOR -> setStyle(TableCellColors.ALARM_MINOR_STYLE);
                    case MAJOR -> setStyle(TableCellColors.ALARM_MAJOR_STYLE);
                    case INVALID -> setStyle(TableCellColors.ALARM_INVALID_STYLE);
                }
            }

        }
    }
}<|MERGE_RESOLUTION|>--- conflicted
+++ resolved
@@ -371,10 +371,6 @@
         snapshotTab.setGraphic(imageView);
     }
 
-<<<<<<< HEAD
-=======
-
->>>>>>> 084f918d
     @FXML
     public void initialize() {
 
@@ -1473,31 +1469,9 @@
         snapshot.getSnapshotData().getSnapshotItems().forEach(snapshotItem -> {
             TableEntry tableEntry = new TableEntry(snapshotItem);
             tableEntry.idProperty().setValue(counter.incrementAndGet());
-<<<<<<< HEAD
             tableEntry.setSnapshotValue(snapshotItem.getValue(), 0);
             tableEntry.setStoredReadbackValue(snapshotItem.getReadbackValue(), 0);
             tableEntryItems.add(tableEntry);
-=======
-            tableEntry.pvNameProperty().setValue(name);
-            tableEntry.setConfigPv(entry.getConfigPv());
-            tableEntry.setSnapshotValue(entry.getValue(), 0);
-            tableEntry.setStoredReadbackValue(entry.getReadbackValue(), 0);
-            if (entry.getValue() == null || entry.getValue().equals(VDisconnectedData.INSTANCE)) {
-                tableEntry.setActionResult(ActionResult.FAILED);
-            } else {
-                tableEntry.setActionResult(ActionResult.OK);
-            }
-            if (entry.getConfigPv().getReadbackPvName() != null) {
-                if (entry.getReadbackValue() == null || entry.getReadbackValue().equals(VDisconnectedData.INSTANCE)) {
-                    tableEntry.setActionResultReadback(ActionResult.FAILED);
-                } else {
-                    tableEntry.setActionResultReadback(ActionResult.OK);
-                }
-            }
-            tableEntry.readbackNameProperty().set(entry.getConfigPv().getReadbackPvName());
-            tableEntry.readOnlyProperty().set(entry.getConfigPv().isReadOnly());
-            tableEntryItems.put(name, tableEntry);
->>>>>>> 084f918d
         });
 
         JobManager.schedule("Connect to PVs", monitor ->
@@ -1561,25 +1535,6 @@
         return (int) mText.getLayoutBounds().getWidth();
     }
 
-    /**
-<<<<<<< HEAD
-=======
-     * Attempts to connect to all the PVs of the configuration/snapshot and binds the created {@link SaveAndRestorePV} objects
-     * to the {@link TableEntry} objects matched on PV name.
-     */
-    private void connectPVs() {
-        JobManager.schedule("Connect PVs", monitor -> tableEntryItems.values().forEach(e -> {
-            SaveAndRestorePV pv = pvs.get(e.getConfigPv().getPvName());
-            if (pv == null) {
-                pvs.put(e.getConfigPv().getPvName(), new SaveAndRestorePV(e));
-            } else {
-                pv.setSnapshotTableEntry(e);
-            }
-        }));
-    }
-
-    /**
->>>>>>> 084f918d
      * @param configurationData {@link ConfigurationData} obejct of a {@link org.phoebus.applications.saveandrestore.model.Configuration}
      * @return <code>true</code> if any if the {@link ConfigPv} items in {@link ConfigurationData#getPvList()} defines a non-null read-back
      * PV name, otherwise <code>false</code>.
