# -----------------------------------------------
# Package org.phoebus.applications.saveandrestore
# -----------------------------------------------

# The URL to the save-and-restore service
jmasar.service.url=http://localhost:8080

# Read timeout (in ms) used by the Jersey client
httpClient.readTimeout=1000

# Connect timeout in (ms) used by the Jersey client
httpClient.connectTimeout=1000

<<<<<<< HEAD
# Extract snapshots from TreeView to ListView
splitSnapshot=false
=======
# In "Create/Add to a saveset" dialog, split savesets from folder and show them in ListView
splitSaveset=false
>>>>>>> 59afed65
<|MERGE_RESOLUTION|>--- conflicted
+++ resolved
@@ -11,10 +11,8 @@
 # Connect timeout in (ms) used by the Jersey client
 httpClient.connectTimeout=1000
 
-<<<<<<< HEAD
 # Extract snapshots from TreeView to ListView
 splitSnapshot=false
-=======
+
 # In "Create/Add to a saveset" dialog, split savesets from folder and show them in ListView
-splitSaveset=false
->>>>>>> 59afed65
+splitSaveset=false