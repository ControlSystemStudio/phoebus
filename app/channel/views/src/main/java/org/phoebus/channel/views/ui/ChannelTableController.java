package org.phoebus.channel.views.ui;

import java.util.Collection;
import java.util.List;
import java.util.Optional;
import java.util.function.Function;
import java.util.logging.Level;
import java.util.stream.Collectors;

import org.phoebus.channel.views.ChannelTableApp;
import org.phoebus.channelfinder.Channel;
import org.phoebus.channelfinder.ChannelUtil;
import org.phoebus.channelfinder.Property;
import org.phoebus.channelfinder.Tag;
import org.phoebus.channelfinder.utility.AddProperty2ChannelsJob;
import org.phoebus.channelfinder.utility.AddTag2ChannelsJob;
import org.phoebus.channelfinder.utility.RemovePropertyChannelsJob;
import org.phoebus.channelfinder.utility.RemoveTagChannelsJob;
import org.phoebus.framework.adapter.AdapterService;
import org.phoebus.framework.jobs.Job;
import org.phoebus.framework.preferences.PreferencesReader;
import org.phoebus.framework.selection.SelectionService;
import org.phoebus.ui.application.ContextMenuService;
import org.phoebus.ui.dialog.ExceptionDetailsErrorDialog;
import org.phoebus.ui.javafx.ImageCache;
import org.phoebus.ui.spi.ContextMenuEntry;

import javafx.beans.property.SimpleStringProperty;
import javafx.beans.value.ObservableValue;
import javafx.collections.FXCollections;
import javafx.collections.ObservableList;
import javafx.fxml.FXML;
import javafx.scene.control.Button;
import javafx.scene.control.CheckBox;
import javafx.scene.control.ContextMenu;
import javafx.scene.control.MenuItem;
import javafx.scene.control.SelectionMode;
import javafx.scene.control.SeparatorMenuItem;
import javafx.scene.control.TableColumn;
import javafx.scene.control.TableColumn.CellDataFeatures;
import javafx.scene.control.TableView;
import javafx.scene.control.TextField;
import javafx.scene.control.cell.PropertyValueFactory;
import javafx.scene.image.Image;
import javafx.scene.image.ImageView;
import javafx.scene.layout.GridPane;
import javafx.util.Callback;

import static org.phoebus.channel.views.ui.ChannelFinderController.logger;

/**
 * Controller for the file browser app
 * 
 * @author Kunal Shroff
 *
 */
public class ChannelTableController extends ChannelFinderController {

    @FXML
    TextField query;
    @FXML
    Button search;
    @FXML
    CheckBox showactive;
    @FXML
    TableView<Channel> tableView;
    @FXML
    GridPane gridp;
    
    private Collection<String> properties;
    private Collection<String> tags;
    private boolean isCBSelected = true;
    public static final boolean showActiveCb;

    static
    {
        final PreferencesReader prefs = new PreferencesReader(ChannelTableController.class, "/cv_preferences.properties");
        showActiveCb = prefs.getBoolean("show_active_cb");
    }

    public static final boolean showActiveCb;

    static
    {
        final PreferencesReader prefs = new PreferencesReader(ChannelTableController.class, "/cv_preferences.properties");
        showActiveCb = prefs.getBoolean("show_active_cb");
    }

    @SuppressWarnings("unchecked")
    @FXML
    public void initialize() {

        tableView.getSelectionModel().setSelectionMode(SelectionMode.MULTIPLE);
        tableView.getSelectionModel().selectedItemProperty().addListener((obs, oldSelection, newSelection) -> {
            if (newSelection != null) {
                SelectionService.getInstance().setSelection(tableView, tableView.getSelectionModel().getSelectedItems());
            }
        });

        tableView.getColumns().clear();
        TableColumn<Channel, String> nameCol = new TableColumn<>("Name");
        nameCol.setCellValueFactory(new PropertyValueFactory<Channel, String>("name"));

        TableColumn<Channel, String> ownerCol = new TableColumn<>("Owner");
        ownerCol.setCellValueFactory(new PropertyValueFactory<Channel, String>("owner"));
        tableView.getColumns().addAll(nameCol, ownerCol);

        if (showActiveCb) {
<<<<<<< HEAD
            showactive.setSelected(true);
=======
            showactive.setSelected(isCBSelected);
>>>>>>> 11333868
        } else {
            gridp.getChildren().remove(showactive);
        }
    }

    public void setQuery(String string) {
        query.setText(string);
        search();
    }

    @FXML
    public void search() {
        if (showActiveCb) {
            String currentQuery = query.getText();
            String updatedQuery = currentQuery + " pvStatus=" + (showactive.isSelected() ? "Active" : "*");
<<<<<<< HEAD
=======
            isCBSelected = showactive.isSelected();
>>>>>>> 11333868
            super.search(updatedQuery);
        } else {
            super.search(query.getText());
        }
    }

    private Job addPropertyJob;
    private Job addTagJob;
    private Job removePropertyJob;
    private Job removeTagJob;

    Image addProperties = ImageCache.getImage(ChannelTableApp.class, "/icons/add_properties.png");
    Image addTags = ImageCache.getImage(ChannelTableApp.class, "/icons/add_tag.png");
    Image removeProperties = ImageCache.getImage(ChannelTableApp.class, "/icons/remove_properties.png");
    Image removeTags = ImageCache.getImage(ChannelTableApp.class, "/icons/remove_tag.png");

    @FXML
    public void createContextMenu() {

        final ContextMenu contextMenu = new ContextMenu();
        // Add property to channel
        MenuItem addProperty = new MenuItem("Add Property", new ImageView(addProperties));
        addProperty.setOnAction(e -> {

            // get the list of cf properties
            properties = getClient().getAllProperties();
            AddPropertyDialog dialog = new AddPropertyDialog(tableView, properties);
            Optional<Property> result = dialog.showAndWait();
            result.ifPresent(property -> {
                if (addPropertyJob != null) {
                    addPropertyJob.cancel();
                }
                List<String> channelNames = tableView.getSelectionModel().getSelectedItems().stream().map(ch -> {
                    return ch.getName();
                }).collect(Collectors.toList());
                AddProperty2ChannelsJob.submit(getClient(),
                        channelNames,
                        property,
                        (url, ex) -> ExceptionDetailsErrorDialog.openError("ChannelFinder Query Error", ex.getMessage(), ex));

            });
        });
        contextMenu.getItems().add(addProperty);
        // Add tag to channel
        MenuItem addTag = new MenuItem("Add tag", new ImageView(addTags));
        addTag.setOnAction(e -> {

            // get the list of cf tags
            tags = getClient().getAllTags();
            AddTagDialog dialog = new AddTagDialog(tableView, tags);
            Optional<Tag> result = dialog.showAndWait();
            result.ifPresent(tag -> {
                if (addTagJob != null) {
                    addTagJob.cancel();
                }
                List<String> channelNames = tableView.getSelectionModel().getSelectedItems().stream().map(ch -> {
                    return ch.getName();
                }).collect(Collectors.toList());
                AddTag2ChannelsJob.submit(getClient(),
                        channelNames,
                        tag,
                        (url, ex) -> ExceptionDetailsErrorDialog.openError("ChannelFinder Query Error", ex.getMessage(), ex));

            });
        });
        contextMenu.getItems().add(addTag);
        // Remove property from channels
        MenuItem removeProperty = new MenuItem("Remove Property", new ImageView(removeProperties));
        removeProperty.setOnAction(e -> {

            List<Channel> channels = tableView.getSelectionModel().getSelectedItems();
            List<String> channelNames = channels.stream().map(Channel::getName).collect(Collectors.toList());

            RemovePropertyDialog dialog = new RemovePropertyDialog(tableView, ChannelUtil.getPropertyNames(channels));
            Optional<Property> result = dialog.showAndWait();
            result.ifPresent(property -> {
                if (removePropertyJob != null) {
                    removePropertyJob.cancel();
                }
                RemovePropertyChannelsJob.submit(getClient(),
                        channelNames,
                        property,
                        (url, ex) -> ExceptionDetailsErrorDialog.openError("ChannelFinder Query Error", ex.getMessage(), ex));

            });
        });
        contextMenu.getItems().add(removeProperty);
        // Remove tag from channels
        MenuItem removeTag = new MenuItem("Remove Tag", new ImageView(removeTags));
        removeTag.setOnAction(e -> {

            List<Channel> channels = tableView.getSelectionModel().getSelectedItems();
            List<String> channelNames = channels.stream().map(Channel::getName).collect(Collectors.toList());

            // get the list of cf properties
            RemoveTagDialog dialog = new RemoveTagDialog(tableView, ChannelUtil.getAllTagNames(channels));
            Optional<Tag> result = dialog.showAndWait();
            result.ifPresent(tag -> {
                if (removeTagJob != null) {
                    removeTagJob.cancel();
                }
                RemoveTagChannelsJob.submit(getClient(),
                        channelNames,
                        tag,
                        (url, ex) -> ExceptionDetailsErrorDialog.openError("ChannelFinder Query Error", ex.getMessage(), ex));

            });
        });
        contextMenu.getItems().add(removeTag);
        contextMenu.getItems().add(new SeparatorMenuItem());

        List<ContextMenuEntry> contextEntries = ContextMenuService.getInstance().listSupportedContextMenuEntries();

        contextEntries.forEach(entry -> {
            MenuItem item = new MenuItem(entry.getName(), new ImageView(entry.getIcon()));
            item.setOnAction(e -> {
                try {
                    ObservableList<Channel> old = tableView.getSelectionModel().getSelectedItems();

                    List<Object> pvs = SelectionService.getInstance().getSelection().getSelections().stream().map(s -> {
                        return AdapterService.adapt(s, entry.getSupportedType()).get();
                    }).collect(Collectors.toList());
                    // set the selection 
                    SelectionService.getInstance().setSelection(tableView, pvs);
                    entry.call(SelectionService.getInstance().getSelection());
                    // reset the selection
                    SelectionService.getInstance().setSelection(tableView, old);
                } catch (Exception ex) {
                    logger.log(Level.WARNING, "Failed to execute action " + entry.getName(), ex);
                }
            });
            contextMenu.getItems().add(item);
        });

        tableView.setContextMenu(contextMenu);
    }

    @Override
    public void setChannels(Collection<Channel> channels) {
        initialize();
        List<String> allProperties = ChannelUtil.getPropertyNames(channels).stream().sorted().collect(Collectors.toList());
        List<String> allTags = ChannelUtil.getAllTagNames(channels).stream().sorted().collect(Collectors.toList());
        List<TableColumn<Channel, String>> propColumns = allProperties.parallelStream().map(new Function<String, TableColumn<Channel, String>>() {

            @Override
            public TableColumn<Channel, String> apply(String propName) {
                TableColumn<Channel, String> propCol = new TableColumn<>(propName);
                propCol.setCellValueFactory(new Callback<CellDataFeatures<Channel, String>, ObservableValue<String>>() {

                    @Override
                    public ObservableValue<String> call(CellDataFeatures<Channel, String> channel) {
                        Property prop = channel.getValue().getProperty(propName);
                        return new SimpleStringProperty(prop != null ? prop.getValue(): "");
                    }
                });
                return propCol;
            }
        }).collect(Collectors.toList());

        List<TableColumn<Channel, String>> tagColumns = allTags.parallelStream().map(new Function<String, TableColumn<Channel, String>>() {

            @Override
            public TableColumn<Channel, String> apply(String tagName) {
                TableColumn<Channel, String> tagCol = new TableColumn<>(tagName);
                tagCol.setCellValueFactory(new Callback<CellDataFeatures<Channel, String>, ObservableValue<String>>() {

                    @Override
                    public ObservableValue<String> call(CellDataFeatures<Channel, String> channel) {
                        return new SimpleStringProperty(channel.getValue().getTag(tagName) != null ? "tagged" : "");
                    }
                });
                return tagCol;
            }
        }).collect(Collectors.toList());
        tableView.getColumns().addAll(propColumns);
        tableView.getColumns().addAll(tagColumns);
        tableView.setItems(FXCollections.observableArrayList(channels));
    }

}<|MERGE_RESOLUTION|>--- conflicted
+++ resolved
@@ -78,14 +78,6 @@
         showActiveCb = prefs.getBoolean("show_active_cb");
     }
 
-    public static final boolean showActiveCb;
-
-    static
-    {
-        final PreferencesReader prefs = new PreferencesReader(ChannelTableController.class, "/cv_preferences.properties");
-        showActiveCb = prefs.getBoolean("show_active_cb");
-    }
-
     @SuppressWarnings("unchecked")
     @FXML
     public void initialize() {
@@ -106,11 +98,7 @@
         tableView.getColumns().addAll(nameCol, ownerCol);
 
         if (showActiveCb) {
-<<<<<<< HEAD
-            showactive.setSelected(true);
-=======
             showactive.setSelected(isCBSelected);
->>>>>>> 11333868
         } else {
             gridp.getChildren().remove(showactive);
         }
@@ -126,10 +114,7 @@
         if (showActiveCb) {
             String currentQuery = query.getText();
             String updatedQuery = currentQuery + " pvStatus=" + (showactive.isSelected() ? "Active" : "*");
-<<<<<<< HEAD
-=======
             isCBSelected = showactive.isSelected();
->>>>>>> 11333868
             super.search(updatedQuery);
         } else {
             super.search(query.getText());
