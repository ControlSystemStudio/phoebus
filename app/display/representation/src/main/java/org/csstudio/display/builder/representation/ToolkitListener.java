/*******************************************************************************
 * Copyright (c) 2015-2016 Oak Ridge National Laboratory.
 * All rights reserved. This program and the accompanying materials
 * are made available under the terms of the Eclipse Public License v1.0
 * which accompanies this distribution, and is available at
 * http://www.eclipse.org/legal/epl-v10.html
 *******************************************************************************/
package org.csstudio.display.builder.representation;

import org.csstudio.display.builder.model.Widget;
import org.csstudio.display.builder.model.properties.ActionInfo;

import java.util.Optional;
import java.util.concurrent.FutureTask;

/** Listener to a widget representation
 *
 *  <p>Provides notification of events (action invoked, ..)
 *  independent from the underlying toolkit (JavaFX, ..)
 *
 *  @author Kay Kasemir
 */
public interface ToolkitListener
{
    /** User invoked an action
     *
     *  @param widget {@link Widget} on which user invoked the action
     *  @param action Information about the action that user wants to be executed
     */
    default public void handleAction(Widget widget, ActionInfo action) {};

    /** User clicked (selected) a widget
     *  @param widget Widget that was clicked
     *  @param with_control Is 'control' key held?
     */
    default public void handleClick(Widget widget, boolean with_control) {};

    /** User requested context menu for a widget
     *  @param widget Widget on which context menu was invoked
     *  @param screen_x X coordinate of mouse when menu was invoked
     *  @param screen_y Y coordinate of mouse when menu was invoked
     */
    default public void handleContextMenu(Widget widget, int screen_x, int screen_y) {};

    /** User provided a new value that should be written to PV
     *  @param widget Widget that provided the value; Widget's (primary) PV should be written
     *  @param value The value
     */
    default public void handleWrite(Widget widget, Object value) {};

<<<<<<< HEAD
=======
    /**
     * A method was called from the UI that other listeners might be interested in.
     * @param user_args Zero or more objects relevant to what was called.
     *      Case-specific Implementations should expect and check these.
     */
>>>>>>> 6a6c5be6
    default public void handleMethodCalled(Object... user_args) {};

}
<|MERGE_RESOLUTION|>--- conflicted
+++ resolved
@@ -1,61 +1,58 @@
-/*******************************************************************************
- * Copyright (c) 2015-2016 Oak Ridge National Laboratory.
- * All rights reserved. This program and the accompanying materials
- * are made available under the terms of the Eclipse Public License v1.0
- * which accompanies this distribution, and is available at
- * http://www.eclipse.org/legal/epl-v10.html
- *******************************************************************************/
-package org.csstudio.display.builder.representation;
-
-import org.csstudio.display.builder.model.Widget;
-import org.csstudio.display.builder.model.properties.ActionInfo;
-
-import java.util.Optional;
-import java.util.concurrent.FutureTask;
-
-/** Listener to a widget representation
- *
- *  <p>Provides notification of events (action invoked, ..)
- *  independent from the underlying toolkit (JavaFX, ..)
- *
- *  @author Kay Kasemir
- */
-public interface ToolkitListener
-{
-    /** User invoked an action
-     *
-     *  @param widget {@link Widget} on which user invoked the action
-     *  @param action Information about the action that user wants to be executed
-     */
-    default public void handleAction(Widget widget, ActionInfo action) {};
-
-    /** User clicked (selected) a widget
-     *  @param widget Widget that was clicked
-     *  @param with_control Is 'control' key held?
-     */
-    default public void handleClick(Widget widget, boolean with_control) {};
-
-    /** User requested context menu for a widget
-     *  @param widget Widget on which context menu was invoked
-     *  @param screen_x X coordinate of mouse when menu was invoked
-     *  @param screen_y Y coordinate of mouse when menu was invoked
-     */
-    default public void handleContextMenu(Widget widget, int screen_x, int screen_y) {};
-
-    /** User provided a new value that should be written to PV
-     *  @param widget Widget that provided the value; Widget's (primary) PV should be written
-     *  @param value The value
-     */
-    default public void handleWrite(Widget widget, Object value) {};
-
-<<<<<<< HEAD
-=======
-    /**
-     * A method was called from the UI that other listeners might be interested in.
-     * @param user_args Zero or more objects relevant to what was called.
-     *      Case-specific Implementations should expect and check these.
-     */
->>>>>>> 6a6c5be6
-    default public void handleMethodCalled(Object... user_args) {};
-
-}
+/*******************************************************************************
+ * Copyright (c) 2015-2016 Oak Ridge National Laboratory.
+ * All rights reserved. This program and the accompanying materials
+ * are made available under the terms of the Eclipse Public License v1.0
+ * which accompanies this distribution, and is available at
+ * http://www.eclipse.org/legal/epl-v10.html
+ *******************************************************************************/
+package org.csstudio.display.builder.representation;
+
+import org.csstudio.display.builder.model.Widget;
+import org.csstudio.display.builder.model.properties.ActionInfo;
+
+import java.util.Optional;
+import java.util.concurrent.FutureTask;
+
+/** Listener to a widget representation
+ *
+ *  <p>Provides notification of events (action invoked, ..)
+ *  independent from the underlying toolkit (JavaFX, ..)
+ *
+ *  @author Kay Kasemir
+ */
+public interface ToolkitListener
+{
+    /** User invoked an action
+     *
+     *  @param widget {@link Widget} on which user invoked the action
+     *  @param action Information about the action that user wants to be executed
+     */
+    default public void handleAction(Widget widget, ActionInfo action) {};
+
+    /** User clicked (selected) a widget
+     *  @param widget Widget that was clicked
+     *  @param with_control Is 'control' key held?
+     */
+    default public void handleClick(Widget widget, boolean with_control) {};
+
+    /** User requested context menu for a widget
+     *  @param widget Widget on which context menu was invoked
+     *  @param screen_x X coordinate of mouse when menu was invoked
+     *  @param screen_y Y coordinate of mouse when menu was invoked
+     */
+    default public void handleContextMenu(Widget widget, int screen_x, int screen_y) {};
+
+    /** User provided a new value that should be written to PV
+     *  @param widget Widget that provided the value; Widget's (primary) PV should be written
+     *  @param value The value
+     */
+    default public void handleWrite(Widget widget, Object value) {};
+
+    /**
+     * A method was called from the UI that other listeners might be interested in.
+     * @param user_args Zero or more objects relevant to what was called.
+     *      Case-specific Implementations should expect and check these.
+     */
+    default public void handleMethodCalled(Object... user_args) {};
+
+}