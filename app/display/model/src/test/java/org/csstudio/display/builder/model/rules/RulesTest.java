--- conflicted
+++ resolved
@@ -7,23 +7,15 @@
  *******************************************************************************/
 package org.csstudio.display.builder.model.rules;
 
-<<<<<<< HEAD
-import java.util.Arrays;
-
-=======
->>>>>>> 63398584
 import org.csstudio.display.builder.model.Widget;
 import org.csstudio.display.builder.model.WidgetProperty;
 import org.csstudio.display.builder.model.properties.Points;
-import org.csstudio.display.builder.model.properties.ScriptPV;
 import org.csstudio.display.builder.model.properties.WidgetColor;
-<<<<<<< HEAD
-=======
+
 import org.csstudio.display.builder.model.properties.WidgetFont;
 import org.csstudio.display.builder.model.properties.WidgetFontStyle;
 import org.csstudio.display.builder.model.rules.RuleInfo.ExprInfoString;
 import org.csstudio.display.builder.model.rules.RuleInfo.ExprInfoValue;
->>>>>>> 63398584
 import org.csstudio.display.builder.model.widgets.LabelWidget;
 import org.csstudio.display.builder.model.widgets.PolylineWidget;
 import org.csstudio.display.builder.model.widgets.plots.ImageWidget;
@@ -50,12 +42,7 @@
         width.setValue(47);
 
         final RuleInfo rule = new RuleInfo("WidthBasedOnPV", "data_width", false,
-<<<<<<< HEAD
-                Arrays.asList(new RuleInfo.ExpressionInfo<WidgetProperty<Integer>>("pv0>10", true, width)));
-=======
-                List.of(new ExprInfoValue<>("pv0>10", width)),
-                List.of(new ScriptPV("XSize")));
->>>>>>> 63398584
+                List.of(new ExprInfoValue<>("pv0>10", width)));
 
         System.out.println(rule);
 //        final String script = RuleToScript.generatePy(widget, rule);
@@ -70,12 +57,7 @@
     {
         final Widget widget = new ImageWidget();
         final RuleInfo rule = new RuleInfo("WidthFromPV", "data_width", true,
-<<<<<<< HEAD
-                Arrays.asList(new RuleInfo.ExpressionInfo("true", false, "pv0")));
-=======
-                List.of(new ExprInfoString("true", "pv0")),
-                List.of(new ScriptPV("XSize")));
->>>>>>> 63398584
+                List.of(new ExprInfoString("true", "pv0")));
 
         System.out.println(rule);
 //        final String script = RuleToScript.generatePy(widget, rule);
@@ -94,23 +76,9 @@
         color.setValue(new WidgetColor(1, 2, 3, 4));
 
         final RuleInfo rule = new RuleInfo("Color", "foreground_color", false,
-<<<<<<< HEAD
-                Arrays.asList(new RuleInfo.ExpressionInfo<WidgetProperty<WidgetColor>>("pv0 > 10", true, color)));
+                List.of(new ExprInfoValue<>("pv0 > 10", color)));
 
         System.out.println(rule);
-//        final String script = RuleToScript.generatePy(widget, rule);
-//        System.out.println(script);
-//        // Script must create variables for colors
-//        assertThat(script, containsString("colorVal"));
-=======
-                List.of(new ExprInfoValue<>("pv0 > 10", color)),
-                List.of(new ScriptPV("Whatever")));
-
-        System.out.println(rule);
-        final String script = RuleToScript.generatePy(widget, rule);
-        System.out.println(script);
-        // Script must create WidgetColor for colors
-        assertThat(script, containsString("WidgetColor(1, 2, 3, 4)"));
     }
 
     /** Rule that uses font */
@@ -123,8 +91,7 @@
         font.setValue(new WidgetFont("Liberation Sans", WidgetFontStyle.ITALIC, 18.0));
 
         final RuleInfo rule = new RuleInfo("Font", "font", false,
-                List.of(new ExprInfoValue<>("pv0 > 10", font)),
-                List.of(new ScriptPV("Whatever")));
+                List.of(new ExprInfoValue<>("pv0 > 10", font)));
 
         System.out.println(rule);
         final String script = RuleToScript.generatePy(widget, rule);
@@ -143,14 +110,12 @@
         points.setValue(new Points(0.0, 0.0, 42.0, 42.0));
 
         final RuleInfo rule = new RuleInfo("Points", "points", false,
-                List.of(new ExprInfoValue<>("pv0 > 10", points)),
-                List.of(new ScriptPV("Whatever")));
+                List.of(new ExprInfoValue<>("pv0 > 10", points)));
 
         System.out.println(rule);
         final String script = RuleToScript.generatePy(widget, rule);
         System.out.println(script);
         // Script must create Points for points
         assertThat(script, containsString("Points([0.0, 0.0, 42.0, 42.0])"));
->>>>>>> 63398584
     }
 }