--- conflicted
+++ resolved
@@ -1,304 +1,225 @@
-/*******************************************************************************
- * Copyright (c) 2015-2016 Oak Ridge National Laboratory.
- * All rights reserved. This program and the accompanying materials
- * are made available under the terms of the Eclipse Public License v1.0
- * which accompanies this distribution, and is available at
- * http://www.eclipse.org/legal/epl-v10.html
- *******************************************************************************/
-package org.csstudio.display.builder.model.rules;
-
-import java.util.ArrayList;
-import java.util.Collections;
-import java.util.List;
-import java.util.Objects;
-
-import org.csstudio.display.builder.model.Widget;
-import org.csstudio.display.builder.model.WidgetProperty;
-import org.csstudio.display.builder.model.WidgetPropertyCategory;
-import org.csstudio.display.builder.model.properties.ActionsWidgetProperty;
-import org.csstudio.display.builder.model.properties.MacrosWidgetProperty;
-import org.csstudio.display.builder.model.properties.RulesWidgetProperty;
-import org.csstudio.display.builder.model.properties.ScriptsWidgetProperty;
-
-/** Information about a rule
- *  A rule is comprised of one or more logical expressions which are evaluated to dynamically set the property of a widget
- *  @author Megan Grodowitz
- */
-@SuppressWarnings("nls")
-public class RuleInfo
-{
-<<<<<<< HEAD
-
-    /**
-     * An object describing an expression associated with a widget property.
-     * The expressions can be of 2 types.
-     * 1. boolean expressions, when true the predefined output value is set to the widget property
-     * 2. value expression, the output of the expression itself is set to the widget property
-     *
-     * @author Kunal Shroff
-     */
-    public static class ExpressionInfo<T>
-=======
-    /** Expression within a rule */
-    public static abstract class ExpressionInfo<T>
->>>>>>> 63398584
-    {
-        private final String exp;
-        private final boolean boolean_exp;
-        private final T prop_val;
-
-<<<<<<< HEAD
-        /**
-         * Constructor for creating an Expression
-         * @param exp the expression to be evaluated
-         * @param boolean_exp a flag indicating if this expression is a boolean expression or a value expression
-         * @param prop_val the value to be set if a boolean expression is evaluated true
-         */
-        public ExpressionInfo(final String exp, final boolean boolean_exp, final T prop_val)
-=======
-        /** @param bool_exp Boolean expression
-         *  @param prop_val Value to use when expression is met
-         */
-        public ExpressionInfo(final String bool_exp, final T prop_val)
->>>>>>> 63398584
-        {
-            this.exp = exp;
-            this.boolean_exp = boolean_exp;
-            this.prop_val = prop_val;
-        }
-
-<<<<<<< HEAD
-        public String getExp()
-=======
-        /** @return Boolean expression */
-        public String getBoolExp()
->>>>>>> 63398584
-        {
-            return exp;
-        }
-
-        /** @return Value to use when expression is met */
-        public T getPropVal()
-        {
-            return prop_val;
-        }
-
-<<<<<<< HEAD
-        public boolean isBooleanExp() {
-            return boolean_exp;
-        }
-
-        @Override
-        public String toString()
-=======
-        /** @return Is value a widget property, or text? */
-        abstract boolean isWidgetProperty();
-
-        @Override
-        public String toString()
-        {
-            return "(" + this.bool_exp + ") ? " + prop_val;
-        }
-    };
-
-    /** Expression with text as value */
-    public static class ExprInfoString extends ExpressionInfo<String> {
-
-        /** Create string-valued rule expression
-         *  @param bool_exp Boolean expression for value to apply
-         *  @param prop_val Value as string
-         */
-        public ExprInfoString(String bool_exp, String prop_val)
-        {
-            super(bool_exp, prop_val);
-        }
-
-        @Override
-        boolean isWidgetProperty()
-        {
-            return false;
-        }
-    };
-
-    /** Expression with property as value */
-    public static class ExprInfoValue<T> extends ExpressionInfo< WidgetProperty<T> > {
-
-        /** Instantiate Expression with bool_exp string and widget property value
-         *
-         * @param bool_exp String for the boolean expression, e.g. (pv0 == 9)
-         * @param prop_val Widget Property to set if the boolean expression evaluates true
-         *
-         * Do NOT pass in a widget property object that belongs to a widget!
-         * The expression will alter the property value. This needs to be a property
-         * object created for this expression, probably by the containing rule.
-         */
-        public ExprInfoValue(final String bool_exp, WidgetProperty<T> prop_val)
-        {
-            super(bool_exp, prop_val);
-        }
-
-        @Override
-        boolean isWidgetProperty()
->>>>>>> 63398584
-        {
-            if (isBooleanExp())
-            {
-                return "if " + this.exp +"==true : " + prop_val;
-            }
-            else {
-                return this.exp;
-            }
-        }
-    };
-
-    /** Information about a property */
-    public static class PropInfo
-    {
-        private final WidgetProperty<?> prop;
-        private final String prop_id;
-
-        /** @param attached_widget Widget
-         *  @param prop_id_str Property ID
-         */
-        public PropInfo(final Widget attached_widget, final String prop_id_str)
-        {
-            prop_id = prop_id_str;
-            WidgetProperty<?> check;
-            try
-            {
-                check = attached_widget.getProperty(prop_id_str);
-            }
-            catch (IllegalArgumentException ex)
-            {
-                check = null;
-            }
-            prop = check;
-        }
-
-        /** @return WidgetProperty */
-        public WidgetProperty<?> getProp() {
-            return prop;
-        }
-
-        /** @return ID of widget property */
-        public String getPropID() {
-            return prop_id;
-        }
-
-        @Override
-        public String toString()
-        {
-            if (prop == null)
-                return "INVALID: " + prop_id;
-            return prop_id + ", [" + prop.getName() + "=" + prop.getValue() + "]";
-        }
-    }
-
-    private final List<ExpressionInfo<?>> expressions;
-    private final String name;
-    private final String prop_id;
-    private final boolean prop_as_expr_flag;
-
-    // TODO: no more creating expressions externally to rules. All the control of adding/changing expressions
-    // needs to go live inside the rule so that we always make sure expressions get a new property object
-    /** @param name Name of rule
-     *  @param prop_id property that this rule applies to
-     *  @param prop_as_expr_flag Set to true if expressions output expressions, false if output values
-     *  @param exprs Pairs of (boolean expression , output), where output is either a value or another expression
-     */
-    public RuleInfo(final String name,
-            final String prop_id,
-            final boolean prop_as_expr_flag,
-            final List<ExpressionInfo<?>> exprs)
-    {
-        this.name = name;
-        this.prop_as_expr_flag = prop_as_expr_flag;
-        this.prop_id = prop_id;
-        this.expressions = Collections.unmodifiableList(Objects.requireNonNull(exprs));
-    }
-
-    /** Some properties cannot be the target of rules.
-     *  This function takes a widget and returns a list of
-     *  valid targets for expressions
-     *  @param attached_widget Widget
-     *  @return List of all properties of a widget that a rule can target
-     */
-    static public List<PropInfo> getTargettableProperties (final Widget attached_widget)
-    {
-        final List<PropInfo> propls = new ArrayList<>();
-        for (WidgetProperty<?> prop : attached_widget.getProperties())
-        {
-            // Do not include RUNTIME properties
-            if (prop.getCategory() == WidgetPropertyCategory.RUNTIME)
-                continue;
-            // Used to exclude WIDGET properties (type, name)
-            // until key properties like "text", "pv_name" became WIDGET props.
-            // Now only skipping read-only properties
-            if (prop.isReadonly())
-                continue;
-            // Do not include properties that are not supported in scripting
-            if ( (prop instanceof MacrosWidgetProperty)  ||
-                 (prop instanceof ActionsWidgetProperty) ||
-                 (prop instanceof ScriptsWidgetProperty) ||
-                 (prop instanceof RulesWidgetProperty) )
-                continue;
-
-            for (String name : Widget.expandPropertyNames(prop))
-                propls.add(new PropInfo(attached_widget, name));
-        };
-
-        return propls;
-    }
-
-
-    /** @return Expressions consisting of (bool expression, target) pairs
-     */
-    public List<ExpressionInfo<?>> getExpressions()
-    {
-        return expressions;
-    }
-
-<<<<<<< HEAD
-=======
-    /** @return Input/Output PVs used by the script */
-    public List<ScriptPV> getPVs()
-    {
-        return pvs;
-    }
-
-    /** @return Name of rule */
->>>>>>> 63398584
-    public String getName()
-    {
-        return name;
-    }
-
-    /** @return Property that is updated by this rule */
-    public String getPropID()
-    {
-        return prop_id;
-    }
-
-    /** @return Get value or expression? */
-    public boolean getPropAsExprFlag()
-    {
-        return prop_as_expr_flag;
-    }
-
-<<<<<<< HEAD
-=======
-    /** @param attached_widget Widget
-     *  @return Script text (python)
-     */
-    public String getTextPy(final Widget attached_widget)
-    {
-        return RuleToScript.generatePy(attached_widget, this);
-    }
-
->>>>>>> 63398584
-    @Override
-    public String toString()
-    {
-        return "RuleInfo('" + name + ": " + expressions + ")";
-    }
-}
+/*******************************************************************************
+ * Copyright (c) 2015-2016 Oak Ridge National Laboratory.
+ * All rights reserved. This program and the accompanying materials
+ * are made available under the terms of the Eclipse Public License v1.0
+ * which accompanies this distribution, and is available at
+ * http://www.eclipse.org/legal/epl-v10.html
+ *******************************************************************************/
+package org.csstudio.display.builder.model.rules;
+
+import java.util.ArrayList;
+import java.util.Collections;
+import java.util.List;
+import java.util.Objects;
+
+import org.csstudio.display.builder.model.Widget;
+import org.csstudio.display.builder.model.WidgetProperty;
+import org.csstudio.display.builder.model.WidgetPropertyCategory;
+import org.csstudio.display.builder.model.properties.ActionsWidgetProperty;
+import org.csstudio.display.builder.model.properties.MacrosWidgetProperty;
+import org.csstudio.display.builder.model.properties.RulesWidgetProperty;
+import org.csstudio.display.builder.model.properties.ScriptsWidgetProperty;
+
+/** Information about a rule
+ *  A rule is comprised of one or more logical expressions which are evaluated to dynamically set the property of a widget
+ *  @author Megan Grodowitz
+ */
+@SuppressWarnings("nls")
+public class RuleInfo
+{
+    /**
+     * An object describing an expression associated with a widget property.
+     * The expressions can be of 2 types.
+     * 1. boolean expressions, when true the predefined output value is set to the widget property
+     * 2. value expression, the output of the expression itself is set to the widget property
+     *
+     * @author Kunal Shroff
+     */
+    public static class ExpressionInfo<T>
+    {
+        private final String exp;
+        private final boolean boolean_exp;
+        private final T prop_val;
+
+        /**
+         * Constructor for creating an Expression
+         * @param exp the expression to be evaluated
+         * @param boolean_exp a flag indicating if this expression is a boolean expression or a value expression
+         * @param prop_val the value to be set if a boolean expression is evaluated true
+         */
+        public ExpressionInfo(final String exp, final boolean boolean_exp, final T prop_val)
+        {
+            this.exp = exp;
+            this.boolean_exp = boolean_exp;
+            this.prop_val = prop_val;
+        }
+
+        public String getExp()
+
+        {
+            return exp;
+        }
+
+        /** @return Value to use when expression is met */
+        public T getPropVal()
+        {
+            return prop_val;
+        }
+
+        public boolean isBooleanExp() {
+            return boolean_exp;
+        }
+
+        @Override
+        public String toString()
+        {
+            if (isBooleanExp())
+            {
+                return "if " + this.exp +"==true : " + prop_val;
+            }
+            else {
+                return this.exp;
+            }
+        }
+    };
+
+    /** Information about a property */
+    public static class PropInfo
+    {
+        private final WidgetProperty<?> prop;
+        private final String prop_id;
+
+        /** @param attached_widget Widget
+         *  @param prop_id_str Property ID
+         */
+        public PropInfo(final Widget attached_widget, final String prop_id_str)
+        {
+            prop_id = prop_id_str;
+            WidgetProperty<?> check;
+            try
+            {
+                check = attached_widget.getProperty(prop_id_str);
+            }
+            catch (IllegalArgumentException ex)
+            {
+                check = null;
+            }
+            prop = check;
+        }
+
+        /** @return WidgetProperty */
+        public WidgetProperty<?> getProp() {
+            return prop;
+        }
+
+        /** @return ID of widget property */
+        public String getPropID() {
+            return prop_id;
+        }
+
+        @Override
+        public String toString()
+        {
+            if (prop == null)
+                return "INVALID: " + prop_id;
+            return prop_id + ", [" + prop.getName() + "=" + prop.getValue() + "]";
+        }
+    }
+
+    private final List<ExpressionInfo<?>> expressions;
+    private final String name;
+    private final String prop_id;
+    private final boolean prop_as_expr_flag;
+
+    // TODO: no more creating expressions externally to rules. All the control of adding/changing expressions
+    // needs to go live inside the rule so that we always make sure expressions get a new property object
+    /** @param name Name of rule
+     *  @param prop_id property that this rule applies to
+     *  @param prop_as_expr_flag Set to true if expressions output expressions, false if output values
+     *  @param exprs Pairs of (boolean expression , output), where output is either a value or another expression
+     */
+    public RuleInfo(final String name,
+            final String prop_id,
+            final boolean prop_as_expr_flag,
+            final List<ExpressionInfo<?>> exprs)
+    {
+        this.name = name;
+        this.prop_as_expr_flag = prop_as_expr_flag;
+        this.prop_id = prop_id;
+        this.expressions = Collections.unmodifiableList(Objects.requireNonNull(exprs));
+    }
+
+    /** Some properties cannot be the target of rules.
+     *  This function takes a widget and returns a list of
+     *  valid targets for expressions
+     *  @param attached_widget Widget
+     *  @return List of all properties of a widget that a rule can target
+     */
+    static public List<PropInfo> getTargettableProperties (final Widget attached_widget)
+    {
+        final List<PropInfo> propls = new ArrayList<>();
+        for (WidgetProperty<?> prop : attached_widget.getProperties())
+        {
+            // Do not include RUNTIME properties
+            if (prop.getCategory() == WidgetPropertyCategory.RUNTIME)
+                continue;
+            // Used to exclude WIDGET properties (type, name)
+            // until key properties like "text", "pv_name" became WIDGET props.
+            // Now only skipping read-only properties
+            if (prop.isReadonly())
+                continue;
+            // Do not include properties that are not supported in scripting
+            if ( (prop instanceof MacrosWidgetProperty)  ||
+                 (prop instanceof ActionsWidgetProperty) ||
+                 (prop instanceof ScriptsWidgetProperty) ||
+                 (prop instanceof RulesWidgetProperty) )
+                continue;
+
+            for (String name : Widget.expandPropertyNames(prop))
+                propls.add(new PropInfo(attached_widget, name));
+        };
+
+        return propls;
+    }
+
+
+    /** @return Expressions consisting of (bool expression, target) pairs
+     */
+    public List<ExpressionInfo<?>> getExpressions()
+    {
+        return expressions;
+    }
+
+    /** @return Name of rule */
+
+    public String getName()
+    {
+        return name;
+    }
+
+    /** @return Property that is updated by this rule */
+    public String getPropID()
+    {
+        return prop_id;
+    }
+
+    /** @return Get value or expression? */
+    public boolean getPropAsExprFlag()
+    {
+        return prop_as_expr_flag;
+    }
+
+    /** @param attached_widget Widget
+     *  @return Script text (python)
+     */
+    public String getTextPy(final Widget attached_widget)
+    {
+        return RuleToScript.generatePy(attached_widget, this);
+    }
+
+    @Override
+    public String toString()
+    {
+        return "RuleInfo('" + name + ": " + expressions + ")";
+    }
+}