--- conflicted
+++ resolved
@@ -1,120 +1,3 @@
-<<<<<<< HEAD
-/*******************************************************************************
- * Copyright (c) 2017-2021 Oak Ridge National Laboratory.
- * All rights reserved. This program and the accompanying materials
- * are made available under the terms of the Eclipse Public License v1.0
- * which accompanies this distribution, and is available at
- * http://www.eclipse.org/legal/epl-v10.html
- *******************************************************************************/
-package org.csstudio.display.builder.model;
-
-import java.util.Collection;
-import java.util.List;
-
-import org.csstudio.display.builder.model.spi.WidgetsService;
-import org.csstudio.display.builder.model.widgets.ActionButtonWidget;
-import org.csstudio.display.builder.model.widgets.ArcWidget;
-import org.csstudio.display.builder.model.widgets.ArrayWidget;
-import org.csstudio.display.builder.model.widgets.BoolButtonWidget;
-import org.csstudio.display.builder.model.widgets.ByteMonitorWidget;
-import org.csstudio.display.builder.model.widgets.CheckBoxWidget;
-import org.csstudio.display.builder.model.widgets.ChoiceButtonWidget;
-import org.csstudio.display.builder.model.widgets.ClockWidget;
-import org.csstudio.display.builder.model.widgets.ComboWidget;
-import org.csstudio.display.builder.model.widgets.DigitalClockWidget;
-import org.csstudio.display.builder.model.widgets.EllipseWidget;
-import org.csstudio.display.builder.model.widgets.EmbeddedDisplayWidget;
-import org.csstudio.display.builder.model.widgets.FileSelectorWidget;
-import org.csstudio.display.builder.model.widgets.GroupWidget;
-import org.csstudio.display.builder.model.widgets.KnobWidget;
-import org.csstudio.display.builder.model.widgets.LEDWidget;
-import org.csstudio.display.builder.model.widgets.LabelWidget;
-import org.csstudio.display.builder.model.widgets.MeterWidget;
-import org.csstudio.display.builder.model.widgets.MultiStateLEDWidget;
-import org.csstudio.display.builder.model.widgets.NavigationTabsWidget;
-import org.csstudio.display.builder.model.widgets.PictureWidget;
-import org.csstudio.display.builder.model.widgets.PolygonWidget;
-import org.csstudio.display.builder.model.widgets.PolylineWidget;
-import org.csstudio.display.builder.model.widgets.ProgressBarWidget;
-import org.csstudio.display.builder.model.widgets.RadioWidget;
-import org.csstudio.display.builder.model.widgets.RectangleWidget;
-import org.csstudio.display.builder.model.widgets.ScaledSliderWidget;
-import org.csstudio.display.builder.model.widgets.ScrollBarWidget;
-import org.csstudio.display.builder.model.widgets.SlideButtonWidget;
-import org.csstudio.display.builder.model.widgets.SpinnerWidget;
-import org.csstudio.display.builder.model.widgets.SymbolWidget;
-import org.csstudio.display.builder.model.widgets.TableWidget;
-import org.csstudio.display.builder.model.widgets.TabsWidget;
-import org.csstudio.display.builder.model.widgets.TankWidget;
-import org.csstudio.display.builder.model.widgets.TemplateInstanceWidget;
-import org.csstudio.display.builder.model.widgets.TextEntryWidget;
-import org.csstudio.display.builder.model.widgets.TextSymbolWidget;
-import org.csstudio.display.builder.model.widgets.TextUpdateWidget;
-import org.csstudio.display.builder.model.widgets.ThermometerWidget;
-import org.csstudio.display.builder.model.widgets.Viewer3dWidget;
-import org.csstudio.display.builder.model.widgets.WebBrowserWidget;
-import org.csstudio.display.builder.model.widgets.plots.DataBrowserWidget;
-import org.csstudio.display.builder.model.widgets.plots.ImageWidget;
-import org.csstudio.display.builder.model.widgets.plots.StripchartWidget;
-import org.csstudio.display.builder.model.widgets.plots.XYPlotWidget;
-
-/** SPI for the base widgets
- *  @author Kay Kasemir
- */
-public class BaseWidgetsService implements WidgetsService
-{
-    @Override
-    public Collection<WidgetDescriptor> getWidgetDescriptors()
-    {
-        return List.of(
-            ActionButtonWidget.WIDGET_DESCRIPTOR,
-            ArcWidget.WIDGET_DESCRIPTOR,
-            ArrayWidget.WIDGET_DESCRIPTOR,
-            BoolButtonWidget.WIDGET_DESCRIPTOR,
-            ByteMonitorWidget.WIDGET_DESCRIPTOR,
-            CheckBoxWidget.WIDGET_DESCRIPTOR,
-            ChoiceButtonWidget.WIDGET_DESCRIPTOR,
-            ClockWidget.WIDGET_DESCRIPTOR,
-            ComboWidget.WIDGET_DESCRIPTOR,
-            DataBrowserWidget.WIDGET_DESCRIPTOR,
-            DigitalClockWidget.WIDGET_DESCRIPTOR,
-            EllipseWidget.WIDGET_DESCRIPTOR,
-            EmbeddedDisplayWidget.WIDGET_DESCRIPTOR,
-            FileSelectorWidget.WIDGET_DESCRIPTOR,
-            GroupWidget.WIDGET_DESCRIPTOR,
-            ImageWidget.WIDGET_DESCRIPTOR,
-            KnobWidget.WIDGET_DESCRIPTOR,
-            LabelWidget.WIDGET_DESCRIPTOR,
-            LEDWidget.WIDGET_DESCRIPTOR,
-            MeterWidget.WIDGET_DESCRIPTOR,
-            MultiStateLEDWidget.WIDGET_DESCRIPTOR,
-            NavigationTabsWidget.WIDGET_DESCRIPTOR,
-            PictureWidget.WIDGET_DESCRIPTOR,
-            PolygonWidget.WIDGET_DESCRIPTOR,
-            PolylineWidget.WIDGET_DESCRIPTOR,
-            ProgressBarWidget.WIDGET_DESCRIPTOR,
-            RadioWidget.WIDGET_DESCRIPTOR,
-            RectangleWidget.WIDGET_DESCRIPTOR,
-            ScaledSliderWidget.WIDGET_DESCRIPTOR,
-            ScrollBarWidget.WIDGET_DESCRIPTOR,
-            SlideButtonWidget.WIDGET_DESCRIPTOR,
-            SpinnerWidget.WIDGET_DESCRIPTOR,
-            StripchartWidget.WIDGET_DESCRIPTOR,
-            SymbolWidget.WIDGET_DESCRIPTOR,
-            TableWidget.WIDGET_DESCRIPTOR,
-            TabsWidget.WIDGET_DESCRIPTOR,
-            TankWidget.WIDGET_DESCRIPTOR,
-            TemplateInstanceWidget.WIDGET_DESCRIPTOR,
-            TextEntryWidget.WIDGET_DESCRIPTOR,
-            TextSymbolWidget.WIDGET_DESCRIPTOR,
-            TextUpdateWidget.WIDGET_DESCRIPTOR,
-            ThermometerWidget.WIDGET_DESCRIPTOR,
-            Viewer3dWidget.WIDGET_DESCRIPTOR,
-            WebBrowserWidget.WIDGET_DESCRIPTOR,
-            XYPlotWidget.WIDGET_DESCRIPTOR);
-    }
-}
-=======
 /*******************************************************************************
  * Copyright (c) 2017-2021 Oak Ridge National Laboratory.
  * All rights reserved. This program and the accompanying materials
@@ -227,5 +110,4 @@
             WebBrowserWidget.WIDGET_DESCRIPTOR,
             XYPlotWidget.WIDGET_DESCRIPTOR);
     }
-}
->>>>>>> f2861631
+}