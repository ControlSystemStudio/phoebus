/*******************************************************************************
 * Copyright (c) 2015-2024 Oak Ridge National Laboratory.
 * All rights reserved. This program and the accompanying materials
 * are made available under the terms of the Eclipse Public License v1.0
 * which accompanies this distribution, and is available at
 * http://www.eclipse.org/legal/epl-v10.html
 *******************************************************************************/
package org.csstudio.display.builder.representation.javafx.widgets;

import javafx.application.Platform;
import javafx.geometry.Dimension2D;
import javafx.geometry.Pos;
import javafx.scene.Cursor;
import javafx.scene.control.Button;
import javafx.scene.control.ButtonBase;
import javafx.scene.control.MenuButton;
import javafx.scene.control.MenuItem;
import javafx.scene.image.ImageView;
import javafx.scene.input.MouseEvent;
import javafx.scene.layout.Border;
import javafx.scene.layout.BorderStroke;
import javafx.scene.layout.CornerRadii;
import javafx.scene.layout.Pane;
import javafx.scene.paint.Color;
import javafx.scene.text.TextAlignment;
import javafx.scene.transform.Rotate;
import javafx.scene.transform.Translate;
import org.csstudio.display.builder.model.DirtyFlag;
import org.csstudio.display.builder.model.UntypedWidgetPropertyListener;
import org.csstudio.display.builder.model.WidgetProperty;
import org.csstudio.display.builder.model.WidgetPropertyListener;
import org.csstudio.display.builder.model.properties.ActionInfos;
import org.csstudio.display.builder.model.properties.RotationStep;
import org.csstudio.display.builder.model.properties.StringWidgetProperty;
import org.csstudio.display.builder.model.spi.ActionInfo;
import org.csstudio.display.builder.model.widgets.ActionButtonWidget;
import org.csstudio.display.builder.representation.javafx.Cursors;
import org.csstudio.display.builder.representation.javafx.JFXUtil;
import org.csstudio.display.builder.representation.javafx.Messages;
import org.phoebus.framework.macros.MacroHandler;
import org.phoebus.framework.macros.MacroValueProvider;
import org.phoebus.ui.javafx.Styles;
import org.phoebus.ui.javafx.TextUtils;
import org.phoebus.ui.vtype.FormatOption;
import org.phoebus.ui.vtype.FormatOptionHandler;
<<<<<<< HEAD

import java.text.MessageFormat;
import java.util.List;
import java.util.logging.Level;

import static org.csstudio.display.builder.representation.ToolkitRepresentation.logger;

=======

import java.text.MessageFormat;
import java.util.List;
import java.util.logging.Level;

import static org.csstudio.display.builder.representation.ToolkitRepresentation.logger;

>>>>>>> 09608158
/**
 * Creates JavaFX item for model widget
 *
 * @author Megan Grodowitz
 * @author Kay Kasemir
 */
@SuppressWarnings("nls")
public class ActionButtonRepresentation extends RegionBaseRepresentation<Pane, ActionButtonWidget> {
    // Uses a Button if there is only one action,
    // otherwise a MenuButton so that user can select the specific action.
    //
    // These two types were chosen because they share the same ButtonBase base class.
    // ChoiceBox is not derived from ButtonBase, plus it has currently selected 'value',
    // and with action buttons it wouldn't make sense to select one of the actions.
    //
    // The 'base' button is wrapped in a 'pane'
    // to allow replacing the button as actions change from single actions (or zero)
    // to multiple actions.

    private final DirtyFlag dirty_representation = new DirtyFlag();
    private final DirtyFlag dirty_enablement = new DirtyFlag();
    private final DirtyFlag dirty_actionls = new DirtyFlag();

    private volatile ButtonBase base;
    private volatile String style;
    private volatile String button_text;
    private volatile boolean enabled = true;
    private volatile boolean writable = true;

    /**
     * Was there ever any transformation applied to the jfx_node?
     *
     * <p>Used to optimize:
     * If there never was a rotation, don't even _clear()_ it
     * to keep the Node's nodeTransformation == null
     */
    private boolean was_ever_transformed = false;

    /**
     * Is it a 'Write PV' action?
     *
     * <p>If not, we don't have to disable the button if the PV is readonly and/or disconnected
     */
    private volatile boolean is_writePV = false;

    private final UntypedWidgetPropertyListener buttonChangedListener = this::buttonChanged;
    private final UntypedWidgetPropertyListener representationChangedListener = this::representationChanged;
    private final WidgetPropertyListener<Boolean> enablementChangedListener = this::enablementChanged;
    private volatile Pos pos;


    @Override
    protected boolean isFilteringEditModeClicks() {
        return true;
    }

    @Override
    public Pane createJFXNode() throws Exception {
        updateColors();
        base = makeBaseButton();

        Pane pane = new Pane();
        pane.getChildren().add(base);

        return pane;
    }

    /**
     * @param event Mouse event to check for target modifier keys
     */
    private void checkModifiers(final MouseEvent event) {

        if (!enabled) {
            // Do not let the user click a disabled button
            event.consume();
            base.disarm();
            return;
        }

        for (final ActionInfo action : model_widget.propActions().getValue().getActions()) {
            action.setModifiers(event);
        }

        StringBuilder stringBuilder = new StringBuilder();
        if (event.isShiftDown()) {
            stringBuilder.append("shift, ");
        }
        if (event.isShortcutDown()) {
            stringBuilder.append("shortcut, ");
        }
        if (event.isMiddleButtonDown()) {
            stringBuilder.append("middle button");
        }

        if (event.isShortcutDown() || event.isMiddleButtonDown() || event.isShiftDown()) {
            logger.log(Level.FINE, "{0} modifiers: {1}", new Object[]{model_widget, stringBuilder.toString()});
            base.arm();
        }


    }

    /**
     * Create <code>base</code>, either single-action button
     * or menu for selecting one out of N actions
     */
    private ButtonBase makeBaseButton() {
        final ActionInfos actions = model_widget.propActions().getValue();
        final ButtonBase result;
        boolean has_non_writePVAction = false;

        if (actions.isExecutedAsOne() || actions.getActions().size() < 2) {
            final Button button = new Button();
            button.setOnAction(event -> confirm(() -> handleActions(actions.getActions())));
            result = button;
        } else {
            // If there is at least one non-WritePVAction then is_writePV should be false
            is_writePV = !has_non_writePVAction;

            final MenuButton button = new MenuButton();

            for (final ActionInfo action : actions.getActions()) {
                final MenuItem item = new MenuItem(makeActionText(action),
<<<<<<< HEAD
                        new ImageView(action.getImage())
                );
                item.getStyleClass().add("action_button_item");
=======
                                                   new ImageView(action.getImage())
                                                  );
>>>>>>> 09608158
                item.setOnAction(event -> confirm(() -> handleAction(action)));
                button.getItems().add(item);
            }
            result = button;
        }

        // In edit mode, show dashed border for transparent/invisible widget
        if (toolkit.isEditMode() && model_widget.propTransparent().getValue())
            result.setBorder(new Border(new BorderStroke(Color.BLACK, GroupRepresentation.EDIT_NONE_DASHED, CornerRadii.EMPTY, GroupRepresentation.EDIT_NONE_BORDER)));
        result.getStyleClass().add("action_button");
        result.setMnemonicParsing(false);

        // Model has width/height, but JFX widget has min, pref, max size.
        // updateChanges() will set the 'pref' size, so make min use that as well.
        result.setMinSize(ButtonBase.USE_PREF_SIZE, ButtonBase.USE_PREF_SIZE);

        // Monitor keys that modify the OpenDisplayActionInfo.Target.
        // Use filter to capture event that's otherwise already handled.
        if (!toolkit.isEditMode())
            result.addEventFilter(MouseEvent.MOUSE_PRESSED, this::checkModifiers);

        // Need to attach TT to the specific button, not the common jfx_node Pane
        TooltipSupport.attach(result, model_widget.propTooltip());

        // Apply enabled/disabled style
        Styles.update(result, Styles.NOT_ENABLED, !enabled);

        return result;
    }

    private void confirm(final Runnable action) {
        Platform.runLater(() ->
        {
            // If confirmation is requested..
            if (model_widget.propConfirmDialog().getValue()) {
                final String message = model_widget.propConfirmMessage().getValue();
                final String password = model_widget.propPassword().getValue();
                // .. check either with password or generic Ok/Cancel prompt
                if (password.length() > 0) {
                    if (toolkit.showPasswordDialog(model_widget, message, password) == null)
                        return;
                } else if (!toolkit.showConfirmationDialog(model_widget, message))
                    return;
            }

            action.run();
        });
    }

    /**
     * @return Should 'label' show the PV's current value?
     */
    private boolean isLabelValue() {
        final StringWidgetProperty text_prop = (StringWidgetProperty) model_widget.propText();
        return ActionButtonWidget.VALUE_LABEL.equals(text_prop.getSpecification());
    }

    private String makeButtonText() {
        // If text is "$(actions)", evaluate the actions ourself because
        // a) That way we can format it beyond just "[ action1, action2, ..]"
        // b) Macro won't be re-evaluated as actions change,
        //    while this code will always use current actions
        final StringWidgetProperty text_prop = (StringWidgetProperty) model_widget.propText();
        if (isLabelValue())
            return FormatOptionHandler.format(model_widget.runtimePropValue().getValue(), FormatOption.DEFAULT, -1, true);
        else if ("$(actions)".equals(text_prop.getSpecification())) {
            final List<ActionInfo> actions = model_widget.propActions().getValue().getActions();
            if (actions.size() < 1)
                return Messages.ActionButton_NoActions;
            if (actions.size() > 1) {
                if (model_widget.propActions().getValue().isExecutedAsOne())
                    return MessageFormat.format(Messages.ActionButton_N_ActionsAsOneFmt, actions.size());

                return MessageFormat.format(Messages.ActionButton_N_ActionsFmt, actions.size());
            }
            return makeActionText(actions.get(0));
        } else
            return text_prop.getValue();
    }

    private String makeActionText(final ActionInfo action) {
        String action_str = action.getDescription();
        if (action_str.isEmpty())
            action_str = action.toString();
        String expanded;
        try {
            final MacroValueProvider macros = model_widget.getMacrosOrProperties();
            expanded = MacroHandler.replace(macros, action_str);
        } catch (final Exception ex) {
            logger.log(Level.WARNING, model_widget + " action " + action + " cannot expand macros for " + action_str, ex);
            expanded = action_str;
        }
        return expanded;
    }

    /**
     * @param actions Actions that the user invoked
     */
    private void handleActions(final List<ActionInfo> actions) {
        for (ActionInfo action : actions)
            handleAction(action);
    }

    /**
     * @param action Action that the user invoked
     */
    private void handleAction(ActionInfo action) {
        // Keyboard presses are not suppressed so check if the widget is enabled
        if (!enabled)
            return;

        logger.log(Level.FINE, "{0} pressed", model_widget);
        toolkit.fireAction(model_widget, action);
    }

    @Override
    protected void registerListeners() {
        updateColors();
        super.registerListeners();
        pos = JFXUtil.computePos(model_widget.propHorizontalAlignment().getValue(),
                model_widget.propVerticalAlignment().getValue());
        model_widget.propWidth().addUntypedPropertyListener(representationChangedListener);
        model_widget.propHeight().addUntypedPropertyListener(representationChangedListener);
        model_widget.propText().addUntypedPropertyListener(representationChangedListener);
        model_widget.propFont().addUntypedPropertyListener(representationChangedListener);
        model_widget.propRotationStep().addUntypedPropertyListener(representationChangedListener);

        model_widget.propEnabled().addPropertyListener(enablementChangedListener);
        model_widget.runtimePropPVWritable().addPropertyListener(enablementChangedListener);

        model_widget.propBackgroundColor().addUntypedPropertyListener(buttonChangedListener);
        model_widget.propForegroundColor().addUntypedPropertyListener(buttonChangedListener);
        model_widget.propTransparent().addUntypedPropertyListener(buttonChangedListener);
        model_widget.propHorizontalAlignment().addUntypedPropertyListener(buttonChangedListener);
        model_widget.propVerticalAlignment().addUntypedPropertyListener(buttonChangedListener);
        model_widget.propActions().addUntypedPropertyListener(buttonChangedListener);

        if (!toolkit.isEditMode() && isLabelValue())
            model_widget.runtimePropValue().addUntypedPropertyListener(representationChangedListener);

        enablementChanged(null, null, null);
    }

    @Override
    protected void unregisterListeners() {
        if (!toolkit.isEditMode() && isLabelValue())
            model_widget.runtimePropValue().removePropertyListener(representationChangedListener);
        model_widget.propWidth().removePropertyListener(representationChangedListener);
        model_widget.propHeight().removePropertyListener(representationChangedListener);
        model_widget.propText().removePropertyListener(representationChangedListener);
        model_widget.propFont().removePropertyListener(representationChangedListener);
        model_widget.propRotationStep().removePropertyListener(representationChangedListener);
        model_widget.propEnabled().removePropertyListener(enablementChangedListener);
        model_widget.runtimePropPVWritable().removePropertyListener(enablementChangedListener);
        model_widget.propBackgroundColor().removePropertyListener(buttonChangedListener);
        model_widget.propForegroundColor().removePropertyListener(buttonChangedListener);
        model_widget.propTransparent().removePropertyListener(buttonChangedListener);
        model_widget.propHorizontalAlignment().removePropertyListener(buttonChangedListener);
        model_widget.propVerticalAlignment().removePropertyListener(buttonChangedListener);
        model_widget.propActions().removePropertyListener(buttonChangedListener);
        super.unregisterListeners();
    }

    @Override
    protected void attachTooltip() {
        // Cannot attach tool tip to the jfx_node (Pane).
        // Needs to be attached to actual button, which
        // is done in makeBaseButton()
    }

<<<<<<< HEAD
    /**
     * Complete button needs to be updated
     */
    private void buttonChanged(final WidgetProperty<?> property, final Object old_value, final Object new_value) {
        pos = JFXUtil.computePos(model_widget.propHorizontalAlignment().getValue(),
                model_widget.propVerticalAlignment().getValue());
=======
    /** Complete button needs to be updated */
    private void buttonChanged(final WidgetProperty<?> property, final Object old_value, final Object new_value)
    {
        pos = JFXUtil.computePos(model_widget.propHorizontalAlignment().getValue(),
                                 model_widget.propVerticalAlignment().getValue());
>>>>>>> 09608158
        dirty_actionls.mark();
        representationChanged(property, old_value, new_value);
    }

    /**
     * Only details of the existing button need to be updated
     */
    private void representationChanged(final WidgetProperty<?> property, final Object old_value, final Object new_value) {
        updateColors();
        dirty_representation.mark();
        toolkit.scheduleUpdate(this);
    }

    /**
     * enabled or pv_writable changed
     */
    private void enablementChanged(final WidgetProperty<Boolean> property, final Boolean old_value, final Boolean new_value) {
        enabled = model_widget.propEnabled().getValue();
        writable = model_widget.runtimePropPVWritable().getValue();
        // If clicking on the button would result in a PV write then enabled has to be false if PV is not writable
        if (is_writePV)
            enabled &= writable;
        dirty_enablement.mark();
        toolkit.scheduleUpdate(this);
    }


    private void updateColors() {
<<<<<<< HEAD
        foreground = JFXUtil.convert(model_widget.propForegroundColor().getValue());
=======
>>>>>>> 09608158
        if (model_widget.propTransparent().getValue())
            // Set most colors to transparent, including the 'arrow' used by MenuButton
            style = "-fx-background: transparent; -fx-color: transparent; -fx-focus-color: rgba(3,158,211,0.1); -fx-mark-color: transparent; -fx-background-color: transparent;";
        else
            style = JFXUtil.shadedStyle(model_widget.propBackgroundColor().getValue());
        
        final String fg_css = JFXUtil.webHex(model_widget.propForegroundColor().getValue());
        // Most labels use -fx-text-fill
        style += " -fx-text-fill: " + fg_css + ";";
        // Modena sets .menu-button .label to -fx-text-fill: -fx-text-base-color, so patch -fx-text-base-color as well
        style += " -fx-text-base-color: " + fg_css + ";";        
    }

    @Override
    public void updateChanges() {
        super.updateChanges();
        if (dirty_actionls.checkAndClear()) {
            base = makeBaseButton();
            jfx_node.getChildren().setAll(base);
        }
        if (dirty_representation.checkAndClear()) {
            button_text = makeButtonText();
            base.setText(button_text);
            base.setStyle(style);
            base.setFont(JFXUtil.convert(model_widget.propFont().getValue()));

            // If widget is not wide enough to show the label, hide menu button 'arrow'.
            if (base instanceof MenuButton) {
                // Assume that desired gap and arrow occupy similar space as "__VV_".
                // Check if the text exceeds the width.
                final Dimension2D size = TextUtils.computeTextSize(base.getFont(), button_text + "__VV_");
                final boolean hide = size.getWidth() >= model_widget.propWidth().getValue();
                Styles.update(base, "hide_arrow", hide);

                // Duplicate button style on each menu item
                final MenuButton mb = (MenuButton) base;
                for (MenuItem item : mb.getItems())
                    item.setStyle(style);
            }

            final RotationStep rotation = model_widget.propRotationStep().getValue();
            final int width = model_widget.propWidth().getValue(),
                    height = model_widget.propHeight().getValue();
            // Button 'base' is inside 'jfx_node' Pane.
            // Rotation needs to be applied to the Pane,
            // which then auto-sizes to the 'base' Button dimensions.
            // If transforming the Button instead of the Pane,
            // it will still remain sensitive to mouse clicks in the
            // original, un-transformed rectangle. Unclear why.
            // Applying the transformation to the Pane does not exhibit this problem.
            switch (rotation) {
                case NONE:
                    base.setPrefSize(width, height);
                    if (was_ever_transformed)
                        jfx_node.getTransforms().clear();
                    break;
                case NINETY:
                    base.setPrefSize(height, width);
                    jfx_node.getTransforms().setAll(new Rotate(-rotation.getAngle()),
                            new Translate(-height, 0));
                    was_ever_transformed = true;
                    break;
                case ONEEIGHTY:
                    base.setPrefSize(width, height);
                    jfx_node.getTransforms().setAll(new Rotate(-rotation.getAngle()),
                            new Translate(-width, -height));
                    was_ever_transformed = true;
                    break;
                case MINUS_NINETY:
                    base.setPrefSize(height, width);
                    jfx_node.getTransforms().setAll(new Rotate(-rotation.getAngle()),
                            new Translate(0, -width));
                    was_ever_transformed = true;
                    break;
            }
            base.setAlignment(pos);
            base.setTextAlignment(TextAlignment.values()[model_widget.propHorizontalAlignment().getValue().ordinal()]);
        }
        if (dirty_enablement.checkAndClear()) {
            // Don't disable the widget, because that would also remove the
            // tooltip
            // Just apply a style that matches the disabled look.
            Styles.update(base, Styles.NOT_ENABLED, !enabled);
            // Apply the cursor to the pane and not to the button
            if (!toolkit.isEditMode()) {
                jfx_node.setCursor(enabled ? Cursor.HAND : Cursors.NO_WRITE);
            }
        }
    }
}
<|MERGE_RESOLUTION|>--- conflicted
+++ resolved
@@ -1,499 +1,471 @@
-/*******************************************************************************
- * Copyright (c) 2015-2024 Oak Ridge National Laboratory.
- * All rights reserved. This program and the accompanying materials
- * are made available under the terms of the Eclipse Public License v1.0
- * which accompanies this distribution, and is available at
- * http://www.eclipse.org/legal/epl-v10.html
- *******************************************************************************/
-package org.csstudio.display.builder.representation.javafx.widgets;
-
-import javafx.application.Platform;
-import javafx.geometry.Dimension2D;
-import javafx.geometry.Pos;
-import javafx.scene.Cursor;
-import javafx.scene.control.Button;
-import javafx.scene.control.ButtonBase;
-import javafx.scene.control.MenuButton;
-import javafx.scene.control.MenuItem;
-import javafx.scene.image.ImageView;
-import javafx.scene.input.MouseEvent;
-import javafx.scene.layout.Border;
-import javafx.scene.layout.BorderStroke;
-import javafx.scene.layout.CornerRadii;
-import javafx.scene.layout.Pane;
-import javafx.scene.paint.Color;
-import javafx.scene.text.TextAlignment;
-import javafx.scene.transform.Rotate;
-import javafx.scene.transform.Translate;
-import org.csstudio.display.builder.model.DirtyFlag;
-import org.csstudio.display.builder.model.UntypedWidgetPropertyListener;
-import org.csstudio.display.builder.model.WidgetProperty;
-import org.csstudio.display.builder.model.WidgetPropertyListener;
-import org.csstudio.display.builder.model.properties.ActionInfos;
-import org.csstudio.display.builder.model.properties.RotationStep;
-import org.csstudio.display.builder.model.properties.StringWidgetProperty;
-import org.csstudio.display.builder.model.spi.ActionInfo;
-import org.csstudio.display.builder.model.widgets.ActionButtonWidget;
-import org.csstudio.display.builder.representation.javafx.Cursors;
-import org.csstudio.display.builder.representation.javafx.JFXUtil;
-import org.csstudio.display.builder.representation.javafx.Messages;
-import org.phoebus.framework.macros.MacroHandler;
-import org.phoebus.framework.macros.MacroValueProvider;
-import org.phoebus.ui.javafx.Styles;
-import org.phoebus.ui.javafx.TextUtils;
-import org.phoebus.ui.vtype.FormatOption;
-import org.phoebus.ui.vtype.FormatOptionHandler;
-<<<<<<< HEAD
-
-import java.text.MessageFormat;
-import java.util.List;
-import java.util.logging.Level;
-
-import static org.csstudio.display.builder.representation.ToolkitRepresentation.logger;
-
-=======
-
-import java.text.MessageFormat;
-import java.util.List;
-import java.util.logging.Level;
-
-import static org.csstudio.display.builder.representation.ToolkitRepresentation.logger;
-
->>>>>>> 09608158
-/**
- * Creates JavaFX item for model widget
- *
- * @author Megan Grodowitz
- * @author Kay Kasemir
- */
-@SuppressWarnings("nls")
-public class ActionButtonRepresentation extends RegionBaseRepresentation<Pane, ActionButtonWidget> {
-    // Uses a Button if there is only one action,
-    // otherwise a MenuButton so that user can select the specific action.
-    //
-    // These two types were chosen because they share the same ButtonBase base class.
-    // ChoiceBox is not derived from ButtonBase, plus it has currently selected 'value',
-    // and with action buttons it wouldn't make sense to select one of the actions.
-    //
-    // The 'base' button is wrapped in a 'pane'
-    // to allow replacing the button as actions change from single actions (or zero)
-    // to multiple actions.
-
-    private final DirtyFlag dirty_representation = new DirtyFlag();
-    private final DirtyFlag dirty_enablement = new DirtyFlag();
-    private final DirtyFlag dirty_actionls = new DirtyFlag();
-
-    private volatile ButtonBase base;
-    private volatile String style;
-    private volatile String button_text;
-    private volatile boolean enabled = true;
-    private volatile boolean writable = true;
-
-    /**
-     * Was there ever any transformation applied to the jfx_node?
-     *
-     * <p>Used to optimize:
-     * If there never was a rotation, don't even _clear()_ it
-     * to keep the Node's nodeTransformation == null
-     */
-    private boolean was_ever_transformed = false;
-
-    /**
-     * Is it a 'Write PV' action?
-     *
-     * <p>If not, we don't have to disable the button if the PV is readonly and/or disconnected
-     */
-    private volatile boolean is_writePV = false;
-
-    private final UntypedWidgetPropertyListener buttonChangedListener = this::buttonChanged;
-    private final UntypedWidgetPropertyListener representationChangedListener = this::representationChanged;
-    private final WidgetPropertyListener<Boolean> enablementChangedListener = this::enablementChanged;
-    private volatile Pos pos;
-
-
-    @Override
-    protected boolean isFilteringEditModeClicks() {
-        return true;
-    }
-
-    @Override
-    public Pane createJFXNode() throws Exception {
-        updateColors();
-        base = makeBaseButton();
-
-        Pane pane = new Pane();
-        pane.getChildren().add(base);
-
-        return pane;
-    }
-
-    /**
-     * @param event Mouse event to check for target modifier keys
-     */
-    private void checkModifiers(final MouseEvent event) {
-
-        if (!enabled) {
-            // Do not let the user click a disabled button
-            event.consume();
-            base.disarm();
-            return;
-        }
-
-        for (final ActionInfo action : model_widget.propActions().getValue().getActions()) {
-            action.setModifiers(event);
-        }
-
-        StringBuilder stringBuilder = new StringBuilder();
-        if (event.isShiftDown()) {
-            stringBuilder.append("shift, ");
-        }
-        if (event.isShortcutDown()) {
-            stringBuilder.append("shortcut, ");
-        }
-        if (event.isMiddleButtonDown()) {
-            stringBuilder.append("middle button");
-        }
-
-        if (event.isShortcutDown() || event.isMiddleButtonDown() || event.isShiftDown()) {
-            logger.log(Level.FINE, "{0} modifiers: {1}", new Object[]{model_widget, stringBuilder.toString()});
-            base.arm();
-        }
-
-
-    }
-
-    /**
-     * Create <code>base</code>, either single-action button
-     * or menu for selecting one out of N actions
-     */
-    private ButtonBase makeBaseButton() {
-        final ActionInfos actions = model_widget.propActions().getValue();
-        final ButtonBase result;
-        boolean has_non_writePVAction = false;
-
-        if (actions.isExecutedAsOne() || actions.getActions().size() < 2) {
-            final Button button = new Button();
-            button.setOnAction(event -> confirm(() -> handleActions(actions.getActions())));
-            result = button;
-        } else {
-            // If there is at least one non-WritePVAction then is_writePV should be false
-            is_writePV = !has_non_writePVAction;
-
-            final MenuButton button = new MenuButton();
-
-            for (final ActionInfo action : actions.getActions()) {
-                final MenuItem item = new MenuItem(makeActionText(action),
-<<<<<<< HEAD
-                        new ImageView(action.getImage())
-                );
-                item.getStyleClass().add("action_button_item");
-=======
-                                                   new ImageView(action.getImage())
-                                                  );
->>>>>>> 09608158
-                item.setOnAction(event -> confirm(() -> handleAction(action)));
-                button.getItems().add(item);
-            }
-            result = button;
-        }
-
-        // In edit mode, show dashed border for transparent/invisible widget
-        if (toolkit.isEditMode() && model_widget.propTransparent().getValue())
-            result.setBorder(new Border(new BorderStroke(Color.BLACK, GroupRepresentation.EDIT_NONE_DASHED, CornerRadii.EMPTY, GroupRepresentation.EDIT_NONE_BORDER)));
-        result.getStyleClass().add("action_button");
-        result.setMnemonicParsing(false);
-
-        // Model has width/height, but JFX widget has min, pref, max size.
-        // updateChanges() will set the 'pref' size, so make min use that as well.
-        result.setMinSize(ButtonBase.USE_PREF_SIZE, ButtonBase.USE_PREF_SIZE);
-
-        // Monitor keys that modify the OpenDisplayActionInfo.Target.
-        // Use filter to capture event that's otherwise already handled.
-        if (!toolkit.isEditMode())
-            result.addEventFilter(MouseEvent.MOUSE_PRESSED, this::checkModifiers);
-
-        // Need to attach TT to the specific button, not the common jfx_node Pane
-        TooltipSupport.attach(result, model_widget.propTooltip());
-
-        // Apply enabled/disabled style
-        Styles.update(result, Styles.NOT_ENABLED, !enabled);
-
-        return result;
-    }
-
-    private void confirm(final Runnable action) {
-        Platform.runLater(() ->
-        {
-            // If confirmation is requested..
-            if (model_widget.propConfirmDialog().getValue()) {
-                final String message = model_widget.propConfirmMessage().getValue();
-                final String password = model_widget.propPassword().getValue();
-                // .. check either with password or generic Ok/Cancel prompt
-                if (password.length() > 0) {
-                    if (toolkit.showPasswordDialog(model_widget, message, password) == null)
-                        return;
-                } else if (!toolkit.showConfirmationDialog(model_widget, message))
-                    return;
-            }
-
-            action.run();
-        });
-    }
-
-    /**
-     * @return Should 'label' show the PV's current value?
-     */
-    private boolean isLabelValue() {
-        final StringWidgetProperty text_prop = (StringWidgetProperty) model_widget.propText();
-        return ActionButtonWidget.VALUE_LABEL.equals(text_prop.getSpecification());
-    }
-
-    private String makeButtonText() {
-        // If text is "$(actions)", evaluate the actions ourself because
-        // a) That way we can format it beyond just "[ action1, action2, ..]"
-        // b) Macro won't be re-evaluated as actions change,
-        //    while this code will always use current actions
-        final StringWidgetProperty text_prop = (StringWidgetProperty) model_widget.propText();
-        if (isLabelValue())
-            return FormatOptionHandler.format(model_widget.runtimePropValue().getValue(), FormatOption.DEFAULT, -1, true);
-        else if ("$(actions)".equals(text_prop.getSpecification())) {
-            final List<ActionInfo> actions = model_widget.propActions().getValue().getActions();
-            if (actions.size() < 1)
-                return Messages.ActionButton_NoActions;
-            if (actions.size() > 1) {
-                if (model_widget.propActions().getValue().isExecutedAsOne())
-                    return MessageFormat.format(Messages.ActionButton_N_ActionsAsOneFmt, actions.size());
-
-                return MessageFormat.format(Messages.ActionButton_N_ActionsFmt, actions.size());
-            }
-            return makeActionText(actions.get(0));
-        } else
-            return text_prop.getValue();
-    }
-
-    private String makeActionText(final ActionInfo action) {
-        String action_str = action.getDescription();
-        if (action_str.isEmpty())
-            action_str = action.toString();
-        String expanded;
-        try {
-            final MacroValueProvider macros = model_widget.getMacrosOrProperties();
-            expanded = MacroHandler.replace(macros, action_str);
-        } catch (final Exception ex) {
-            logger.log(Level.WARNING, model_widget + " action " + action + " cannot expand macros for " + action_str, ex);
-            expanded = action_str;
-        }
-        return expanded;
-    }
-
-    /**
-     * @param actions Actions that the user invoked
-     */
-    private void handleActions(final List<ActionInfo> actions) {
-        for (ActionInfo action : actions)
-            handleAction(action);
-    }
-
-    /**
-     * @param action Action that the user invoked
-     */
-    private void handleAction(ActionInfo action) {
-        // Keyboard presses are not suppressed so check if the widget is enabled
-        if (!enabled)
-            return;
-
-        logger.log(Level.FINE, "{0} pressed", model_widget);
-        toolkit.fireAction(model_widget, action);
-    }
-
-    @Override
-    protected void registerListeners() {
-        updateColors();
-        super.registerListeners();
-        pos = JFXUtil.computePos(model_widget.propHorizontalAlignment().getValue(),
-                model_widget.propVerticalAlignment().getValue());
-        model_widget.propWidth().addUntypedPropertyListener(representationChangedListener);
-        model_widget.propHeight().addUntypedPropertyListener(representationChangedListener);
-        model_widget.propText().addUntypedPropertyListener(representationChangedListener);
-        model_widget.propFont().addUntypedPropertyListener(representationChangedListener);
-        model_widget.propRotationStep().addUntypedPropertyListener(representationChangedListener);
-
-        model_widget.propEnabled().addPropertyListener(enablementChangedListener);
-        model_widget.runtimePropPVWritable().addPropertyListener(enablementChangedListener);
-
-        model_widget.propBackgroundColor().addUntypedPropertyListener(buttonChangedListener);
-        model_widget.propForegroundColor().addUntypedPropertyListener(buttonChangedListener);
-        model_widget.propTransparent().addUntypedPropertyListener(buttonChangedListener);
-        model_widget.propHorizontalAlignment().addUntypedPropertyListener(buttonChangedListener);
-        model_widget.propVerticalAlignment().addUntypedPropertyListener(buttonChangedListener);
-        model_widget.propActions().addUntypedPropertyListener(buttonChangedListener);
-
-        if (!toolkit.isEditMode() && isLabelValue())
-            model_widget.runtimePropValue().addUntypedPropertyListener(representationChangedListener);
-
-        enablementChanged(null, null, null);
-    }
-
-    @Override
-    protected void unregisterListeners() {
-        if (!toolkit.isEditMode() && isLabelValue())
-            model_widget.runtimePropValue().removePropertyListener(representationChangedListener);
-        model_widget.propWidth().removePropertyListener(representationChangedListener);
-        model_widget.propHeight().removePropertyListener(representationChangedListener);
-        model_widget.propText().removePropertyListener(representationChangedListener);
-        model_widget.propFont().removePropertyListener(representationChangedListener);
-        model_widget.propRotationStep().removePropertyListener(representationChangedListener);
-        model_widget.propEnabled().removePropertyListener(enablementChangedListener);
-        model_widget.runtimePropPVWritable().removePropertyListener(enablementChangedListener);
-        model_widget.propBackgroundColor().removePropertyListener(buttonChangedListener);
-        model_widget.propForegroundColor().removePropertyListener(buttonChangedListener);
-        model_widget.propTransparent().removePropertyListener(buttonChangedListener);
-        model_widget.propHorizontalAlignment().removePropertyListener(buttonChangedListener);
-        model_widget.propVerticalAlignment().removePropertyListener(buttonChangedListener);
-        model_widget.propActions().removePropertyListener(buttonChangedListener);
-        super.unregisterListeners();
-    }
-
-    @Override
-    protected void attachTooltip() {
-        // Cannot attach tool tip to the jfx_node (Pane).
-        // Needs to be attached to actual button, which
-        // is done in makeBaseButton()
-    }
-
-<<<<<<< HEAD
-    /**
-     * Complete button needs to be updated
-     */
-    private void buttonChanged(final WidgetProperty<?> property, final Object old_value, final Object new_value) {
-        pos = JFXUtil.computePos(model_widget.propHorizontalAlignment().getValue(),
-                model_widget.propVerticalAlignment().getValue());
-=======
-    /** Complete button needs to be updated */
-    private void buttonChanged(final WidgetProperty<?> property, final Object old_value, final Object new_value)
-    {
-        pos = JFXUtil.computePos(model_widget.propHorizontalAlignment().getValue(),
-                                 model_widget.propVerticalAlignment().getValue());
->>>>>>> 09608158
-        dirty_actionls.mark();
-        representationChanged(property, old_value, new_value);
-    }
-
-    /**
-     * Only details of the existing button need to be updated
-     */
-    private void representationChanged(final WidgetProperty<?> property, final Object old_value, final Object new_value) {
-        updateColors();
-        dirty_representation.mark();
-        toolkit.scheduleUpdate(this);
-    }
-
-    /**
-     * enabled or pv_writable changed
-     */
-    private void enablementChanged(final WidgetProperty<Boolean> property, final Boolean old_value, final Boolean new_value) {
-        enabled = model_widget.propEnabled().getValue();
-        writable = model_widget.runtimePropPVWritable().getValue();
-        // If clicking on the button would result in a PV write then enabled has to be false if PV is not writable
-        if (is_writePV)
-            enabled &= writable;
-        dirty_enablement.mark();
-        toolkit.scheduleUpdate(this);
-    }
-
-
-    private void updateColors() {
-<<<<<<< HEAD
-        foreground = JFXUtil.convert(model_widget.propForegroundColor().getValue());
-=======
->>>>>>> 09608158
-        if (model_widget.propTransparent().getValue())
-            // Set most colors to transparent, including the 'arrow' used by MenuButton
-            style = "-fx-background: transparent; -fx-color: transparent; -fx-focus-color: rgba(3,158,211,0.1); -fx-mark-color: transparent; -fx-background-color: transparent;";
-        else
-            style = JFXUtil.shadedStyle(model_widget.propBackgroundColor().getValue());
-        
-        final String fg_css = JFXUtil.webHex(model_widget.propForegroundColor().getValue());
-        // Most labels use -fx-text-fill
-        style += " -fx-text-fill: " + fg_css + ";";
-        // Modena sets .menu-button .label to -fx-text-fill: -fx-text-base-color, so patch -fx-text-base-color as well
-        style += " -fx-text-base-color: " + fg_css + ";";        
-    }
-
-    @Override
-    public void updateChanges() {
-        super.updateChanges();
-        if (dirty_actionls.checkAndClear()) {
-            base = makeBaseButton();
-            jfx_node.getChildren().setAll(base);
-        }
-        if (dirty_representation.checkAndClear()) {
-            button_text = makeButtonText();
-            base.setText(button_text);
-            base.setStyle(style);
-            base.setFont(JFXUtil.convert(model_widget.propFont().getValue()));
-
-            // If widget is not wide enough to show the label, hide menu button 'arrow'.
-            if (base instanceof MenuButton) {
-                // Assume that desired gap and arrow occupy similar space as "__VV_".
-                // Check if the text exceeds the width.
-                final Dimension2D size = TextUtils.computeTextSize(base.getFont(), button_text + "__VV_");
-                final boolean hide = size.getWidth() >= model_widget.propWidth().getValue();
-                Styles.update(base, "hide_arrow", hide);
-
-                // Duplicate button style on each menu item
-                final MenuButton mb = (MenuButton) base;
-                for (MenuItem item : mb.getItems())
-                    item.setStyle(style);
-            }
-
-            final RotationStep rotation = model_widget.propRotationStep().getValue();
-            final int width = model_widget.propWidth().getValue(),
-                    height = model_widget.propHeight().getValue();
-            // Button 'base' is inside 'jfx_node' Pane.
-            // Rotation needs to be applied to the Pane,
-            // which then auto-sizes to the 'base' Button dimensions.
-            // If transforming the Button instead of the Pane,
-            // it will still remain sensitive to mouse clicks in the
-            // original, un-transformed rectangle. Unclear why.
-            // Applying the transformation to the Pane does not exhibit this problem.
-            switch (rotation) {
-                case NONE:
-                    base.setPrefSize(width, height);
-                    if (was_ever_transformed)
-                        jfx_node.getTransforms().clear();
-                    break;
-                case NINETY:
-                    base.setPrefSize(height, width);
-                    jfx_node.getTransforms().setAll(new Rotate(-rotation.getAngle()),
-                            new Translate(-height, 0));
-                    was_ever_transformed = true;
-                    break;
-                case ONEEIGHTY:
-                    base.setPrefSize(width, height);
-                    jfx_node.getTransforms().setAll(new Rotate(-rotation.getAngle()),
-                            new Translate(-width, -height));
-                    was_ever_transformed = true;
-                    break;
-                case MINUS_NINETY:
-                    base.setPrefSize(height, width);
-                    jfx_node.getTransforms().setAll(new Rotate(-rotation.getAngle()),
-                            new Translate(0, -width));
-                    was_ever_transformed = true;
-                    break;
-            }
-            base.setAlignment(pos);
-            base.setTextAlignment(TextAlignment.values()[model_widget.propHorizontalAlignment().getValue().ordinal()]);
-        }
-        if (dirty_enablement.checkAndClear()) {
-            // Don't disable the widget, because that would also remove the
-            // tooltip
-            // Just apply a style that matches the disabled look.
-            Styles.update(base, Styles.NOT_ENABLED, !enabled);
-            // Apply the cursor to the pane and not to the button
-            if (!toolkit.isEditMode()) {
-                jfx_node.setCursor(enabled ? Cursor.HAND : Cursors.NO_WRITE);
-            }
-        }
-    }
-}
+/*******************************************************************************
+ * Copyright (c) 2015-2024 Oak Ridge National Laboratory.
+ * All rights reserved. This program and the accompanying materials
+ * are made available under the terms of the Eclipse Public License v1.0
+ * which accompanies this distribution, and is available at
+ * http://www.eclipse.org/legal/epl-v10.html
+ *******************************************************************************/
+package org.csstudio.display.builder.representation.javafx.widgets;
+
+import javafx.application.Platform;
+import javafx.geometry.Dimension2D;
+import javafx.geometry.Pos;
+import javafx.scene.Cursor;
+import javafx.scene.control.Button;
+import javafx.scene.control.ButtonBase;
+import javafx.scene.control.MenuButton;
+import javafx.scene.control.MenuItem;
+import javafx.scene.image.Image;
+import javafx.scene.image.ImageView;
+import javafx.scene.input.MouseEvent;
+import javafx.scene.layout.Border;
+import javafx.scene.layout.BorderStroke;
+import javafx.scene.layout.CornerRadii;
+import javafx.scene.layout.Pane;
+import javafx.scene.paint.Color;
+import javafx.scene.text.TextAlignment;
+import javafx.scene.transform.Rotate;
+import javafx.scene.transform.Translate;
+import org.csstudio.display.builder.model.DirtyFlag;
+import org.csstudio.display.builder.model.UntypedWidgetPropertyListener;
+import org.csstudio.display.builder.model.WidgetProperty;
+import org.csstudio.display.builder.model.WidgetPropertyListener;
+import org.csstudio.display.builder.model.properties.ActionInfos;
+import org.csstudio.display.builder.model.properties.RotationStep;
+import org.csstudio.display.builder.model.properties.StringWidgetProperty;
+import org.csstudio.display.builder.model.spi.ActionInfo;
+import org.csstudio.display.builder.model.widgets.ActionButtonWidget;
+import org.csstudio.display.builder.representation.javafx.Cursors;
+import org.csstudio.display.builder.representation.javafx.JFXUtil;
+import org.csstudio.display.builder.representation.javafx.Messages;
+import org.phoebus.framework.macros.MacroHandler;
+import org.phoebus.framework.macros.MacroValueProvider;
+import org.phoebus.ui.javafx.Styles;
+import org.phoebus.ui.javafx.TextUtils;
+import org.phoebus.ui.vtype.FormatOption;
+import org.phoebus.ui.vtype.FormatOptionHandler;
+
+import java.text.MessageFormat;
+import java.util.List;
+import java.util.logging.Level;
+
+import static org.csstudio.display.builder.representation.ToolkitRepresentation.logger;
+
+/**
+ * Creates JavaFX item for model widget
+ *
+ * @author Megan Grodowitz
+ * @author Kay Kasemir
+ */
+@SuppressWarnings("nls")
+public class ActionButtonRepresentation extends RegionBaseRepresentation<Pane, ActionButtonWidget> {
+    // Uses a Button if there is only one action,
+    // otherwise a MenuButton so that user can select the specific action.
+    //
+    // These two types were chosen because they share the same ButtonBase base class.
+    // ChoiceBox is not derived from ButtonBase, plus it has currently selected 'value',
+    // and with action buttons it wouldn't make sense to select one of the actions.
+    //
+    // The 'base' button is wrapped in a 'pane'
+    // to allow replacing the button as actions change from single actions (or zero)
+    // to multiple actions.
+
+    private final DirtyFlag dirty_representation = new DirtyFlag();
+    private final DirtyFlag dirty_enablement = new DirtyFlag();
+    private final DirtyFlag dirty_actionls = new DirtyFlag();
+
+    private volatile ButtonBase base;
+    private volatile String style;
+    private volatile String button_text;
+    private volatile boolean enabled = true;
+    private volatile boolean writable = true;
+
+    /**
+     * Was there ever any transformation applied to the jfx_node?
+     *
+     * <p>Used to optimize:
+     * If there never was a rotation, don't even _clear()_ it
+     * to keep the Node's nodeTransformation == null
+     */
+    private boolean was_ever_transformed = false;
+
+    /**
+     * Is it a 'Write PV' action?
+     *
+     * <p>If not, we don't have to disable the button if the PV is readonly and/or disconnected
+     */
+    private volatile boolean is_writePV = false;
+
+    private final UntypedWidgetPropertyListener buttonChangedListener = this::buttonChanged;
+    private final UntypedWidgetPropertyListener representationChangedListener = this::representationChanged;
+    private final WidgetPropertyListener<Boolean> enablementChangedListener = this::enablementChanged;
+    private volatile Pos pos;
+
+
+    @Override
+    protected boolean isFilteringEditModeClicks() {
+        return true;
+    }
+
+    @Override
+    public Pane createJFXNode() throws Exception {
+        updateColors();
+        base = makeBaseButton();
+
+        Pane pane = new Pane();
+        pane.getChildren().add(base);
+
+        return pane;
+    }
+
+    /**
+     * @param event Mouse event to check for target modifier keys
+     */
+    private void checkModifiers(final MouseEvent event) {
+
+        if (!enabled) {
+            // Do not let the user click a disabled button
+            event.consume();
+            base.disarm();
+            return;
+        }
+
+        for (final ActionInfo action : model_widget.propActions().getValue().getActions()) {
+            action.setModifiers(event);
+        }
+
+        StringBuilder stringBuilder = new StringBuilder();
+        if (event.isShiftDown()) {
+            stringBuilder.append("shift, ");
+        }
+        if (event.isShortcutDown()) {
+            stringBuilder.append("shortcut, ");
+        }
+        if (event.isMiddleButtonDown()) {
+            stringBuilder.append("middle button");
+        }
+
+        if (event.isShortcutDown() || event.isMiddleButtonDown() || event.isShiftDown()) {
+            logger.log(Level.FINE, "{0} modifiers: {1}", new Object[]{model_widget, stringBuilder.toString()});
+            base.arm();
+        }
+
+
+    }
+
+    /**
+     * Create <code>base</code>, either single-action button
+     * or menu for selecting one out of N actions
+     */
+    private ButtonBase makeBaseButton() {
+        final ActionInfos actions = model_widget.propActions().getValue();
+        final ButtonBase result;
+        boolean has_non_writePVAction = false;
+
+        if (actions.isExecutedAsOne() || actions.getActions().size() < 2) {
+            final Button button = new Button();
+            button.setOnAction(event -> confirm(() -> handleActions(actions.getActions())));
+            result = button;
+        } else {
+            // If there is at least one non-WritePVAction then is_writePV should be false
+            is_writePV = !has_non_writePVAction;
+
+            final MenuButton button = new MenuButton();
+
+            for (final ActionInfo action : actions.getActions()) {
+                final MenuItem item = new MenuItem(makeActionText(action),
+                                                   new ImageView(action.getImage())
+                                                  );
+                item.setOnAction(event -> confirm(() -> handleAction(action)));
+                button.getItems().add(item);
+            }
+            result = button;
+        }
+
+        // In edit mode, show dashed border for transparent/invisible widget
+        if (toolkit.isEditMode() && model_widget.propTransparent().getValue())
+            result.setBorder(new Border(new BorderStroke(Color.BLACK, GroupRepresentation.EDIT_NONE_DASHED, CornerRadii.EMPTY, GroupRepresentation.EDIT_NONE_BORDER)));
+        result.getStyleClass().add("action_button");
+        result.setMnemonicParsing(false);
+
+        // Model has width/height, but JFX widget has min, pref, max size.
+        // updateChanges() will set the 'pref' size, so make min use that as well.
+        result.setMinSize(ButtonBase.USE_PREF_SIZE, ButtonBase.USE_PREF_SIZE);
+
+        // Monitor keys that modify the OpenDisplayActionInfo.Target.
+        // Use filter to capture event that's otherwise already handled.
+        if (!toolkit.isEditMode())
+            result.addEventFilter(MouseEvent.MOUSE_PRESSED, this::checkModifiers);
+
+        // Need to attach TT to the specific button, not the common jfx_node Pane
+        TooltipSupport.attach(result, model_widget.propTooltip());
+
+        // Apply enabled/disabled style
+        Styles.update(result, Styles.NOT_ENABLED, !enabled);
+
+        return result;
+    }
+
+    private void confirm(final Runnable action) {
+        Platform.runLater(() ->
+        {
+            // If confirmation is requested..
+            if (model_widget.propConfirmDialog().getValue()) {
+                final String message = model_widget.propConfirmMessage().getValue();
+                final String password = model_widget.propPassword().getValue();
+                // .. check either with password or generic Ok/Cancel prompt
+                if (password.length() > 0) {
+                    if (toolkit.showPasswordDialog(model_widget, message, password) == null)
+                        return;
+                } else if (!toolkit.showConfirmationDialog(model_widget, message))
+                    return;
+            }
+
+            action.run();
+        });
+    }
+
+    /**
+     * @return Should 'label' show the PV's current value?
+     */
+    private boolean isLabelValue() {
+        final StringWidgetProperty text_prop = (StringWidgetProperty) model_widget.propText();
+        return ActionButtonWidget.VALUE_LABEL.equals(text_prop.getSpecification());
+    }
+
+    private String makeButtonText() {
+        // If text is "$(actions)", evaluate the actions ourself because
+        // a) That way we can format it beyond just "[ action1, action2, ..]"
+        // b) Macro won't be re-evaluated as actions change,
+        //    while this code will always use current actions
+        final StringWidgetProperty text_prop = (StringWidgetProperty) model_widget.propText();
+        if (isLabelValue())
+            return FormatOptionHandler.format(model_widget.runtimePropValue().getValue(), FormatOption.DEFAULT, -1, true);
+        else if ("$(actions)".equals(text_prop.getSpecification())) {
+            final List<ActionInfo> actions = model_widget.propActions().getValue().getActions();
+            if (actions.size() < 1)
+                return Messages.ActionButton_NoActions;
+            if (actions.size() > 1) {
+                if (model_widget.propActions().getValue().isExecutedAsOne())
+                    return MessageFormat.format(Messages.ActionButton_N_ActionsAsOneFmt, actions.size());
+
+                return MessageFormat.format(Messages.ActionButton_N_ActionsFmt, actions.size());
+            }
+            return makeActionText(actions.get(0));
+        } else
+            return text_prop.getValue();
+    }
+
+    private String makeActionText(final ActionInfo action) {
+        String action_str = action.getDescription();
+        if (action_str.isEmpty())
+            action_str = action.toString();
+        String expanded;
+        try {
+            final MacroValueProvider macros = model_widget.getMacrosOrProperties();
+            expanded = MacroHandler.replace(macros, action_str);
+        } catch (final Exception ex) {
+            logger.log(Level.WARNING, model_widget + " action " + action + " cannot expand macros for " + action_str, ex);
+            expanded = action_str;
+        }
+        return expanded;
+    }
+
+    /**
+     * @param actions Actions that the user invoked
+     */
+    private void handleActions(final List<ActionInfo> actions) {
+        for (ActionInfo action : actions)
+            handleAction(action);
+    }
+
+    /**
+     * @param action Action that the user invoked
+     */
+    private void handleAction(ActionInfo action) {
+        // Keyboard presses are not suppressed so check if the widget is enabled
+        if (!enabled)
+            return;
+
+        logger.log(Level.FINE, "{0} pressed", model_widget);
+        toolkit.fireAction(model_widget, action);
+    }
+
+    @Override
+    protected void registerListeners() {
+        updateColors();
+        super.registerListeners();
+        pos = JFXUtil.computePos(model_widget.propHorizontalAlignment().getValue(),
+                model_widget.propVerticalAlignment().getValue());
+        model_widget.propWidth().addUntypedPropertyListener(representationChangedListener);
+        model_widget.propHeight().addUntypedPropertyListener(representationChangedListener);
+        model_widget.propText().addUntypedPropertyListener(representationChangedListener);
+        model_widget.propFont().addUntypedPropertyListener(representationChangedListener);
+        model_widget.propRotationStep().addUntypedPropertyListener(representationChangedListener);
+
+        model_widget.propEnabled().addPropertyListener(enablementChangedListener);
+        model_widget.runtimePropPVWritable().addPropertyListener(enablementChangedListener);
+
+        model_widget.propBackgroundColor().addUntypedPropertyListener(buttonChangedListener);
+        model_widget.propForegroundColor().addUntypedPropertyListener(buttonChangedListener);
+        model_widget.propTransparent().addUntypedPropertyListener(buttonChangedListener);
+        model_widget.propHorizontalAlignment().addUntypedPropertyListener(buttonChangedListener);
+        model_widget.propVerticalAlignment().addUntypedPropertyListener(buttonChangedListener);
+        model_widget.propActions().addUntypedPropertyListener(buttonChangedListener);
+
+        if (!toolkit.isEditMode() && isLabelValue())
+            model_widget.runtimePropValue().addUntypedPropertyListener(representationChangedListener);
+
+        enablementChanged(null, null, null);
+    }
+
+    @Override
+    protected void unregisterListeners() {
+        if (!toolkit.isEditMode() && isLabelValue())
+            model_widget.runtimePropValue().removePropertyListener(representationChangedListener);
+        model_widget.propWidth().removePropertyListener(representationChangedListener);
+        model_widget.propHeight().removePropertyListener(representationChangedListener);
+        model_widget.propText().removePropertyListener(representationChangedListener);
+        model_widget.propFont().removePropertyListener(representationChangedListener);
+        model_widget.propRotationStep().removePropertyListener(representationChangedListener);
+        model_widget.propEnabled().removePropertyListener(enablementChangedListener);
+        model_widget.runtimePropPVWritable().removePropertyListener(enablementChangedListener);
+        model_widget.propBackgroundColor().removePropertyListener(buttonChangedListener);
+        model_widget.propForegroundColor().removePropertyListener(buttonChangedListener);
+        model_widget.propTransparent().removePropertyListener(buttonChangedListener);
+        model_widget.propHorizontalAlignment().removePropertyListener(buttonChangedListener);
+        model_widget.propVerticalAlignment().removePropertyListener(buttonChangedListener);
+        model_widget.propActions().removePropertyListener(buttonChangedListener);
+        super.unregisterListeners();
+    }
+
+    @Override
+    protected void attachTooltip() {
+        // Cannot attach tool tip to the jfx_node (Pane).
+        // Needs to be attached to actual button, which
+        // is done in makeBaseButton()
+    }
+
+    /** Complete button needs to be updated */
+    private void buttonChanged(final WidgetProperty<?> property, final Object old_value, final Object new_value)
+    {
+        pos = JFXUtil.computePos(model_widget.propHorizontalAlignment().getValue(),
+                                 model_widget.propVerticalAlignment().getValue());
+        dirty_actionls.mark();
+        representationChanged(property, old_value, new_value);
+    }
+
+    /**
+     * Only details of the existing button need to be updated
+     */
+    private void representationChanged(final WidgetProperty<?> property, final Object old_value, final Object new_value) {
+        updateColors();
+        dirty_representation.mark();
+        toolkit.scheduleUpdate(this);
+    }
+
+    /**
+     * enabled or pv_writable changed
+     */
+    private void enablementChanged(final WidgetProperty<Boolean> property, final Boolean old_value, final Boolean new_value) {
+        enabled = model_widget.propEnabled().getValue();
+        writable = model_widget.runtimePropPVWritable().getValue();
+        // If clicking on the button would result in a PV write then enabled has to be false if PV is not writable
+        if (is_writePV)
+            enabled &= writable;
+        dirty_enablement.mark();
+        toolkit.scheduleUpdate(this);
+    }
+
+
+    private void updateColors() {
+        if (model_widget.propTransparent().getValue())
+            // Set most colors to transparent, including the 'arrow' used by MenuButton
+            style = "-fx-background: transparent; -fx-color: transparent; -fx-focus-color: rgba(3,158,211,0.1); -fx-mark-color: transparent; -fx-background-color: transparent;";
+        else
+            style = JFXUtil.shadedStyle(model_widget.propBackgroundColor().getValue());
+        
+        final String fg_css = JFXUtil.webHex(model_widget.propForegroundColor().getValue());
+        // Most labels use -fx-text-fill
+        style += " -fx-text-fill: " + fg_css + ";";
+        // Modena sets .menu-button .label to -fx-text-fill: -fx-text-base-color, so patch -fx-text-base-color as well
+        style += " -fx-text-base-color: " + fg_css + ";";        
+    }
+
+    @Override
+    public void updateChanges() {
+        super.updateChanges();
+        if (dirty_actionls.checkAndClear()) {
+            base = makeBaseButton();
+            jfx_node.getChildren().setAll(base);
+        }
+        if (dirty_representation.checkAndClear()) {
+            button_text = makeButtonText();
+            base.setText(button_text);
+            base.setStyle(style);
+            base.setFont(JFXUtil.convert(model_widget.propFont().getValue()));
+
+            // If widget is not wide enough to show the label, hide menu button 'arrow'.
+            if (base instanceof MenuButton) {
+                // Assume that desired gap and arrow occupy similar space as "__VV_".
+                // Check if the text exceeds the width.
+                final Dimension2D size = TextUtils.computeTextSize(base.getFont(), button_text + "__VV_");
+                final boolean hide = size.getWidth() >= model_widget.propWidth().getValue();
+                Styles.update(base, "hide_arrow", hide);
+
+                // Duplicate button style on each menu item
+                final MenuButton mb = (MenuButton) base;
+                for (MenuItem item : mb.getItems())
+                    item.setStyle(style);
+            }
+
+            final RotationStep rotation = model_widget.propRotationStep().getValue();
+            final int width = model_widget.propWidth().getValue(),
+                    height = model_widget.propHeight().getValue();
+            // Button 'base' is inside 'jfx_node' Pane.
+            // Rotation needs to be applied to the Pane,
+            // which then auto-sizes to the 'base' Button dimensions.
+            // If transforming the Button instead of the Pane,
+            // it will still remain sensitive to mouse clicks in the
+            // original, un-transformed rectangle. Unclear why.
+            // Applying the transformation to the Pane does not exhibit this problem.
+            switch (rotation) {
+                case NONE:
+                    base.setPrefSize(width, height);
+                    if (was_ever_transformed)
+                        jfx_node.getTransforms().clear();
+                    break;
+                case NINETY:
+                    base.setPrefSize(height, width);
+                    jfx_node.getTransforms().setAll(new Rotate(-rotation.getAngle()),
+                            new Translate(-height, 0));
+                    was_ever_transformed = true;
+                    break;
+                case ONEEIGHTY:
+                    base.setPrefSize(width, height);
+                    jfx_node.getTransforms().setAll(new Rotate(-rotation.getAngle()),
+                            new Translate(-width, -height));
+                    was_ever_transformed = true;
+                    break;
+                case MINUS_NINETY:
+                    base.setPrefSize(height, width);
+                    jfx_node.getTransforms().setAll(new Rotate(-rotation.getAngle()),
+                            new Translate(0, -width));
+                    was_ever_transformed = true;
+                    break;
+            }
+            base.setAlignment(pos);
+            base.setTextAlignment(TextAlignment.values()[model_widget.propHorizontalAlignment().getValue().ordinal()]);
+        }
+        if (dirty_enablement.checkAndClear()) {
+            // Don't disable the widget, because that would also remove the
+            // tooltip
+            // Just apply a style that matches the disabled look.
+            Styles.update(base, Styles.NOT_ENABLED, !enabled);
+            // Apply the cursor to the pane and not to the button
+            if (!toolkit.isEditMode()) {
+                jfx_node.setCursor(enabled ? Cursor.HAND : Cursors.NO_WRITE);
+            }
+        }
+    }
+}