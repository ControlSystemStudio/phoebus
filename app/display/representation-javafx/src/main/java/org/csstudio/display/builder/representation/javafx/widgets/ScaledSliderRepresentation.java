--- conflicted
+++ resolved
@@ -1,551 +1,546 @@
-/*******************************************************************************
- * Copyright (c) 2015-2019 Oak Ridge National Laboratory.
- * All rights reserved. This program and the accompanying materials
- * are made available under the terms of the Eclipse Public License v1.0
- * which accompanies this distribution, and is available at
- * http://www.eclipse.org/legal/epl-v10.html
- *******************************************************************************/
-package org.csstudio.display.builder.representation.javafx.widgets;
-
-import static org.csstudio.display.builder.representation.ToolkitRepresentation.logger;
-
-import java.text.DecimalFormat;
-import java.time.Instant;
-import java.util.logging.Level;
-
-import org.csstudio.display.builder.model.DirtyFlag;
-import org.csstudio.display.builder.model.UntypedWidgetPropertyListener;
-import org.csstudio.display.builder.model.WidgetProperty;
-import org.csstudio.display.builder.model.WidgetPropertyListener;
-import org.csstudio.display.builder.model.util.VTypeUtil;
-import org.csstudio.display.builder.model.widgets.ScaledSliderWidget;
-import org.csstudio.display.builder.representation.javafx.JFXPreferences;
-import org.csstudio.display.builder.representation.javafx.JFXUtil;
-import org.epics.vtype.Display;
-import org.epics.vtype.VType;
-
-import javafx.beans.value.ObservableValue;
-import javafx.geometry.Insets;
-import javafx.geometry.Orientation;
-import javafx.scene.control.Slider;
-import javafx.scene.input.KeyEvent;
-import javafx.scene.input.MouseButton;
-import javafx.scene.input.MouseEvent;
-import javafx.scene.layout.Background;
-import javafx.scene.layout.BackgroundFill;
-import javafx.scene.layout.CornerRadii;
-import javafx.scene.layout.GridPane;
-import javafx.scene.layout.Priority;
-import javafx.scene.paint.Color;
-import javafx.scene.text.Font;
-import javafx.util.converter.FormatStringConverter;
-
-/** Creates JavaFX item for model widget
- *  @author Amanda Carpenter
- *  @author Kay Kasemir
- */
-@SuppressWarnings("nls")
-public class ScaledSliderRepresentation extends RegionBaseRepresentation<GridPane, ScaledSliderWidget>
-{
-    private final DirtyFlag dirty_layout = new DirtyFlag();
-    private final DirtyFlag dirty_enablement = new DirtyFlag();
-    private final DirtyFlag dirty_value = new DirtyFlag();
-    private final UntypedWidgetPropertyListener layoutChangedListener = this::layoutChanged;
-    private final UntypedWidgetPropertyListener limitsChangedListener = this::limitsChanged;
-    private final WidgetPropertyListener<Boolean> enablementChangedListener = this::enablementChanged;
-    private final WidgetPropertyListener<Boolean> orientationChangedListener = this::orientationChanged;
-    private final WidgetPropertyListener<Instant> runtimeConfChangedListener = (p, o, n) -> openConfigurationPanel();
-    private final WidgetPropertyListener<VType> valueChangedListener = this::valueChanged;
-
-    private volatile double min = 0.0;
-    private volatile double max = 100.0;
-    private volatile double lolo = Double.NaN;
-    private volatile double low = Double.NaN;
-    private volatile double high = Double.NaN;
-    private volatile double hihi = Double.NaN;
-    private volatile double value = 50.0;
-    private volatile double increment = 1.0;
-    private volatile double tick_unit = 20;
-
-    private volatile boolean active = false;
-    private volatile boolean enabled = false;
-
-<<<<<<< HEAD
-    private final Slider slider;
-    private final SliderMarkers markers;
-
-    public ScaledSliderRepresentation()
-    {
-        slider = JFXPreferences.inc_dec_slider
-               ? new TrackClickSlider()
-               : new Slider();
-       markers = new SliderMarkers(slider);
-    }
-=======
-    private final Slider slider = new IncDecSlider();
-    private final SliderMarkers markers = new SliderMarkers(slider);
->>>>>>> 3075ba30
-
-    @Override
-    protected GridPane createJFXNode() throws Exception
-    {
-        slider.setFocusTraversable(true);
-        slider.setOnKeyPressed((final KeyEvent event) ->
-        {
-            switch (event.getCode())
-            {
-            case PAGE_UP:
-                slider.increment();
-                event.consume();
-                break;
-            case PAGE_DOWN:
-                slider.decrement();
-                event.consume();
-                break;
-            default: break;
-            }
-        });
-
-        // Disable the contemporary triggering of a value change and of the
-        // opening of contextual menu when right-clicking on the slider's
-        // thumb lane.
-        slider.addEventFilter(MouseEvent.ANY, e ->
-        {
-            if (e.getButton() == MouseButton.SECONDARY)
-                e.consume();
-        });
-
-        slider.setValue(value);
-
-        final GridPane pane = new GridPane();
-        // pane.setGridLinesVisible(true);
-        pane.add(markers, 0, 0);
-        pane.getChildren().add(slider);
-
-        // This code manages layout,
-        // because otherwise for example border changes would trigger
-        // expensive Node.notifyParentOfBoundsChange() recursing up the scene graph
-        pane.setManaged(false);
-
-        return pane;
-    }
-
-    @Override
-    protected boolean isFilteringEditModeClicks()
-    {
-        return true;
-    }
-
-    @Override
-    protected void registerListeners()
-    {
-        super.registerListeners();
-        model_widget.propWidth().addUntypedPropertyListener(layoutChangedListener);
-        model_widget.propHeight().addUntypedPropertyListener(layoutChangedListener);
-        model_widget.propForegroundColor().addUntypedPropertyListener(layoutChangedListener);
-        model_widget.propBackgroundColor().addUntypedPropertyListener(layoutChangedListener);
-        model_widget.propTransparent().addUntypedPropertyListener(layoutChangedListener);
-        model_widget.propFont().addUntypedPropertyListener(layoutChangedListener);
-        model_widget.propShowScale().addUntypedPropertyListener(layoutChangedListener);
-        model_widget.propScaleFormat().addUntypedPropertyListener(layoutChangedListener);
-        model_widget.propShowMinorTicks().addUntypedPropertyListener(layoutChangedListener);
-        model_widget.propIncrement().addUntypedPropertyListener(layoutChangedListener);
-
-        model_widget.propHorizontal().addPropertyListener(orientationChangedListener);
-
-        model_widget.propEnabled().addPropertyListener(enablementChangedListener);
-        model_widget.runtimePropPVWritable().addPropertyListener(enablementChangedListener);
-
-        model_widget.propLevelHi().addUntypedPropertyListener(limitsChangedListener);
-        model_widget.propLevelHiHi().addUntypedPropertyListener(limitsChangedListener);
-        model_widget.propLevelLo().addUntypedPropertyListener(limitsChangedListener);
-        model_widget.propLevelLoLo().addUntypedPropertyListener(limitsChangedListener);
-        model_widget.propShowHigh().addUntypedPropertyListener(limitsChangedListener);
-        model_widget.propShowHiHi().addUntypedPropertyListener(limitsChangedListener);
-        model_widget.propShowLow().addUntypedPropertyListener(limitsChangedListener);
-        model_widget.propShowLoLo().addUntypedPropertyListener(limitsChangedListener);
-        model_widget.propMinimum().addUntypedPropertyListener(limitsChangedListener);
-        model_widget.propMaximum().addUntypedPropertyListener(limitsChangedListener);
-        model_widget.propMajorTickStepHint().addUntypedPropertyListener(limitsChangedListener);
-        model_widget.propLimitsFromPV().addUntypedPropertyListener(limitsChangedListener);
-
-        // Since both the widget's PV value and the JFX node's value property might be
-        // written to independently during runtime, both must have listeners.
-        slider.valueProperty().addListener(this::handleSliderMove);
-        if (toolkit.isEditMode())
-            dirty_value.checkAndClear();
-        else
-        {
-            model_widget.runtimePropValue().addPropertyListener(valueChangedListener);
-            model_widget.runtimePropConfigure().addPropertyListener(runtimeConfChangedListener);
-        }
-        enablementChanged(null, null, null);
-        limitsChanged(null, null, null);
-        layoutChanged(null, null, null);
-    }
-
-    @Override
-    protected void unregisterListeners()
-    {
-        model_widget.propWidth().removePropertyListener(layoutChangedListener);
-        model_widget.propHeight().removePropertyListener(layoutChangedListener);
-        model_widget.propForegroundColor().removePropertyListener(layoutChangedListener);
-        model_widget.propBackgroundColor().removePropertyListener(layoutChangedListener);
-        model_widget.propTransparent().removePropertyListener(layoutChangedListener);
-        model_widget.propFont().removePropertyListener(layoutChangedListener);
-        model_widget.propShowScale().removePropertyListener(layoutChangedListener);
-        model_widget.propScaleFormat().removePropertyListener(layoutChangedListener);
-        model_widget.propShowMinorTicks().removePropertyListener(layoutChangedListener);
-        model_widget.propIncrement().removePropertyListener(layoutChangedListener);
-        model_widget.propHorizontal().removePropertyListener(orientationChangedListener);
-        model_widget.propEnabled().removePropertyListener(enablementChangedListener);
-        model_widget.runtimePropPVWritable().removePropertyListener(enablementChangedListener);
-        model_widget.propLevelHi().removePropertyListener(limitsChangedListener);
-        model_widget.propLevelHiHi().removePropertyListener(limitsChangedListener);
-        model_widget.propLevelLo().removePropertyListener(limitsChangedListener);
-        model_widget.propLevelLoLo().removePropertyListener(limitsChangedListener);
-        model_widget.propShowHigh().removePropertyListener(limitsChangedListener);
-        model_widget.propShowHiHi().removePropertyListener(limitsChangedListener);
-        model_widget.propShowLow().removePropertyListener(limitsChangedListener);
-        model_widget.propShowLoLo().removePropertyListener(limitsChangedListener);
-        model_widget.propMinimum().removePropertyListener(limitsChangedListener);
-        model_widget.propMaximum().removePropertyListener(limitsChangedListener);
-        model_widget.propMajorTickStepHint().removePropertyListener(limitsChangedListener);
-        model_widget.propLimitsFromPV().removePropertyListener(limitsChangedListener);
-        if ( !toolkit.isEditMode() )
-        {
-            model_widget.runtimePropValue().removePropertyListener(valueChangedListener);
-            model_widget.runtimePropConfigure().removePropertyListener(runtimeConfChangedListener);
-        }
-        super.unregisterListeners();
-    }
-
-    private void orientationChanged(final WidgetProperty<Boolean> prop, final Boolean old, final Boolean horizontal)
-    {
-        // When interactively changing orientation, swap width <-> height.
-        // This will only affect interactive changes once the widget is represented on the screen.
-        // Initially, when the widget is loaded from XML, the representation
-        // doesn't exist and the original width, height and orientation are applied
-        // without triggering a swap.
-        if (toolkit.isEditMode())
-        {
-            final int w = model_widget.propWidth().getValue();
-            final int h = model_widget.propHeight().getValue();
-            model_widget.propWidth().setValue(h);
-            model_widget.propHeight().setValue(w);
-        }
-        layoutChanged(prop, old, horizontal);
-    }
-
-    private void layoutChanged(final WidgetProperty<?> property, final Object old_value, final Object new_value)
-    {
-        increment = model_widget.propIncrement().getValue();
-        if (increment <= 0.0)
-            increment = 1.0;
-        dirty_layout.mark();
-        toolkit.scheduleUpdate(this);
-    }
-
-    private void enablementChanged(final WidgetProperty<Boolean> property, final Boolean old_value, final Boolean new_value)
-    {
-        enabled = model_widget.propEnabled().getValue()  &&
-                  model_widget.runtimePropPVWritable().getValue();
-        dirty_enablement.mark();
-        toolkit.scheduleUpdate(this);
-    }
-
-    private void limitsChanged(final WidgetProperty<?> property, final Object old_value, final Object new_value)
-    {
-        // Start with widget config
-        double new_min = model_widget.propMinimum().getValue();
-        double new_max = model_widget.propMaximum().getValue();
-        double new_lolo = model_widget.propLevelLoLo().getValue();
-        double new_low = model_widget.propLevelLo().getValue();
-        double new_high = model_widget.propLevelHi().getValue();
-        double new_hihi = model_widget.propLevelHiHi().getValue();
-
-        if (model_widget.propLimitsFromPV().getValue())
-        {
-            // Try to get display range from PV
-            final Display display_info = Display.displayOf(model_widget.runtimePropValue().getValue());
-            if (display_info != null)
-            {
-                new_min = display_info.getControlRange().getMinimum();
-                new_max = display_info.getControlRange().getMaximum();
-
-                new_lolo = display_info.getAlarmRange().getMinimum();
-
-                new_low = display_info.getWarningRange().getMinimum();
-                new_high = display_info.getWarningRange().getMaximum();
-
-                new_hihi = display_info.getAlarmRange().getMaximum();
-            }
-        }
-        if (! model_widget.propShowLoLo().getValue())
-            new_lolo = Double.NaN;
-        if (! model_widget.propShowLow().getValue())
-            new_low = Double.NaN;
-        if (! model_widget.propShowHigh().getValue())
-            new_high = Double.NaN;
-        if (! model_widget.propShowHiHi().getValue())
-            new_hihi = Double.NaN;
-
-        // If invalid limits, fall back to 0..100 range
-        if (! (new_min < new_max))
-        {
-            new_min = 0.0;
-            new_max = 100.0;
-        }
-
-        boolean changes = false;
-        if (Double.compare(min, new_min) != 0)
-        {
-            min = new_min;
-            changes = true;
-        }
-        if (Double.compare(max, new_max) != 0)
-        {
-            max = new_max;
-            changes = true;
-        }
-
-        final double pixel_span = model_widget.propHorizontal().getValue()
-                                ? model_widget.propWidth().getValue()
-                                : model_widget.propHeight().getValue();
-        double tick_dist = model_widget.propMajorTickStepHint().getValue() / pixel_span * (max - min);
-        tick_dist = selectNiceStep(tick_dist);
-        if (Double.compare(tick_dist, tick_unit) != 0)
-        {
-            tick_unit = tick_dist;
-            changes = true;
-        }
-        if (Double.compare(lolo, new_lolo) != 0)
-        {
-            lolo = new_lolo;
-            changes = true;
-        }
-        if (Double.compare(low, new_low) != 0)
-        {
-            low = new_low;
-            changes = true;
-        }
-        if (Double.compare(high, new_high) != 0)
-        {
-            high = new_high;
-            changes = true;
-        }
-        if (Double.compare(hihi, new_hihi) != 0)
-        {
-            hihi = new_hihi;
-            changes = true;
-        }
-
-        if (changes)
-            layoutChanged(null, null, null);
-    }
-
-    /** Nice looking steps for the distance between tick,
-     *  and the threshold for using them.
-     *  In general, the computed steps "fill" the axis.
-     *  The nice looking steps should be wider apart,
-     *  because tighter steps would result in overlapping label.
-     *  The thresholds thus favor the larger steps:
-     *  A computed distance of 6.1 turns into 10.0, not 5.0.
-     *  @see #selectNiceStep(double)
-     */
-    final private static double[] NICE_STEPS = { 10.0, 5.0, 2.0, 1.0 },
-                             NICE_THRESHOLDS = {  6.0, 3.0, 1.2, 0.0 };
-
-    /** To a human viewer, tick distances of 5.0 are easier to see
-     *  than for example 7.
-     *
-     *  <p>This method tries to adjust a computed tick distance
-     *  to one that is hopefully 'nicer'
-     *
-     *  @param distance Original step distance
-     *  @return
-     */
-    public static double selectNiceStep(final double distance)
-    {
-        final double log = Math.log10(distance);
-        final double order_of_magnitude = Math.pow(10, Math.floor(log));
-        final double step = distance / order_of_magnitude;
-        for (int i=0; i<NICE_STEPS.length; ++i)
-            if (step >= NICE_THRESHOLDS[i])
-                return NICE_STEPS[i] * order_of_magnitude;
-        return step * order_of_magnitude;
-    }
-
-    private void handleSliderMove(final ObservableValue<? extends Number> property, final Number old_value, final Number new_value)
-    {
-        if (!active)
-            toolkit.fireWrite(model_widget, new_value);
-    }
-
-    private void valueChanged(final WidgetProperty<? extends VType> property, final VType old_value, final VType new_value)
-    {
-        if (model_widget.propLimitsFromPV().getValue())
-            limitsChanged(null, null, null);
-        dirty_value.mark();
-        toolkit.scheduleUpdate(this);
-    }
-
-    @Override
-    public void updateChanges()
-    {
-        super.updateChanges();
-        if (dirty_enablement.checkAndClear())
-            jfx_node.setDisable(! enabled);
-        if (dirty_layout.checkAndClear())
-        {
-            final boolean horizontal = model_widget.propHorizontal().getValue();
-            slider.setOrientation(horizontal ? Orientation.HORIZONTAL : Orientation.VERTICAL);
-
-            final boolean any_markers = ! (Double.isNaN(lolo) && Double.isNaN(low) &&
-                                           Double.isNaN(high) &&Double.isNaN(hihi));
-            if (any_markers)
-            {
-                if (! jfx_node.getChildren().contains(markers))
-                    jfx_node.add(markers, 0, 0);
-                if (horizontal)
-                {
-                    GridPane.setConstraints(slider, 0, 1);
-                    GridPane.setHgrow(slider, Priority.ALWAYS);
-                    GridPane.setVgrow(slider, Priority.NEVER);
-                    GridPane.setVgrow(markers, Priority.NEVER);
-                }
-                else
-                {
-                    GridPane.setConstraints(slider, 1, 0);
-                    GridPane.setHgrow(slider, Priority.NEVER);
-                    GridPane.setHgrow(markers, Priority.NEVER);
-                    GridPane.setVgrow(slider, Priority.ALWAYS);
-                }
-            }
-            else
-            {
-                if (jfx_node.getChildren().contains(markers))
-                    jfx_node.getChildren().remove(markers);
-                GridPane.setConstraints(slider, 0, 0);
-                if (horizontal)
-                {
-                    GridPane.setHgrow(slider, Priority.ALWAYS);
-                    GridPane.setVgrow(slider, Priority.NEVER);
-                }
-                else
-                {
-                    GridPane.setHgrow(slider, Priority.NEVER);
-                    GridPane.setVgrow(slider, Priority.ALWAYS);
-                }
-            }
-
-            final double width = model_widget.propWidth().getValue();
-            final double height = model_widget.propHeight().getValue();
-            jfx_node.resize(width, height);
-            if (model_widget.propHorizontal().getValue())
-                slider.setMaxSize(width, Double.MAX_VALUE);
-            else
-                slider.setMaxSize(Double.MAX_VALUE, height);
-
-            final Color background_color;
-            if (model_widget.propTransparent().getValue())
-                background_color = Color.TRANSPARENT;
-            else
-                background_color = JFXUtil.convert(model_widget.propBackgroundColor().getValue());
-            final Background background = new Background(new BackgroundFill(background_color, CornerRadii.EMPTY, Insets.EMPTY));
-            jfx_node.setBackground(background);
-            markers.setBackground(background);
-
-            final Font font = JFXUtil.convert(model_widget.propFont().getValue());
-            markers.setFont(font);
-
-            final String style = // Text color (and border around the 'track')
-                                 "-fx-text-background-color: " + JFXUtil.webRGB(model_widget.propForegroundColor().getValue()) +
-                                 // Axis tick marks
-                                 "; -fx-background: " + JFXUtil.webRGB(model_widget.propForegroundColor().getValue()) +
-                                 // Font (XXX: size isn't used, would have to set it on the SliderSkin's axis?)
-                                 "; " + JFXUtil.cssFont("-fx-tick-label-font", font);
-            jfx_node.setStyle(style);
-
-            if (model_widget.propShowScale().getValue())
-            {
-                String format = model_widget.propScaleFormat().getValue();
-                if (format.isEmpty())
-                	format = "#.#";
-            	slider.setLabelFormatter(new FormatStringConverter<Double>(new DecimalFormat(format)));
-                slider.setShowTickLabels(true);
-                slider.setShowTickMarks(model_widget.propShowMinorTicks().getValue());
-            }
-            else
-            {
-                slider.setShowTickLabels(false);
-                slider.setShowTickMarks(false);
-            }
-            active = true;
-            try
-            {
-                // This triggers a 'slider move'
-                slider.setMin(min);
-                slider.setMax(max);
-            }
-            finally
-            {
-                active = false;
-            }
-
-            slider.setMajorTickUnit(tick_unit);
-            slider.setBlockIncrement(increment);
-            // Create minor ticks that mimic the increments,
-            // but limit to 9 minor ticks between major ticks
-            slider.setMinorTickCount(Math.min((int) Math.round(tick_unit / increment) - 1, 9));
-
-            if (any_markers)
-                markers.setAlarmMarkers(lolo, low, high, hihi);
-        }
-        if (dirty_value.checkAndClear())
-        {
-            active = true;
-            try
-            {
-                final VType vtype = model_widget.runtimePropValue().getValue();
-                double newval = VTypeUtil.getValueNumber(vtype).doubleValue();
-                if (newval < min)
-                    newval = min;
-                else if (newval > max)
-                    newval = max;
-                if (!slider.isValueChanging())
-                {
-                    if (Double.isNaN(newval))
-                    {
-                        logger.log(Level.FINE, model_widget + " PV has invalid value " + vtype);
-                        // Setting slider to NaN will hide the 'knob', so user can never
-                        // set it back to a normal value.
-                        // In addition, the UI can lock up (see SliderGlitchDemo).
-                        // --> Set to min
-                        slider.setValue(min);
-                    }
-                    else
-                        slider.setValue(newval);
-                }
-                value = newval;
-            }
-            finally
-            {
-                active = false;
-            }
-        }
-        jfx_node.layout();
-    }
-
-    private SliderConfigPopOver config_popover = null;
-
-    private void openConfigurationPanel()
-    {
-        if (config_popover == null)
-            config_popover = new SliderConfigPopOver(model_widget.propIncrement());
-        if (config_popover.isShowing())
-            config_popover.hide();
-        else
-            config_popover.show(slider);
-    }
-}
+/*******************************************************************************
+ * Copyright (c) 2015-2019 Oak Ridge National Laboratory.
+ * All rights reserved. This program and the accompanying materials
+ * are made available under the terms of the Eclipse Public License v1.0
+ * which accompanies this distribution, and is available at
+ * http://www.eclipse.org/legal/epl-v10.html
+ *******************************************************************************/
+package org.csstudio.display.builder.representation.javafx.widgets;
+
+import static org.csstudio.display.builder.representation.ToolkitRepresentation.logger;
+
+import java.text.DecimalFormat;
+import java.time.Instant;
+import java.util.logging.Level;
+
+import org.csstudio.display.builder.model.DirtyFlag;
+import org.csstudio.display.builder.model.UntypedWidgetPropertyListener;
+import org.csstudio.display.builder.model.WidgetProperty;
+import org.csstudio.display.builder.model.WidgetPropertyListener;
+import org.csstudio.display.builder.model.util.VTypeUtil;
+import org.csstudio.display.builder.model.widgets.ScaledSliderWidget;
+import org.csstudio.display.builder.representation.javafx.JFXPreferences;
+import org.csstudio.display.builder.representation.javafx.JFXUtil;
+import org.epics.vtype.Display;
+import org.epics.vtype.VType;
+
+import javafx.beans.value.ObservableValue;
+import javafx.geometry.Insets;
+import javafx.geometry.Orientation;
+import javafx.scene.control.Slider;
+import javafx.scene.input.KeyEvent;
+import javafx.scene.input.MouseButton;
+import javafx.scene.input.MouseEvent;
+import javafx.scene.layout.Background;
+import javafx.scene.layout.BackgroundFill;
+import javafx.scene.layout.CornerRadii;
+import javafx.scene.layout.GridPane;
+import javafx.scene.layout.Priority;
+import javafx.scene.paint.Color;
+import javafx.scene.text.Font;
+import javafx.util.converter.FormatStringConverter;
+
+/** Creates JavaFX item for model widget
+ *  @author Amanda Carpenter
+ *  @author Kay Kasemir
+ */
+@SuppressWarnings("nls")
+public class ScaledSliderRepresentation extends RegionBaseRepresentation<GridPane, ScaledSliderWidget>
+{
+    private final DirtyFlag dirty_layout = new DirtyFlag();
+    private final DirtyFlag dirty_enablement = new DirtyFlag();
+    private final DirtyFlag dirty_value = new DirtyFlag();
+    private final UntypedWidgetPropertyListener layoutChangedListener = this::layoutChanged;
+    private final UntypedWidgetPropertyListener limitsChangedListener = this::limitsChanged;
+    private final WidgetPropertyListener<Boolean> enablementChangedListener = this::enablementChanged;
+    private final WidgetPropertyListener<Boolean> orientationChangedListener = this::orientationChanged;
+    private final WidgetPropertyListener<Instant> runtimeConfChangedListener = (p, o, n) -> openConfigurationPanel();
+    private final WidgetPropertyListener<VType> valueChangedListener = this::valueChanged;
+
+    private volatile double min = 0.0;
+    private volatile double max = 100.0;
+    private volatile double lolo = Double.NaN;
+    private volatile double low = Double.NaN;
+    private volatile double high = Double.NaN;
+    private volatile double hihi = Double.NaN;
+    private volatile double value = 50.0;
+    private volatile double increment = 1.0;
+    private volatile double tick_unit = 20;
+
+    private volatile boolean active = false;
+    private volatile boolean enabled = false;
+
+    private final Slider slider;
+    private final SliderMarkers markers;
+
+    public ScaledSliderRepresentation()
+    {
+        slider = JFXPreferences.inc_dec_slider
+               ? new IncDecSlider()
+               : new Slider();
+       markers = new SliderMarkers(slider);
+    }
+
+    @Override
+    protected GridPane createJFXNode() throws Exception
+    {
+        slider.setFocusTraversable(true);
+        slider.setOnKeyPressed((final KeyEvent event) ->
+        {
+            switch (event.getCode())
+            {
+            case PAGE_UP:
+                slider.increment();
+                event.consume();
+                break;
+            case PAGE_DOWN:
+                slider.decrement();
+                event.consume();
+                break;
+            default: break;
+            }
+        });
+
+        // Disable the contemporary triggering of a value change and of the
+        // opening of contextual menu when right-clicking on the slider's
+        // thumb lane.
+        slider.addEventFilter(MouseEvent.ANY, e ->
+        {
+            if (e.getButton() == MouseButton.SECONDARY)
+                e.consume();
+        });
+
+        slider.setValue(value);
+
+        final GridPane pane = new GridPane();
+        // pane.setGridLinesVisible(true);
+        pane.add(markers, 0, 0);
+        pane.getChildren().add(slider);
+
+        // This code manages layout,
+        // because otherwise for example border changes would trigger
+        // expensive Node.notifyParentOfBoundsChange() recursing up the scene graph
+        pane.setManaged(false);
+
+        return pane;
+    }
+
+    @Override
+    protected boolean isFilteringEditModeClicks()
+    {
+        return true;
+    }
+
+    @Override
+    protected void registerListeners()
+    {
+        super.registerListeners();
+        model_widget.propWidth().addUntypedPropertyListener(layoutChangedListener);
+        model_widget.propHeight().addUntypedPropertyListener(layoutChangedListener);
+        model_widget.propForegroundColor().addUntypedPropertyListener(layoutChangedListener);
+        model_widget.propBackgroundColor().addUntypedPropertyListener(layoutChangedListener);
+        model_widget.propTransparent().addUntypedPropertyListener(layoutChangedListener);
+        model_widget.propFont().addUntypedPropertyListener(layoutChangedListener);
+        model_widget.propShowScale().addUntypedPropertyListener(layoutChangedListener);
+        model_widget.propScaleFormat().addUntypedPropertyListener(layoutChangedListener);
+        model_widget.propShowMinorTicks().addUntypedPropertyListener(layoutChangedListener);
+        model_widget.propIncrement().addUntypedPropertyListener(layoutChangedListener);
+
+        model_widget.propHorizontal().addPropertyListener(orientationChangedListener);
+
+        model_widget.propEnabled().addPropertyListener(enablementChangedListener);
+        model_widget.runtimePropPVWritable().addPropertyListener(enablementChangedListener);
+
+        model_widget.propLevelHi().addUntypedPropertyListener(limitsChangedListener);
+        model_widget.propLevelHiHi().addUntypedPropertyListener(limitsChangedListener);
+        model_widget.propLevelLo().addUntypedPropertyListener(limitsChangedListener);
+        model_widget.propLevelLoLo().addUntypedPropertyListener(limitsChangedListener);
+        model_widget.propShowHigh().addUntypedPropertyListener(limitsChangedListener);
+        model_widget.propShowHiHi().addUntypedPropertyListener(limitsChangedListener);
+        model_widget.propShowLow().addUntypedPropertyListener(limitsChangedListener);
+        model_widget.propShowLoLo().addUntypedPropertyListener(limitsChangedListener);
+        model_widget.propMinimum().addUntypedPropertyListener(limitsChangedListener);
+        model_widget.propMaximum().addUntypedPropertyListener(limitsChangedListener);
+        model_widget.propMajorTickStepHint().addUntypedPropertyListener(limitsChangedListener);
+        model_widget.propLimitsFromPV().addUntypedPropertyListener(limitsChangedListener);
+
+        // Since both the widget's PV value and the JFX node's value property might be
+        // written to independently during runtime, both must have listeners.
+        slider.valueProperty().addListener(this::handleSliderMove);
+        if (toolkit.isEditMode())
+            dirty_value.checkAndClear();
+        else
+        {
+            model_widget.runtimePropValue().addPropertyListener(valueChangedListener);
+            model_widget.runtimePropConfigure().addPropertyListener(runtimeConfChangedListener);
+        }
+        enablementChanged(null, null, null);
+        limitsChanged(null, null, null);
+        layoutChanged(null, null, null);
+    }
+
+    @Override
+    protected void unregisterListeners()
+    {
+        model_widget.propWidth().removePropertyListener(layoutChangedListener);
+        model_widget.propHeight().removePropertyListener(layoutChangedListener);
+        model_widget.propForegroundColor().removePropertyListener(layoutChangedListener);
+        model_widget.propBackgroundColor().removePropertyListener(layoutChangedListener);
+        model_widget.propTransparent().removePropertyListener(layoutChangedListener);
+        model_widget.propFont().removePropertyListener(layoutChangedListener);
+        model_widget.propShowScale().removePropertyListener(layoutChangedListener);
+        model_widget.propScaleFormat().removePropertyListener(layoutChangedListener);
+        model_widget.propShowMinorTicks().removePropertyListener(layoutChangedListener);
+        model_widget.propIncrement().removePropertyListener(layoutChangedListener);
+        model_widget.propHorizontal().removePropertyListener(orientationChangedListener);
+        model_widget.propEnabled().removePropertyListener(enablementChangedListener);
+        model_widget.runtimePropPVWritable().removePropertyListener(enablementChangedListener);
+        model_widget.propLevelHi().removePropertyListener(limitsChangedListener);
+        model_widget.propLevelHiHi().removePropertyListener(limitsChangedListener);
+        model_widget.propLevelLo().removePropertyListener(limitsChangedListener);
+        model_widget.propLevelLoLo().removePropertyListener(limitsChangedListener);
+        model_widget.propShowHigh().removePropertyListener(limitsChangedListener);
+        model_widget.propShowHiHi().removePropertyListener(limitsChangedListener);
+        model_widget.propShowLow().removePropertyListener(limitsChangedListener);
+        model_widget.propShowLoLo().removePropertyListener(limitsChangedListener);
+        model_widget.propMinimum().removePropertyListener(limitsChangedListener);
+        model_widget.propMaximum().removePropertyListener(limitsChangedListener);
+        model_widget.propMajorTickStepHint().removePropertyListener(limitsChangedListener);
+        model_widget.propLimitsFromPV().removePropertyListener(limitsChangedListener);
+        if ( !toolkit.isEditMode() )
+        {
+            model_widget.runtimePropValue().removePropertyListener(valueChangedListener);
+            model_widget.runtimePropConfigure().removePropertyListener(runtimeConfChangedListener);
+        }
+        super.unregisterListeners();
+    }
+
+    private void orientationChanged(final WidgetProperty<Boolean> prop, final Boolean old, final Boolean horizontal)
+    {
+        // When interactively changing orientation, swap width <-> height.
+        // This will only affect interactive changes once the widget is represented on the screen.
+        // Initially, when the widget is loaded from XML, the representation
+        // doesn't exist and the original width, height and orientation are applied
+        // without triggering a swap.
+        if (toolkit.isEditMode())
+        {
+            final int w = model_widget.propWidth().getValue();
+            final int h = model_widget.propHeight().getValue();
+            model_widget.propWidth().setValue(h);
+            model_widget.propHeight().setValue(w);
+        }
+        layoutChanged(prop, old, horizontal);
+    }
+
+    private void layoutChanged(final WidgetProperty<?> property, final Object old_value, final Object new_value)
+    {
+        increment = model_widget.propIncrement().getValue();
+        if (increment <= 0.0)
+            increment = 1.0;
+        dirty_layout.mark();
+        toolkit.scheduleUpdate(this);
+    }
+
+    private void enablementChanged(final WidgetProperty<Boolean> property, final Boolean old_value, final Boolean new_value)
+    {
+        enabled = model_widget.propEnabled().getValue()  &&
+                  model_widget.runtimePropPVWritable().getValue();
+        dirty_enablement.mark();
+        toolkit.scheduleUpdate(this);
+    }
+
+    private void limitsChanged(final WidgetProperty<?> property, final Object old_value, final Object new_value)
+    {
+        // Start with widget config
+        double new_min = model_widget.propMinimum().getValue();
+        double new_max = model_widget.propMaximum().getValue();
+        double new_lolo = model_widget.propLevelLoLo().getValue();
+        double new_low = model_widget.propLevelLo().getValue();
+        double new_high = model_widget.propLevelHi().getValue();
+        double new_hihi = model_widget.propLevelHiHi().getValue();
+
+        if (model_widget.propLimitsFromPV().getValue())
+        {
+            // Try to get display range from PV
+            final Display display_info = Display.displayOf(model_widget.runtimePropValue().getValue());
+            if (display_info != null)
+            {
+                new_min = display_info.getControlRange().getMinimum();
+                new_max = display_info.getControlRange().getMaximum();
+
+                new_lolo = display_info.getAlarmRange().getMinimum();
+
+                new_low = display_info.getWarningRange().getMinimum();
+                new_high = display_info.getWarningRange().getMaximum();
+
+                new_hihi = display_info.getAlarmRange().getMaximum();
+            }
+        }
+        if (! model_widget.propShowLoLo().getValue())
+            new_lolo = Double.NaN;
+        if (! model_widget.propShowLow().getValue())
+            new_low = Double.NaN;
+        if (! model_widget.propShowHigh().getValue())
+            new_high = Double.NaN;
+        if (! model_widget.propShowHiHi().getValue())
+            new_hihi = Double.NaN;
+
+        // If invalid limits, fall back to 0..100 range
+        if (! (new_min < new_max))
+        {
+            new_min = 0.0;
+            new_max = 100.0;
+        }
+
+        boolean changes = false;
+        if (Double.compare(min, new_min) != 0)
+        {
+            min = new_min;
+            changes = true;
+        }
+        if (Double.compare(max, new_max) != 0)
+        {
+            max = new_max;
+            changes = true;
+        }
+
+        final double pixel_span = model_widget.propHorizontal().getValue()
+                                ? model_widget.propWidth().getValue()
+                                : model_widget.propHeight().getValue();
+        double tick_dist = model_widget.propMajorTickStepHint().getValue() / pixel_span * (max - min);
+        tick_dist = selectNiceStep(tick_dist);
+        if (Double.compare(tick_dist, tick_unit) != 0)
+        {
+            tick_unit = tick_dist;
+            changes = true;
+        }
+        if (Double.compare(lolo, new_lolo) != 0)
+        {
+            lolo = new_lolo;
+            changes = true;
+        }
+        if (Double.compare(low, new_low) != 0)
+        {
+            low = new_low;
+            changes = true;
+        }
+        if (Double.compare(high, new_high) != 0)
+        {
+            high = new_high;
+            changes = true;
+        }
+        if (Double.compare(hihi, new_hihi) != 0)
+        {
+            hihi = new_hihi;
+            changes = true;
+        }
+
+        if (changes)
+            layoutChanged(null, null, null);
+    }
+
+    /** Nice looking steps for the distance between tick,
+     *  and the threshold for using them.
+     *  In general, the computed steps "fill" the axis.
+     *  The nice looking steps should be wider apart,
+     *  because tighter steps would result in overlapping label.
+     *  The thresholds thus favor the larger steps:
+     *  A computed distance of 6.1 turns into 10.0, not 5.0.
+     *  @see #selectNiceStep(double)
+     */
+    final private static double[] NICE_STEPS = { 10.0, 5.0, 2.0, 1.0 },
+                             NICE_THRESHOLDS = {  6.0, 3.0, 1.2, 0.0 };
+
+    /** To a human viewer, tick distances of 5.0 are easier to see
+     *  than for example 7.
+     *
+     *  <p>This method tries to adjust a computed tick distance
+     *  to one that is hopefully 'nicer'
+     *
+     *  @param distance Original step distance
+     *  @return
+     */
+    public static double selectNiceStep(final double distance)
+    {
+        final double log = Math.log10(distance);
+        final double order_of_magnitude = Math.pow(10, Math.floor(log));
+        final double step = distance / order_of_magnitude;
+        for (int i=0; i<NICE_STEPS.length; ++i)
+            if (step >= NICE_THRESHOLDS[i])
+                return NICE_STEPS[i] * order_of_magnitude;
+        return step * order_of_magnitude;
+    }
+
+    private void handleSliderMove(final ObservableValue<? extends Number> property, final Number old_value, final Number new_value)
+    {
+        if (!active)
+            toolkit.fireWrite(model_widget, new_value);
+    }
+
+    private void valueChanged(final WidgetProperty<? extends VType> property, final VType old_value, final VType new_value)
+    {
+        if (model_widget.propLimitsFromPV().getValue())
+            limitsChanged(null, null, null);
+        dirty_value.mark();
+        toolkit.scheduleUpdate(this);
+    }
+
+    @Override
+    public void updateChanges()
+    {
+        super.updateChanges();
+        if (dirty_enablement.checkAndClear())
+            jfx_node.setDisable(! enabled);
+        if (dirty_layout.checkAndClear())
+        {
+            final boolean horizontal = model_widget.propHorizontal().getValue();
+            slider.setOrientation(horizontal ? Orientation.HORIZONTAL : Orientation.VERTICAL);
+
+            final boolean any_markers = ! (Double.isNaN(lolo) && Double.isNaN(low) &&
+                                           Double.isNaN(high) &&Double.isNaN(hihi));
+            if (any_markers)
+            {
+                if (! jfx_node.getChildren().contains(markers))
+                    jfx_node.add(markers, 0, 0);
+                if (horizontal)
+                {
+                    GridPane.setConstraints(slider, 0, 1);
+                    GridPane.setHgrow(slider, Priority.ALWAYS);
+                    GridPane.setVgrow(slider, Priority.NEVER);
+                    GridPane.setVgrow(markers, Priority.NEVER);
+                }
+                else
+                {
+                    GridPane.setConstraints(slider, 1, 0);
+                    GridPane.setHgrow(slider, Priority.NEVER);
+                    GridPane.setHgrow(markers, Priority.NEVER);
+                    GridPane.setVgrow(slider, Priority.ALWAYS);
+                }
+            }
+            else
+            {
+                if (jfx_node.getChildren().contains(markers))
+                    jfx_node.getChildren().remove(markers);
+                GridPane.setConstraints(slider, 0, 0);
+                if (horizontal)
+                {
+                    GridPane.setHgrow(slider, Priority.ALWAYS);
+                    GridPane.setVgrow(slider, Priority.NEVER);
+                }
+                else
+                {
+                    GridPane.setHgrow(slider, Priority.NEVER);
+                    GridPane.setVgrow(slider, Priority.ALWAYS);
+                }
+            }
+
+            final double width = model_widget.propWidth().getValue();
+            final double height = model_widget.propHeight().getValue();
+            jfx_node.resize(width, height);
+            if (model_widget.propHorizontal().getValue())
+                slider.setMaxSize(width, Double.MAX_VALUE);
+            else
+                slider.setMaxSize(Double.MAX_VALUE, height);
+
+            final Color background_color;
+            if (model_widget.propTransparent().getValue())
+                background_color = Color.TRANSPARENT;
+            else
+                background_color = JFXUtil.convert(model_widget.propBackgroundColor().getValue());
+            final Background background = new Background(new BackgroundFill(background_color, CornerRadii.EMPTY, Insets.EMPTY));
+            jfx_node.setBackground(background);
+            markers.setBackground(background);
+
+            final Font font = JFXUtil.convert(model_widget.propFont().getValue());
+            markers.setFont(font);
+
+            final String style = // Text color (and border around the 'track')
+                                 "-fx-text-background-color: " + JFXUtil.webRGB(model_widget.propForegroundColor().getValue()) +
+                                 // Axis tick marks
+                                 "; -fx-background: " + JFXUtil.webRGB(model_widget.propForegroundColor().getValue()) +
+                                 // Font (XXX: size isn't used, would have to set it on the SliderSkin's axis?)
+                                 "; " + JFXUtil.cssFont("-fx-tick-label-font", font);
+            jfx_node.setStyle(style);
+
+            if (model_widget.propShowScale().getValue())
+            {
+                String format = model_widget.propScaleFormat().getValue();
+                if (format.isEmpty())
+                	format = "#.#";
+            	slider.setLabelFormatter(new FormatStringConverter<Double>(new DecimalFormat(format)));
+                slider.setShowTickLabels(true);
+                slider.setShowTickMarks(model_widget.propShowMinorTicks().getValue());
+            }
+            else
+            {
+                slider.setShowTickLabels(false);
+                slider.setShowTickMarks(false);
+            }
+            active = true;
+            try
+            {
+                // This triggers a 'slider move'
+                slider.setMin(min);
+                slider.setMax(max);
+            }
+            finally
+            {
+                active = false;
+            }
+
+            slider.setMajorTickUnit(tick_unit);
+            slider.setBlockIncrement(increment);
+            // Create minor ticks that mimic the increments,
+            // but limit to 9 minor ticks between major ticks
+            slider.setMinorTickCount(Math.min((int) Math.round(tick_unit / increment) - 1, 9));
+
+            if (any_markers)
+                markers.setAlarmMarkers(lolo, low, high, hihi);
+        }
+        if (dirty_value.checkAndClear())
+        {
+            active = true;
+            try
+            {
+                final VType vtype = model_widget.runtimePropValue().getValue();
+                double newval = VTypeUtil.getValueNumber(vtype).doubleValue();
+                if (newval < min)
+                    newval = min;
+                else if (newval > max)
+                    newval = max;
+                if (!slider.isValueChanging())
+                {
+                    if (Double.isNaN(newval))
+                    {
+                        logger.log(Level.FINE, model_widget + " PV has invalid value " + vtype);
+                        // Setting slider to NaN will hide the 'knob', so user can never
+                        // set it back to a normal value.
+                        // In addition, the UI can lock up (see SliderGlitchDemo).
+                        // --> Set to min
+                        slider.setValue(min);
+                    }
+                    else
+                        slider.setValue(newval);
+                }
+                value = newval;
+            }
+            finally
+            {
+                active = false;
+            }
+        }
+        jfx_node.layout();
+    }
+
+    private SliderConfigPopOver config_popover = null;
+
+    private void openConfigurationPanel()
+    {
+        if (config_popover == null)
+            config_popover = new SliderConfigPopOver(model_widget.propIncrement());
+        if (config_popover.isShowing())
+            config_popover.hide();
+        else
+            config_popover.show(slider);
+    }
+}