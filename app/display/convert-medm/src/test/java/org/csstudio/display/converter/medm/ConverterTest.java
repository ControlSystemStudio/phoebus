package org.csstudio.display.converter.medm;

import org.csstudio.display.builder.model.DisplayModel;
import org.csstudio.display.builder.model.Widget;
import org.csstudio.display.builder.model.persist.ModelReader;
import org.csstudio.display.builder.model.properties.ScriptPV;
import org.csstudio.display.builder.model.rules.RuleInfo;
import org.csstudio.display.builder.model.rules.RuleInfo.ExpressionInfo;
import org.junit.jupiter.api.BeforeAll;
import org.junit.jupiter.api.Test;

import java.io.BufferedReader;
import java.io.File;
import java.io.FileInputStream;
import java.io.FileReader;
import java.util.List;
import java.util.logging.Handler;
import java.util.logging.Level;
import java.util.logging.Logger;
import java.util.stream.Collectors;

import static org.junit.jupiter.api.Assertions.assertEquals;


@SuppressWarnings("nls")
public class ConverterTest
{
    @BeforeAll
    public static void init()
    {
        final Logger root = Logger.getLogger("");
        root.setLevel(Level.ALL);
        for (Handler handler : root.getHandlers())
            handler.setLevel(root.getLevel());
    }

    @Test
    public void testConverter() throws Exception
    {
        // Convert into tmp file
        final String filename = ConverterTest.class.getResource("/Main_XXXX.adl").getFile();
        if (filename.isEmpty())
            throw new Exception("Cannot obtain test file");

        final File output = File.createTempFile("Main_XXX", ".bob");
        output.deleteOnExit();
        new Converter(new File(filename), output);

        // Dump the resulting *.bob file
        final BufferedReader dump = new BufferedReader(new FileReader(output));
        dump.lines().forEach(System.out::println);
        dump.close();

        // Read into model
        final ModelReader reader = new ModelReader(new FileInputStream(output));
        final DisplayModel model = reader.readModel();

        // Perform some tests
        testCalcRule(model);
    }

    private void testCalcRule(final DisplayModel model)
    {
        for (Widget widget : model.runtimeChildren().getValue())
        {
            if (! widget.getName().equals("composite #351"))
                continue;

            final List<RuleInfo> rules = widget.propRules().getValue();
            System.out.println(rules);
            assertEquals(rules.size(), 1);

            assertEquals("visible", rules.get(0).getPropID());

<<<<<<< HEAD
//            final List<String> pvs = rules.get(0)
//                                          .getPVs()
//                                          .stream()
//                                          .map(pv -> pv.getName())
//                                          .collect(Collectors.toList());
//            assertEquals(List.of("$(xx):A_SHUTTER_CLOSEDBI", "$(xx):A_BEAM_PRESENTBI", "$(xx):B_SHUTTER_CLOSEDBI", "$(xx):B_BEAM_PRESENTBI"),
//                         pvs);
=======
            final List<String> pvs = rules.get(0)
                                          .getPVs()
                                          .stream()
                                          .map(ScriptPV::getName)
                                          .collect(Collectors.toList());
            assertEquals(List.of("$(xx):A_SHUTTER_CLOSEDBI", "$(xx):A_BEAM_PRESENTBI", "$(xx):B_SHUTTER_CLOSEDBI", "$(xx):B_BEAM_PRESENTBI"),
                         pvs);
>>>>>>> 63398584

            // Bug used to turn "A&&B&&C&&D" into "pv0&&pv1&&pv2&&", dropping "...pv3"
            final List<ExpressionInfo<?>> expressions = rules.get(0).getExpressions();
            assertEquals(expressions.size(), 1);
            assertEquals("!(pv0&&pv1&&pv2&&pv3)", expressions.get(0).getExp());
        }
    }
}<|MERGE_RESOLUTION|>--- conflicted
+++ resolved
@@ -72,24 +72,6 @@
 
             assertEquals("visible", rules.get(0).getPropID());
 
-<<<<<<< HEAD
-//            final List<String> pvs = rules.get(0)
-//                                          .getPVs()
-//                                          .stream()
-//                                          .map(pv -> pv.getName())
-//                                          .collect(Collectors.toList());
-//            assertEquals(List.of("$(xx):A_SHUTTER_CLOSEDBI", "$(xx):A_BEAM_PRESENTBI", "$(xx):B_SHUTTER_CLOSEDBI", "$(xx):B_BEAM_PRESENTBI"),
-//                         pvs);
-=======
-            final List<String> pvs = rules.get(0)
-                                          .getPVs()
-                                          .stream()
-                                          .map(ScriptPV::getName)
-                                          .collect(Collectors.toList());
-            assertEquals(List.of("$(xx):A_SHUTTER_CLOSEDBI", "$(xx):A_BEAM_PRESENTBI", "$(xx):B_SHUTTER_CLOSEDBI", "$(xx):B_BEAM_PRESENTBI"),
-                         pvs);
->>>>>>> 63398584
-
             // Bug used to turn "A&&B&&C&&D" into "pv0&&pv1&&pv2&&", dropping "...pv3"
             final List<ExpressionInfo<?>> expressions = rules.get(0).getExpressions();
             assertEquals(expressions.size(), 1);
