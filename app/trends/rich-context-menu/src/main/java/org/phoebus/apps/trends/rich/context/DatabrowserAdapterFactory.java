package org.phoebus.apps.trends.rich.context;

import java.io.File;
import java.io.FileOutputStream;
import java.io.IOException;
import java.nio.file.Files;
import java.util.Arrays;
import java.util.List;
import java.util.Optional;
import java.util.logging.Level;
import java.util.logging.Logger;
import java.util.stream.Collectors;

import org.csstudio.trends.databrowser3.ui.selection.DatabrowserSelection;
import org.phoebus.applications.email.EmailEntry;
import org.phoebus.framework.adapter.AdapterFactory;

/**
 * A factory which adapts {@link DatabrowserSelection}s to {@link EmailEntry}s
 *
 * @author Kunal Shroff
 *
 */
public class DatabrowserAdapterFactory implements AdapterFactory {

    private static final List<? extends Class> adaptableTypes = Arrays.asList(EmailEntry.class);
    private static final Logger logger = Logger.getLogger(DatabrowserAdapterFactory.class.getName());

    @Override
    public Class getAdaptableObject()
    {
        return DatabrowserSelection.class;
    }

    @Override
    public List<? extends Class> getAdapterList()
    {
        return adaptableTypes;
    }

    @Override
    public <T> Optional<T> adapt(Object adaptableObject, Class<T> adapterType)
    {

        if (adapterType.isAssignableFrom(EmailEntry.class))
        {
            EmailEntry emailEntry = new EmailEntry();

            DatabrowserSelection databrowserSelection = ((DatabrowserSelection) adaptableObject);
            StringBuffer title = new StringBuffer();
            title.append("Databrowser Plot");
            databrowserSelection.getPlotTitle().ifPresent(title::append);
            emailEntry.setTitle(title.toString());

            StringBuffer body = new StringBuffer();
            databrowserSelection.getPlotTitle().ifPresent(body::append);
            body.append("databrowser plot for the following pvs:" + System.lineSeparator());
            body.append(databrowserSelection.getPlotPVs().stream().collect(Collectors.joining(System.lineSeparator())));
            body.append(System.lineSeparator());
            body.append("Over the time period: " +  databrowserSelection.getPlotTime().toAbsoluteInterval().toString());
            emailEntry.setBody(body.toString());

            emailEntry.setImages(List.of(databrowserSelection.getPlot()));

            try
            {
<<<<<<< HEAD
                // Create file name for a temp file
                File file = Files.createTempFile("phoebus", "-db-email.plt").toFile();
                // Arrange for the file to be deleted on exit of JVM
                // (Hard to delete earlier since we don't know when the email submission completes)
                file.deleteOnExit();
=======
                File file = Files.createTempFile("phoebus-db-email", System.currentTimeMillis() + ".plt").toFile();
>>>>>>> 61673a96
                try (FileOutputStream fileOutputStream = new FileOutputStream(file);)
                {
                    databrowserSelection.getPlotFile(fileOutputStream);
                    emailEntry.setFiles(List.of(file));
                }
            } catch (IOException e) {
                logger.log(Level.WARNING, "failed to attach databrowser file", e);
            }

            return Optional.of(adapterType.cast(emailEntry));
        }
        return Optional.ofNullable(null);
    }

}<|MERGE_RESOLUTION|>--- conflicted
+++ resolved
@@ -64,15 +64,11 @@
 
             try
             {
-<<<<<<< HEAD
                 // Create file name for a temp file
-                File file = Files.createTempFile("phoebus", "-db-email.plt").toFile();
+                File file = Files.createTempFile("phoebus-db-email", System.currentTimeMillis() + ".plt").toFile();
                 // Arrange for the file to be deleted on exit of JVM
                 // (Hard to delete earlier since we don't know when the email submission completes)
                 file.deleteOnExit();
-=======
-                File file = Files.createTempFile("phoebus-db-email", System.currentTimeMillis() + ".plt").toFile();
->>>>>>> 61673a96
                 try (FileOutputStream fileOutputStream = new FileOutputStream(file);)
                 {
                     databrowserSelection.getPlotFile(fileOutputStream);
