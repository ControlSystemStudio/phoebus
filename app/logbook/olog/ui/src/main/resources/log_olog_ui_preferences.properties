# ------------------------------
# Package org.phoebus.logbook.olog.ui
# ------------------------------

# Comma-separated list of default logbooks for new log entries.
default_logbooks=Scratch Pad

# The default query for logbook applications
default_logbook_query=desc=*&start=12 hours&end=now

# Whether or not to save user credentials to file so they only have to be entered once when making log entries.
save_credentials=false

# Stylesheet for the items in the log calendar view
calendar_view_item_stylesheet=Agenda.css

# Text to render for the "Level" field of a log entry. Sites may wish to customize this with respect to
# its wording and its implied purpose.
level_field_name=Level:

# Name of markup help file. It must be relative to the Olog ES service root URL
markup_help=CommonmarkCheatsheet.html

# Root URL of the Olog web client, if one exists. Set this to the empty string
# to suppress rendering of the "Copy URL" button for a log entry.
web_client_root_URL=

# Log entry groups support. If set to false user will not be able to create replies
# to log entries, and consequently UI elements and views related to log entry
# groups will not be shown.
log_entry_groups_support=false

# Comma separated list of "hidden" properties. For instance, properties that serve internal
# business logic, but should not be rendered in the properties view.
hidden_properties=Log Entry Group

# Log Entry Table display name. If non-empty it overrides default "Log Entry Table"
log_entry_table_display_name=

# Log Entry Calendar display name. If non-empty it overrides default "Log Entry Calendar"
log_entry_calendar_display_name=

<<<<<<< HEAD
# Log Entry property attribute types. An optional file describing special types associated with some
# property attributes
log_attribute_desc=
=======
# Limit used in "paginated" search, i.e. the number of search results per page
search_result_page_size=30

# Number of queries maintained by the OlogQueryManager. To make sense: must be >= 5 and <=30.
query_list_size=15
>>>>>>> c0982443
<|MERGE_RESOLUTION|>--- conflicted
+++ resolved
@@ -40,14 +40,12 @@
 # Log Entry Calendar display name. If non-empty it overrides default "Log Entry Calendar"
 log_entry_calendar_display_name=
 
-<<<<<<< HEAD
 # Log Entry property attribute types. An optional file describing special types associated with some
 # property attributes
 log_attribute_desc=
-=======
+
 # Limit used in "paginated" search, i.e. the number of search results per page
 search_result_page_size=30
 
 # Number of queries maintained by the OlogQueryManager. To make sense: must be >= 5 and <=30.
-query_list_size=15
->>>>>>> c0982443
+query_list_size=15