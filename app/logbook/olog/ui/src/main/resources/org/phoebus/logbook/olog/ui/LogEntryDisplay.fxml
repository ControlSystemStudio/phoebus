<?xml version="1.0" encoding="UTF-8"?>

<?import javafx.geometry.*?>
<?import javafx.scene.control.*?>
<?import javafx.scene.image.*?>
<?import javafx.scene.layout.*?>
<?import javafx.scene.text.*?>
<?import javafx.scene.web.*?>

<SplitPane dividerPositions="0.6" orientation="VERTICAL" xmlns="http://javafx.com/javafx/11.0.1" xmlns:fx="http://javafx.com/fxml/1" fx:controller="org.phoebus.logbook.olog.ui.LogEntryDisplayController">
    <items>
        <AnchorPane>
            <children>
                <GridPane hgap="1.0" vgap="1.0" AnchorPane.bottomAnchor="0.0" AnchorPane.leftAnchor="0.0" AnchorPane.rightAnchor="0.0" AnchorPane.topAnchor="0.0">
                    <columnConstraints>
                        <ColumnConstraints hgrow="ALWAYS" minWidth="10.0" prefWidth="100.0" />
                        <ColumnConstraints hgrow="SOMETIMES" minWidth="10.0" prefWidth="100.0" />
                    </columnConstraints>
                    <rowConstraints>
                        <RowConstraints />
                        <RowConstraints />
                        <RowConstraints />
                        <RowConstraints />
                        <RowConstraints />
                    </rowConstraints>
                    <children>
                        <Label fx:id="logTime" contentDisplay="RIGHT" text="1970-01-01 00:00:00" GridPane.columnIndex="1" GridPane.halignment="RIGHT" GridPane.hgrow="ALWAYS" GridPane.rowIndex="2">
                            <padding>
                                <Insets right="5.0" />
                            </padding>
                            <font>
                                <Font name="Arial Bold" size="14.0" />
                            </font>
                        </Label>
                        <Label fx:id="logTitle" text="title" GridPane.rowIndex="2">
                            <padding>
                                <Insets left="5.0" />
                            </padding>
                            <font>
                                <Font name="Arial Bold" size="14.0" />
                            </font>
                        </Label>
                        <Label fx:id="logOwner" text="owner" GridPane.rowIndex="1">
                            <font>
                                <Font size="20.0" />
                            </font>
                            <padding>
                                <Insets left="5.0" />
                            </padding>
                            <GridPane.margin>
                                <Insets />
                            </GridPane.margin>
                        </Label>
                        <GridPane GridPane.columnSpan="2" GridPane.rowIndex="3">
                            <columnConstraints>
                                <ColumnConstraints />
                                <ColumnConstraints />
                                <ColumnConstraints />
                            </columnConstraints>
                            <rowConstraints>
                                <RowConstraints />
                                <RowConstraints />
                            </rowConstraints>
                            <children>
                                <ImageView fx:id="logbookIcon" fitHeight="15.0" fitWidth="15.0" pickOnBounds="true" preserveRatio="true">
                                    <GridPane.margin>
                                        <Insets bottom="3.0" right="3.0" top="3.0" />
                                    </GridPane.margin>
                                </ImageView>
                                <Label fx:id="logbooks" text="Logbooks" GridPane.columnIndex="1">
                                    <GridPane.margin>
                                        <Insets />
                                    </GridPane.margin>
                                </Label>
                                <Label fx:id="logEntryId" text="999" GridPane.columnIndex="2" GridPane.halignment="RIGHT" GridPane.hgrow="ALWAYS">
                                    <GridPane.margin>
                                        <Insets right="5.0" />
                                    </GridPane.margin>
                                </Label>
                                <ImageView fx:id="tagIcon" fitHeight="15.0" fitWidth="15.0" pickOnBounds="true" preserveRatio="true" GridPane.rowIndex="1">
                                    <GridPane.margin>
                                        <Insets bottom="3.0" right="3.0" top="3.0" />
                                    </GridPane.margin>
                                </ImageView>
                                <Label fx:id="tags" text="Tags" GridPane.columnIndex="1" GridPane.rowIndex="1" />
                                <Label fx:id="level" text="Shift Start" GridPane.columnIndex="2" GridPane.halignment="RIGHT" GridPane.hgrow="ALWAYS" GridPane.rowIndex="1">
                                    <GridPane.margin>
                                        <Insets right="5.0" />
                                    </GridPane.margin>
                                </Label>
                            </children>
                            <padding>
                                <Insets bottom="5.0" left="5.0" top="2.0" />
                            </padding>
                        </GridPane>
<<<<<<< HEAD
                        <WebView fx:id="logDescription" minHeight="-1.0" minWidth="-1.0" prefHeight="-1.0" prefWidth="-1.0" GridPane.columnSpan="2" GridPane.hgrow="ALWAYS" GridPane.rowIndex="4" GridPane.vgrow="ALWAYS" />
                  <ToolBar fx:id="toolBar" prefHeight="40.0" prefWidth="200.0" GridPane.columnSpan="2">
                    <items>
                      <Button mnemonicParsing="false" text="%Reply" onAction="#reply"/>
                    </items>
                  </ToolBar>
=======
                        <WebView fx:id="logDescription" minHeight="-1.0" minWidth="-1.0" prefHeight="-1.0" prefWidth="-1.0" GridPane.columnSpan="2" GridPane.hgrow="ALWAYS" GridPane.rowIndex="3" GridPane.vgrow="ALWAYS" />
                    <Button fx:id="copyURLButton" contentDisplay="RIGHT" mnemonicParsing="false" onAction="#copyURL" text="%CopyURL" GridPane.columnIndex="1" GridPane.halignment="RIGHT">
                     <GridPane.margin>
                        <Insets bottom="2.0" left="5.0" right="5.0" top="5.0" />
                     </GridPane.margin></Button>
>>>>>>> 23e26729
                    </children>
                </GridPane>
            </children>
        </AnchorPane>
        <AnchorPane fx:id="attachmentsAndPropertiesPane" minHeight="0.0" minWidth="0.0">
            <children>
                <Accordion AnchorPane.bottomAnchor="0.0" AnchorPane.leftAnchor="0.0" AnchorPane.rightAnchor="0.0" AnchorPane.topAnchor="0.0">
                    <panes>
                        <TitledPane fx:id="attachmentsPane" animated="false" text="Attachments">
                            <content>
                                <GridPane hgap="1.0">
                                    <children>
                                        <fx:include fx:id="attachmentsPreview" source="AttachmentsPreview.fxml" GridPane.columnSpan="2" GridPane.hgrow="ALWAYS" GridPane.vgrow="ALWAYS" />
                                        <Label GridPane.columnIndex="0" GridPane.hgrow="ALWAYS" GridPane.rowIndex="1" />
                                        <Button fx:id="downloadButton" onAction="#downloadSelectedAttachments" text="%DownloadSelected" GridPane.columnIndex="1" GridPane.rowIndex="1">
                                            <GridPane.margin>
                                                <Insets bottom="-4.0" top="5.0" />
                                            </GridPane.margin>
                                        </Button>
                                    </children>
                                    <columnConstraints>
                                        <ColumnConstraints />
                                        <ColumnConstraints />
                                    </columnConstraints>
                                    <rowConstraints>
                                        <RowConstraints />
                                        <RowConstraints />
                                    </rowConstraints>
                                </GridPane>
                            </content>
                        </TitledPane>
                        <TitledPane fx:id="propertiesPane" animated="false" text="Properties">
                            <content>
                                <AnchorPane minHeight="0.0" minWidth="0.0">
                                    <fx:include fx:id="properties" source="LogProperties.fxml" AnchorPane.bottomAnchor="0.0" AnchorPane.leftAnchor="0.0" AnchorPane.rightAnchor="0.0" AnchorPane.topAnchor="0.0" />
                                </AnchorPane>
                            </content>
                        </TitledPane>
                    </panes>
                    <padding>
                        <Insets bottom="1.0" left="1.0" right="1.0" top="1.0" />
                    </padding>
                </Accordion>
            </children>
        </AnchorPane>
    </items>
</SplitPane><|MERGE_RESOLUTION|>--- conflicted
+++ resolved
@@ -1,139 +1,155 @@
 <?xml version="1.0" encoding="UTF-8"?>
 
-<?import javafx.geometry.*?>
-<?import javafx.scene.control.*?>
-<?import javafx.scene.image.*?>
+<?import javafx.geometry.Insets?>
+<?import javafx.scene.control.Accordion?>
+<?import javafx.scene.control.Button?>
+<?import javafx.scene.control.Label?>
+<?import javafx.scene.control.SplitPane?>
+<?import javafx.scene.control.TitledPane?>
+<?import javafx.scene.control.ToolBar?>
+<?import javafx.scene.image.ImageView?>
 <?import javafx.scene.layout.*?>
-<?import javafx.scene.text.*?>
-<?import javafx.scene.web.*?>
-
-<SplitPane dividerPositions="0.6" orientation="VERTICAL" xmlns="http://javafx.com/javafx/11.0.1" xmlns:fx="http://javafx.com/fxml/1" fx:controller="org.phoebus.logbook.olog.ui.LogEntryDisplayController">
+<?import javafx.scene.text.Font?>
+<?import javafx.scene.web.WebView?>
+<SplitPane dividerPositions="0.6" orientation="VERTICAL" xmlns="http://javafx.com/javafx/11.0.1"
+           xmlns:fx="http://javafx.com/fxml/1" fx:controller="org.phoebus.logbook.olog.ui.LogEntryDisplayController">
     <items>
         <AnchorPane>
             <children>
-                <GridPane hgap="1.0" vgap="1.0" AnchorPane.bottomAnchor="0.0" AnchorPane.leftAnchor="0.0" AnchorPane.rightAnchor="0.0" AnchorPane.topAnchor="0.0">
+                <GridPane hgap="1.0" vgap="1.0" AnchorPane.bottomAnchor="0.0" AnchorPane.leftAnchor="0.0"
+                          AnchorPane.rightAnchor="0.0" AnchorPane.topAnchor="0.0">
                     <columnConstraints>
-                        <ColumnConstraints hgrow="ALWAYS" minWidth="10.0" prefWidth="100.0" />
-                        <ColumnConstraints hgrow="SOMETIMES" minWidth="10.0" prefWidth="100.0" />
+                        <ColumnConstraints hgrow="ALWAYS" minWidth="10.0" prefWidth="100.0"/>
+                        <ColumnConstraints hgrow="SOMETIMES" minWidth="10.0" prefWidth="100.0"/>
                     </columnConstraints>
                     <rowConstraints>
-                        <RowConstraints />
-                        <RowConstraints />
-                        <RowConstraints />
-                        <RowConstraints />
-                        <RowConstraints />
+                        <RowConstraints/>
+                        <RowConstraints/>
+                        <RowConstraints/>
+                        <RowConstraints/>
+                        <RowConstraints/>
                     </rowConstraints>
                     <children>
-                        <Label fx:id="logTime" contentDisplay="RIGHT" text="1970-01-01 00:00:00" GridPane.columnIndex="1" GridPane.halignment="RIGHT" GridPane.hgrow="ALWAYS" GridPane.rowIndex="2">
+                        <ToolBar fx:id="toolBar" prefHeight="40.0" prefWidth="200.0" GridPane.columnSpan="2">
+                            <items>
+                                <Button mnemonicParsing="false" text="%Reply" onAction="#reply"/>
+                                <Button fx:id="copyURLButton" contentDisplay="RIGHT" mnemonicParsing="false" text="%CopyURL"
+                                        onAction="#copyURL"/>
+
+                            </items>
+                        </ToolBar>
+                        <Label fx:id="logOwner" text="owner" GridPane.rowIndex="1">
+                            <font>
+                                <Font size="20.0"/>
+                            </font>
                             <padding>
-                                <Insets right="5.0" />
+                                <Insets left="5.0"/>
                             </padding>
-                            <font>
-                                <Font name="Arial Bold" size="14.0" />
-                            </font>
+                            <GridPane.margin>
+                                <Insets/>
+                            </GridPane.margin>
                         </Label>
                         <Label fx:id="logTitle" text="title" GridPane.rowIndex="2">
                             <padding>
-                                <Insets left="5.0" />
+                                <Insets left="5.0"/>
                             </padding>
                             <font>
-                                <Font name="Arial Bold" size="14.0" />
+                                <Font name="Arial Bold" size="14.0"/>
                             </font>
                         </Label>
-                        <Label fx:id="logOwner" text="owner" GridPane.rowIndex="1">
+                        <Label fx:id="logTime" contentDisplay="RIGHT" text="1970-01-01 00:00:00"
+                               GridPane.columnIndex="1" GridPane.halignment="RIGHT" GridPane.hgrow="ALWAYS"
+                               GridPane.rowIndex="2">
+                            <padding>
+                                <Insets right="5.0"/>
+                            </padding>
                             <font>
-                                <Font size="20.0" />
+                                <Font name="Arial Bold" size="14.0"/>
                             </font>
-                            <padding>
-                                <Insets left="5.0" />
-                            </padding>
-                            <GridPane.margin>
-                                <Insets />
-                            </GridPane.margin>
                         </Label>
+
                         <GridPane GridPane.columnSpan="2" GridPane.rowIndex="3">
                             <columnConstraints>
-                                <ColumnConstraints />
-                                <ColumnConstraints />
-                                <ColumnConstraints />
+                                <ColumnConstraints/>
+                                <ColumnConstraints/>
+                                <ColumnConstraints/>
                             </columnConstraints>
                             <rowConstraints>
-                                <RowConstraints />
-                                <RowConstraints />
+                                <RowConstraints/>
+                                <RowConstraints/>
                             </rowConstraints>
                             <children>
-                                <ImageView fx:id="logbookIcon" fitHeight="15.0" fitWidth="15.0" pickOnBounds="true" preserveRatio="true">
+                                <ImageView fx:id="logbookIcon" fitHeight="15.0" fitWidth="15.0" pickOnBounds="true"
+                                           preserveRatio="true">
                                     <GridPane.margin>
-                                        <Insets bottom="3.0" right="3.0" top="3.0" />
+                                        <Insets bottom="3.0" right="3.0" top="3.0"/>
                                     </GridPane.margin>
                                 </ImageView>
                                 <Label fx:id="logbooks" text="Logbooks" GridPane.columnIndex="1">
                                     <GridPane.margin>
-                                        <Insets />
+                                        <Insets/>
                                     </GridPane.margin>
                                 </Label>
-                                <Label fx:id="logEntryId" text="999" GridPane.columnIndex="2" GridPane.halignment="RIGHT" GridPane.hgrow="ALWAYS">
+                                <Label fx:id="logEntryId" text="999" GridPane.columnIndex="2"
+                                       GridPane.halignment="RIGHT" GridPane.hgrow="ALWAYS">
                                     <GridPane.margin>
-                                        <Insets right="5.0" />
+                                        <Insets right="5.0"/>
                                     </GridPane.margin>
                                 </Label>
-                                <ImageView fx:id="tagIcon" fitHeight="15.0" fitWidth="15.0" pickOnBounds="true" preserveRatio="true" GridPane.rowIndex="1">
+                                <ImageView fx:id="tagIcon" fitHeight="15.0" fitWidth="15.0" pickOnBounds="true"
+                                           preserveRatio="true" GridPane.rowIndex="1">
                                     <GridPane.margin>
-                                        <Insets bottom="3.0" right="3.0" top="3.0" />
+                                        <Insets bottom="3.0" right="3.0" top="3.0"/>
                                     </GridPane.margin>
                                 </ImageView>
-                                <Label fx:id="tags" text="Tags" GridPane.columnIndex="1" GridPane.rowIndex="1" />
-                                <Label fx:id="level" text="Shift Start" GridPane.columnIndex="2" GridPane.halignment="RIGHT" GridPane.hgrow="ALWAYS" GridPane.rowIndex="1">
+                                <Label fx:id="tags" text="Tags" GridPane.columnIndex="1" GridPane.rowIndex="1"/>
+                                <Label fx:id="level" text="Shift Start" GridPane.columnIndex="2"
+                                       GridPane.halignment="RIGHT" GridPane.hgrow="ALWAYS" GridPane.rowIndex="1">
                                     <GridPane.margin>
-                                        <Insets right="5.0" />
+                                        <Insets right="5.0"/>
                                     </GridPane.margin>
                                 </Label>
                             </children>
                             <padding>
-                                <Insets bottom="5.0" left="5.0" top="2.0" />
+                                <Insets bottom="5.0" left="5.0" top="2.0"/>
                             </padding>
                         </GridPane>
-<<<<<<< HEAD
-                        <WebView fx:id="logDescription" minHeight="-1.0" minWidth="-1.0" prefHeight="-1.0" prefWidth="-1.0" GridPane.columnSpan="2" GridPane.hgrow="ALWAYS" GridPane.rowIndex="4" GridPane.vgrow="ALWAYS" />
-                  <ToolBar fx:id="toolBar" prefHeight="40.0" prefWidth="200.0" GridPane.columnSpan="2">
-                    <items>
-                      <Button mnemonicParsing="false" text="%Reply" onAction="#reply"/>
-                    </items>
-                  </ToolBar>
-=======
-                        <WebView fx:id="logDescription" minHeight="-1.0" minWidth="-1.0" prefHeight="-1.0" prefWidth="-1.0" GridPane.columnSpan="2" GridPane.hgrow="ALWAYS" GridPane.rowIndex="3" GridPane.vgrow="ALWAYS" />
-                    <Button fx:id="copyURLButton" contentDisplay="RIGHT" mnemonicParsing="false" onAction="#copyURL" text="%CopyURL" GridPane.columnIndex="1" GridPane.halignment="RIGHT">
-                     <GridPane.margin>
-                        <Insets bottom="2.0" left="5.0" right="5.0" top="5.0" />
-                     </GridPane.margin></Button>
->>>>>>> 23e26729
+
+                        <WebView fx:id="logDescription" minHeight="-1.0" minWidth="-1.0" prefHeight="-1.0"
+                                 prefWidth="-1.0" GridPane.columnSpan="2" GridPane.hgrow="ALWAYS" GridPane.rowIndex="4"
+                                 GridPane.vgrow="ALWAYS"/>
+
                     </children>
                 </GridPane>
             </children>
         </AnchorPane>
         <AnchorPane fx:id="attachmentsAndPropertiesPane" minHeight="0.0" minWidth="0.0">
             <children>
-                <Accordion AnchorPane.bottomAnchor="0.0" AnchorPane.leftAnchor="0.0" AnchorPane.rightAnchor="0.0" AnchorPane.topAnchor="0.0">
+                <Accordion AnchorPane.bottomAnchor="0.0" AnchorPane.leftAnchor="0.0" AnchorPane.rightAnchor="0.0"
+                           AnchorPane.topAnchor="0.0">
                     <panes>
                         <TitledPane fx:id="attachmentsPane" animated="false" text="Attachments">
                             <content>
                                 <GridPane hgap="1.0">
                                     <children>
-                                        <fx:include fx:id="attachmentsPreview" source="AttachmentsPreview.fxml" GridPane.columnSpan="2" GridPane.hgrow="ALWAYS" GridPane.vgrow="ALWAYS" />
-                                        <Label GridPane.columnIndex="0" GridPane.hgrow="ALWAYS" GridPane.rowIndex="1" />
-                                        <Button fx:id="downloadButton" onAction="#downloadSelectedAttachments" text="%DownloadSelected" GridPane.columnIndex="1" GridPane.rowIndex="1">
+                                        <fx:include fx:id="attachmentsPreview" source="AttachmentsPreview.fxml"
+                                                    GridPane.columnSpan="2" GridPane.hgrow="ALWAYS"
+                                                    GridPane.vgrow="ALWAYS"/>
+                                        <Label GridPane.columnIndex="0" GridPane.hgrow="ALWAYS" GridPane.rowIndex="1"/>
+                                        <Button fx:id="downloadButton" onAction="#downloadSelectedAttachments"
+                                                text="%DownloadSelected" GridPane.columnIndex="1" GridPane.rowIndex="1">
                                             <GridPane.margin>
-                                                <Insets bottom="-4.0" top="5.0" />
+                                                <Insets bottom="-4.0" top="5.0"/>
                                             </GridPane.margin>
                                         </Button>
                                     </children>
                                     <columnConstraints>
-                                        <ColumnConstraints />
-                                        <ColumnConstraints />
+                                        <ColumnConstraints/>
+                                        <ColumnConstraints/>
                                     </columnConstraints>
                                     <rowConstraints>
-                                        <RowConstraints />
-                                        <RowConstraints />
+                                        <RowConstraints/>
+                                        <RowConstraints/>
                                     </rowConstraints>
                                 </GridPane>
                             </content>
@@ -141,13 +157,15 @@
                         <TitledPane fx:id="propertiesPane" animated="false" text="Properties">
                             <content>
                                 <AnchorPane minHeight="0.0" minWidth="0.0">
-                                    <fx:include fx:id="properties" source="LogProperties.fxml" AnchorPane.bottomAnchor="0.0" AnchorPane.leftAnchor="0.0" AnchorPane.rightAnchor="0.0" AnchorPane.topAnchor="0.0" />
+                                    <fx:include fx:id="properties" source="LogProperties.fxml"
+                                                AnchorPane.bottomAnchor="0.0" AnchorPane.leftAnchor="0.0"
+                                                AnchorPane.rightAnchor="0.0" AnchorPane.topAnchor="0.0"/>
                                 </AnchorPane>
                             </content>
                         </TitledPane>
                     </panes>
                     <padding>
-                        <Insets bottom="1.0" left="1.0" right="1.0" top="1.0" />
+                        <Insets bottom="1.0" left="1.0" right="1.0" top="1.0"/>
                     </padding>
                 </Accordion>
             </children>
