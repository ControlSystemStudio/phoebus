/*******************************************************************************
 * Copyright (c) 2018 Oak Ridge National Laboratory.
 * All rights reserved. This program and the accompanying materials
 * are made available under the terms of the Eclipse Public License v1.0
 * which accompanies this distribution, and is available at
 * http://www.eclipse.org/legal/epl-v10.html
 *******************************************************************************/
package org.phoebus.logbook.olog.ui;

import org.phoebus.framework.nls.NLS;

public class Messages
{
    public static String
            AdvancedSearchOpen,
            AdvancedSearchHide,
            Apply,
            ArchivedDownloadFailed,
            ArchivedLaunchExternalAppFailed,
            ArchivedNoEntriesFound,
            ArchivedSaveFailed,
            AttachmentsDirectoryFailedCreate,
            AttachmentsDirectoryNotWritable,
            AttachmentsFileNotDirectory,
            AttachmentsNoStorage,
            AvailableTemplates,
            Back,
            CloseRequestHeader,
            CloseRequestButtonContinue,
            CloseRequestButtonDiscard,
            DownloadSelected,
            DownloadingAttachments,
            EditLogEntry,
            EmbedImageDialogTitle,
            File,
            FileSave,
            FileSaveFailed,
            FileTooLarge,
            Forward,
            GroupingFailed,
            GroupSelectedEntries,
            JumpToLogEntry,
            Level,
            Logbook,
            LogbookNotSupported,
            LogbooksSearchFailTitle,
            LogbookServiceUnavailableTitle,
            LogbookServiceHasNoLogbooks,
            LogEntryID,
            NewLogEntry,
            NoAttachments,
            NoClipboardContent,
            NoSearchResults,
            PreviewOpenErrorBody,
            PreviewOpenErrorTitle,
            ReplyToLogEntry,
            RequestTooLarge,
            SelectFile,
            SelectFolder,
            ShowHideDetails,
            SizeLimitsText,
<<<<<<< HEAD
            TextAreaContextMenuCopy,
            TextAreaContextMenuCut,
            TextAreaContextMenuDelete,
            TextAreaContextMenuPaste,
            TextAreaContextMenuPasteURLAsMarkdown,
            TextAreaContextMenuRedo,
            TextAreaContextMenuSelectAll,
            TextAreaContextMenuUndo,
=======
            UnsupportedFileType,
>>>>>>> 14cf185f
            UpdateLogEntry;

    static
    {
        // initialize resource bundle
        NLS.initializeMessages(Messages.class);
    }

    private Messages()
    {
        // prevent instantiation
    }
}<|MERGE_RESOLUTION|>--- conflicted
+++ resolved
@@ -59,7 +59,6 @@
             SelectFolder,
             ShowHideDetails,
             SizeLimitsText,
-<<<<<<< HEAD
             TextAreaContextMenuCopy,
             TextAreaContextMenuCut,
             TextAreaContextMenuDelete,
@@ -68,9 +67,7 @@
             TextAreaContextMenuRedo,
             TextAreaContextMenuSelectAll,
             TextAreaContextMenuUndo,
-=======
             UnsupportedFileType,
->>>>>>> 14cf185f
             UpdateLogEntry;
 
     static
