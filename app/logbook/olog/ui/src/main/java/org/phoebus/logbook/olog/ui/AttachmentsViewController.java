/*
 * Copyright (C) 2020 European Spallation Source ERIC.
 *
 *  This program is free software; you can redistribute it and/or
 *  modify it under the terms of the GNU General Public License
 *  as published by the Free Software Foundation; either version 2
 *  of the License, or (at your option) any later version.
 *
 *  This program is distributed in the hope that it will be useful,
 *  but WITHOUT ANY WARRANTY; without even the implied warranty of
 *  MERCHANTABILITY or FITNESS FOR A PARTICULAR PURPOSE.  See the
 *  GNU General Public License for more details.
 *
 *  You should have received a copy of the GNU General Public License
 *  along with this program; if not, write to the Free Software
 *  Foundation, Inc., 59 Temple Place - Suite 330, Boston, MA  02111-1307, USA.
 */

package org.phoebus.logbook.olog.ui;

import javafx.application.Platform;
import javafx.beans.binding.Bindings;
import javafx.beans.property.ReadOnlyBooleanProperty;
import javafx.beans.property.SimpleListProperty;
import javafx.beans.property.SimpleObjectProperty;
import javafx.collections.FXCollections;
import javafx.collections.ListChangeListener;
import javafx.collections.ObservableList;
import javafx.embed.swing.SwingFXUtils;
import javafx.fxml.FXML;
import javafx.scene.Cursor;
import javafx.scene.control.ContextMenu;
import javafx.scene.control.Label;
import javafx.scene.control.ListCell;
import javafx.scene.control.ListView;
import javafx.scene.control.MenuItem;
import javafx.scene.control.SelectionMode;
import javafx.scene.control.SeparatorMenuItem;
import javafx.scene.control.SplitPane;
import javafx.scene.image.Image;
import javafx.scene.image.ImageView;
import javafx.scene.input.MouseEvent;
import javafx.scene.layout.GridPane;
import javafx.scene.layout.StackPane;
import javafx.stage.DirectoryChooser;
import org.phoebus.framework.jobs.JobManager;
import org.phoebus.framework.spi.AppResourceDescriptor;
import org.phoebus.framework.workbench.ApplicationService;
import org.phoebus.logbook.Attachment;
import org.phoebus.logbook.LogEntry;
import org.phoebus.ui.application.ApplicationLauncherService;
import org.phoebus.ui.application.PhoebusApplication;
import org.phoebus.ui.dialog.ExceptionDetailsErrorDialog;
import org.phoebus.ui.javafx.ImageCache;

import javax.imageio.ImageIO;
import javax.ws.rs.core.UriBuilder;
import java.awt.image.BufferedImage;
import java.io.File;
import java.io.IOException;
import java.net.URI;
import java.nio.file.Files;
import java.nio.file.StandardCopyOption;
import java.util.Collection;
import java.util.Collections;
import java.util.List;
import java.util.logging.Level;
import java.util.logging.Logger;

/**
 * Controller for the AttachmentPreview.fxml view. It is designed to be used both
 * by a log entry editor and the read-only log entry details view.
 */
public class AttachmentsViewController {

    @FXML
    @SuppressWarnings("unused")
    private SplitPane splitPane;

    @FXML
    @SuppressWarnings("unused")
    private StackPane previewPane;

    @FXML
    @SuppressWarnings("unused")
    private ImageView imagePreview;

    @FXML
    @SuppressWarnings("unused")
    private GridPane noPreviewPane;

    @FXML
    @SuppressWarnings("unused")
    private ListView<Attachment> attachmentListView;

    @FXML
    @SuppressWarnings("unused")
    private Label placeholderLabel;

    /**
     * List of attachments selected by user in the {@link ListView}.
     */
    private final ObservableList<Attachment> selectedAttachments = FXCollections.observableArrayList();

    /**
     * Keeps track of the {@link Attachment} currently in the {@link ImageView}, if any.
     */
    private final SimpleObjectProperty<Attachment> selectedAttachment = new SimpleObjectProperty<>();

    /**
     * List of all {@link Attachment}s currently in view.
     */
    private final ObservableList<Attachment> attachments = FXCollections.observableArrayList();

    public AttachmentsViewController() {
    }

    @FXML
    public void initialize() {

        attachmentListView.getSelectionModel().setSelectionMode(SelectionMode.MULTIPLE);
        attachmentListView.setCellFactory(view -> new AttachmentRow());

        // Show preview when single selection property changes
        selectedAttachment.addListener((obs, o, n) -> showPreview(n));

        attachmentListView.getSelectionModel().getSelectedItems().addListener((ListChangeListener<Attachment>) change -> {
            selectedAttachments.setAll(change.getList());
            if (change.getList().size() == 1) {
                // Set single selection property only if selection contains a single element
                selectedAttachment.set(change.getList().get(0));
            }
            else if(attachments.isEmpty()){
                showPreview(null);
            }
        });

        attachmentListView.setOnMouseClicked(me -> {
            if (me.getClickCount() == 2) {
                Attachment attachment = attachmentListView.getSelectionModel()
                        .getSelectedItem();
                if (!attachment.getContentType().startsWith("image")) {
                    // First try to open the file with an internal Phoebus app
                    AppResourceDescriptor defaultApp = ApplicationLauncherService.findApplication(attachment.getFile().toURI(), true, null);
                    if (defaultApp != null) {
                        defaultApp.create(attachment.getFile().toURI());
                        return;
                    }

                    // If not internal apps are found look for external apps
                    String fileName = attachment.getFile().getName();
                    String[] parts = fileName.split("\\.");
                    if (parts.length == 1 || !ApplicationService.getExtensionsHandledByExternalApp().contains(parts[parts.length - 1])) {
                        // If there is no app configured for the file type, then use the default configured for the OS/User
                        // Note: Do not use Desktop API, as using Java AWT can hang Phoebus / JavaFX Applications
                        try {
                            String filePathString = attachment.getFile().toPath().toUri().toString();
                            PhoebusApplication.INSTANCE.getHostServices().showDocument(filePathString);
                        } catch (Exception e) {
                            ExceptionDetailsErrorDialog.openError(Messages.PreviewOpenErrorTitle, Messages.PreviewOpenErrorBody, null);
                        }
                    }
                } else {
                    showImageAttachment();
                }
            }
        });


        attachmentListView.setOnContextMenuRequested((e) -> {
            ContextMenu contextMenu = new ContextMenu();
            MenuItem menuItem = new MenuItem(Messages.DownloadSelected);
            menuItem.setOnAction(actionEvent -> copySelectedAttachments());
            menuItem.disableProperty().bind(Bindings.createBooleanBinding(selectedAttachments::isEmpty, selectedAttachments));

            contextMenu.getItems().add(menuItem);
            URI selectedResource = !selectedAttachments.isEmpty() ? selectedAttachments.get(0).getFile().toURI() : null;

            if (selectedResource != null) {
                contextMenu.getItems().add(new SeparatorMenuItem());
                final List<AppResourceDescriptor> applications = ApplicationService.getApplications(selectedResource);
                applications.forEach(app -> {
                    MenuItem appMenuItem = new MenuItem(app.getDisplayName());
                    appMenuItem.setGraphic(ImageCache.getImageView(app.getIconURL()));
                    appMenuItem.setOnAction(actionEvent -> showImageAttachment());
                    contextMenu.getItems().add(appMenuItem);
                });
            }
            attachmentListView.setContextMenu(contextMenu);
        });

        imagePreview.fitWidthProperty().bind(previewPane.widthProperty());
        imagePreview.fitHeightProperty().bind(previewPane.heightProperty());
        imagePreview.hoverProperty().addListener((event) -> {
            if (((ReadOnlyBooleanProperty) event).get()) {
                splitPane.getScene().setCursor(Cursor.HAND);
            } else {
                splitPane.getScene().setCursor(Cursor.DEFAULT);
            }
        });

        imagePreview.addEventHandler(MouseEvent.MOUSE_CLICKED, event -> {
            if (selectedAttachment.get() != null && selectedAttachment.get().getContentType().startsWith("image")) {
                showImageAttachment();
            }
            event.consume();
        });

        attachmentListView.itemsProperty().bindBidirectional(new SimpleListProperty<>(attachments));
    }

    /**
     * Launches the Image Viewer application to show the selected image attachment with a watermark.
     */
    private void showImageAttachment() {
        URI uri = selectedAttachment.get().getFile().toURI();
        URI withWatermark = UriBuilder.fromUri(uri).queryParam("watermark", "true").build();
        ApplicationLauncherService.openResource(withWatermark,
                false, null);
    }

    public ObservableList<Attachment> getSelectedAttachments() {
        return attachmentListView.getSelectionModel().getSelectedItems();
    }

    public void invalidateAttachmentList(LogEntry logEntry) {
        if (logEntry.getAttachments().isEmpty()) {
            placeholderLabel.setText(Messages.NoAttachments);
        } else {
            placeholderLabel.setText(Messages.DownloadingAttachments);
        }
        attachments.setAll(Collections.emptyList());
    }

    public void setAttachments(Collection<Attachment> attachmentsList) {
        Platform.runLater(() -> {
            this.attachments.setAll(attachmentsList);
            // Update UI
            if (!this.attachments.isEmpty()) {
                attachmentListView.getSelectionModel().select(this.attachments.get(0));
            }
        });
    }

    private static class AttachmentRow extends ListCell<Attachment> {
        @Override
        public void updateItem(Attachment attachment, boolean empty) {
            super.updateItem(attachment, empty);
            if (empty)
                setText("");
            else {
                setText(attachment.getName());
            }
        }
    }

    /**
     * Shows selected attachment in preview pane.
     */
    private void showPreview(Attachment attachment) {
        if (attachment == null) {
            imagePreview.visibleProperty().setValue(false);
            return;
        }
        if (attachment.getContentType().startsWith("image")) {
            imagePreview.visibleProperty().setValue(true);
            noPreviewPane.visibleProperty().setValue(false);
            showImagePreview(attachment);
        } else {
            imagePreview.visibleProperty().setValue(false);
            noPreviewPane.visibleProperty().setValue(true);
        }
    }

    /**
     * Shows image preview in preview pane. The size of the {@link ImageView} is calculated based on
     * the size of the preview pane and the actual image size such that the complete image is always shown.
     *
     * @param attachment The image {@link Attachment} selected by user.
     */
    private void showImagePreview(Attachment attachment) {
        if (attachment.getFile() != null) {
            // Load image data off UI thread...
            JobManager.schedule("Show image attachment", monitor -> {
                try {
                    BufferedImage bufferedImage = ImageIO.read(attachment.getFile());
                    // BufferedImage may be null due to lazy loading strategy.
                    if (bufferedImage == null) {
                        return;
                    }
                    Platform.runLater(() -> {
                        Image image = SwingFXUtils.toFXImage(bufferedImage, null);
                        imagePreview.visibleProperty().setValue(true);
                        imagePreview.setImage(image);
                    });
                } catch (IOException ex) {
                    Logger.getLogger(AttachmentsViewController.class.getName())
                            .log(Level.SEVERE, "Unable to load image file " + attachment.getFile().getAbsolutePath(), ex);
                }
            });
        }
    }

    /**
     * Copies all selected attachments to folder selected by user. Note that attachment files are
     * downloaded from service as soon as user has selected a log entry in the search result view.
     */
    public void copySelectedAttachments() {
        final DirectoryChooser dialog = new DirectoryChooser();
        dialog.setTitle(Messages.SelectFolder);
        dialog.setInitialDirectory(new File(System.getProperty("user.home")));
        File targetFolder = dialog.showDialog(splitPane.getScene().getWindow());
        JobManager.schedule("Save attachments job", (monitor) ->
                selectedAttachments.forEach(a -> copyAttachment(targetFolder, a)));
    }

    private void copyAttachment(File targetFolder, Attachment attachment) {
        try {
            File targetFile = new File(targetFolder, attachment.getName());
            if (targetFile.exists()) {
                throw new Exception("Target file " + targetFile.getAbsolutePath() + " exists");
            }
            Files.copy(attachment.getFile().toPath(), targetFile.toPath(), StandardCopyOption.REPLACE_EXISTING);
        } catch (Exception e) {
            ExceptionDetailsErrorDialog.openError(splitPane.getParent(), Messages.FileSave, Messages.FileSaveFailed, e);
        }
    }

<<<<<<< HEAD
    public void addListSelectionChangeListener(ListChangeListener<Attachment> changeListener) {
        listSelectionChangeListeners.add(changeListener);
    }

    public void removeAttachments(List<Attachment> attachmentsToRemove) {
        attachments.removeAll(attachmentsToRemove);
    }

=======
    /**
     * @return The {@link ObservableList} of attachments.
     */
>>>>>>> 867c6cf3
    public ObservableList<Attachment> getAttachments() {
        return attachments;
    }

    /**
     * Adds {@link Attachment}s to the list of {@link Attachment}s. If only one
     * {@link Attachment} is added it is also selected.
     *
     * @param attachmentsList The new {@link Attachment}s
     */
    public void addAttachments(List<Attachment> attachmentsList) {
        Platform.runLater(() -> {
            attachmentListView.getSelectionModel().clearSelection();
            attachments.addAll(attachmentsList);
            attachmentListView.getSelectionModel().select(attachmentsList.get(0));
        });
    }
}<|MERGE_RESOLUTION|>--- conflicted
+++ resolved
@@ -326,20 +326,9 @@
         }
     }
 
-<<<<<<< HEAD
-    public void addListSelectionChangeListener(ListChangeListener<Attachment> changeListener) {
-        listSelectionChangeListeners.add(changeListener);
-    }
-
-    public void removeAttachments(List<Attachment> attachmentsToRemove) {
-        attachments.removeAll(attachmentsToRemove);
-    }
-
-=======
     /**
      * @return The {@link ObservableList} of attachments.
      */
->>>>>>> 867c6cf3
     public ObservableList<Attachment> getAttachments() {
         return attachments;
     }
