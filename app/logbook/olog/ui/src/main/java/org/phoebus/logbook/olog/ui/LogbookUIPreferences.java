--- conflicted
+++ resolved
@@ -33,12 +33,9 @@
     @Preference public static String[] hidden_properties;
     @Preference public static String log_entry_table_display_name;
     @Preference public static String log_entry_calendar_display_name;
-<<<<<<< HEAD
     @Preference public static String log_attribute_desc;
-=======
     @Preference public static int search_result_page_size;
     @Preference public static int query_list_size;
->>>>>>> c0982443
 
     static
     {
