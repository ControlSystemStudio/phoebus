package org.phoebus.logbook.olog.ui;

import javafx.beans.binding.Bindings;
import javafx.collections.FXCollections;
import javafx.collections.ObservableList;
import javafx.fxml.FXML;
import javafx.scene.control.Button;
import javafx.scene.control.Label;
import javafx.scene.control.ListView;
import javafx.scene.control.TitledPane;
import javafx.scene.control.ToolBar;
import javafx.scene.image.Image;
import javafx.scene.image.ImageView;
<<<<<<< HEAD
=======
import javafx.scene.input.Clipboard;
import javafx.scene.input.ClipboardContent;
import javafx.scene.layout.AnchorPane;
>>>>>>> 23e26729
import javafx.scene.layout.VBox;
import javafx.scene.web.WebEngine;
import javafx.scene.web.WebView;
import javafx.stage.DirectoryChooser;
import org.commonmark.Extension;
import org.commonmark.ext.gfm.tables.TableBlock;
import org.commonmark.ext.gfm.tables.TablesExtension;
import org.commonmark.ext.image.attributes.ImageAttributesExtension;
import org.commonmark.parser.Parser;
import org.commonmark.renderer.html.AttributeProvider;
import org.commonmark.renderer.html.HtmlRenderer;
import org.phoebus.framework.jobs.JobManager;
import org.phoebus.logbook.Attachment;
import org.phoebus.logbook.LogClient;
import org.phoebus.logbook.LogEntry;
import org.phoebus.logbook.Logbook;
import org.phoebus.logbook.LogbookException;
import org.phoebus.logbook.Property;
import org.phoebus.logbook.Tag;
import org.phoebus.logbook.olog.ui.write.LogEntryCompletionHandler;
import org.phoebus.logbook.olog.ui.write.LogEntryEditorStage;
import org.phoebus.logbook.olog.ui.write.LogEntryModel;
import org.phoebus.olog.es.api.model.LogGroupProperty;
import org.phoebus.olog.es.api.model.OlogLog;
import org.phoebus.ui.dialog.ExceptionDetailsErrorDialog;
import org.phoebus.ui.docking.DockPane;
import org.phoebus.ui.javafx.ImageCache;

import java.io.File;
import java.nio.file.Files;
import java.util.Arrays;
import java.util.List;
import java.util.Map;
import java.util.logging.Level;
import java.util.logging.Logger;
import java.util.stream.Collectors;

import static org.phoebus.util.time.TimestampFormats.SECONDS_FORMAT;

public class LogEntryDisplayController {

    static final Image tag = ImageCache.getImage(LogEntryDisplayController.class, "/icons/add_tag.png");
    static final Image logbook = ImageCache.getImage(LogEntryDisplayController.class, "/icons/logbook-16.png");
    private final LogClient logClient;

    private HtmlRenderer htmlRenderer;
    private Parser parser;

    @FXML
    Label logTime;
    @FXML
    Label logOwner;
    @FXML
    Label logTitle;
    @FXML
    WebView logDescription;

    @FXML
    public TitledPane attachmentsPane;
    @FXML
    public AttachmentsPreviewController attachmentsPreviewController;

    @FXML
    public TitledPane propertiesPane;
    @FXML
    public VBox properties;
    @FXML
    public LogPropertiesController propertiesController;
    @FXML
    private Button downloadButton;
    @FXML
    private ImageView logbookIcon;
    @FXML
    private Label logbooks;
    @FXML
    private ImageView tagIcon;
    @FXML
    private Label tags;
    @FXML
    private Label logEntryId;
    @FXML
    private Label level;
    @FXML
<<<<<<< HEAD
    private ToolBar toolBar;
=======
    private Button copyURLButton;
>>>>>>> 23e26729

    private LogEntry logEntry;

    public LogEntryDisplayController() {
        this.logClient = null;
    }

    public LogEntryDisplayController(LogClient logClient) {
        this.logClient = logClient;
    }

    private Logger logger = Logger.getLogger(LogEntryCellController.class.getName());

    /**
     * List of attachments selected in the preview's {@link ListView}.
     */

    private ObservableList<Attachment> selectedAttachments = FXCollections.observableArrayList();

    @FXML
    public void initialize() {

        List<Extension> extensions = Arrays.asList(TablesExtension.create(), ImageAttributesExtension.create());
        parser = Parser.builder().extensions(extensions).build();
        htmlRenderer = HtmlRenderer.builder()
                .attributeProviderFactory(context -> new OlogAttributeProvider())
                .extensions(extensions).build();

        downloadButton.disableProperty().bind(Bindings.isEmpty(selectedAttachments));
        attachmentsPreviewController.addListSelectionChangeListener(change -> {
            while (change.next()) {
                if (change.wasAdded()) {
                    selectedAttachments.addAll(change.getAddedSubList());
                }
                if (change.wasRemoved()) {
                    selectedAttachments.removeAll(change.getRemoved());
                }
            }
        });

        copyURLButton.visibleProperty().setValue(LogbookUIPreferences.web_client_root_URL != null
            && !LogbookUIPreferences.web_client_root_URL.isEmpty());

        clearLogView();
    }

    private void clearLogView() {
        logbookIcon.setImage(null);
        tagIcon.setImage(null);
        logOwner.setText(null);
        logTime.setText(null);
        logTitle.setText(null);
        logbooks.setText(null);
        tags.setText(null);
        logEntryId.setText(null);
        level.setText(null);
        toolBar.visibleProperty().setValue(false);
    }

    public void refresh() {
        if (logEntry != null) {

            toolBar.visibleProperty().setValue(true);

            logbookIcon.setImage(logbook);
            tagIcon.setImage(tag);

            attachmentsPane.setExpanded(logEntry.getAttachments() != null && !logEntry.getAttachments().isEmpty());
            attachmentsPane.setVisible(logEntry.getAttachments() != null && !logEntry.getAttachments().isEmpty());

            propertiesPane.setExpanded(logEntry.getProperties() != null && !logEntry.getProperties().isEmpty());
            propertiesPane.setVisible(logEntry.getProperties() != null && !logEntry.getProperties().isEmpty());

            logTime.setText(SECONDS_FORMAT.format(logEntry.getCreatedDate()));
            logOwner.setText(logEntry.getOwner());

            logTitle.setWrapText(true);
            logTitle.setText(logEntry.getTitle());

            // Content is defined by the source (default) or description field. If both are null
            // or empty, do no load any content to the WebView.
            WebEngine webEngine = logDescription.getEngine();
            webEngine.setUserStyleSheetLocation(getClass()
                    .getResource("/detail-log-webview.css").toExternalForm());


            if (logEntry.getSource() != null) {
                webEngine.loadContent(toHtml(logEntry.getSource()));
            } else if (logEntry.getDescription() != null) {
                webEngine.loadContent(toHtml(logEntry.getDescription()));
            }
            ObservableList<String> logbookList = FXCollections.observableArrayList();
            logbookList.addAll(logEntry.getLogbooks().stream().map(Logbook::getName).collect(Collectors.toList()));

            ObservableList<String> tagList = FXCollections.observableArrayList();
            tagList.addAll(logEntry.getTags().stream().map(Tag::getName).collect(Collectors.toList()));

            attachmentsPreviewController
                    .setAttachments(FXCollections.observableArrayList(logEntry.getAttachments()));

            if (!logEntry.getProperties().isEmpty()) {
                propertiesController.setProperties(logEntry.getProperties());
            }

            if (!logEntry.getLogbooks().isEmpty()) {
                logbooks.setWrapText(false);
                logbooks.setText(logEntry.getLogbooks().stream().map(Logbook::getName).collect(Collectors.joining(",")));
            }

            if (!logEntry.getTags().isEmpty()) {
                tags.setText(logEntry.getTags().stream().map(Tag::getName).collect(Collectors.joining(",")));
            } else {
                tags.setText(null);
            }

            logEntryId.setText(Long.toString(logEntry.getId()));
            level.setText(logEntry.getLevel());
        }
    }

    public LogEntry getLogEntry() {
        return logEntry;
    }

    public void setLogEntry(LogEntry logEntry) {
        this.logEntry = logEntry;
        refresh();
    }

    /**
     * Converts Commonmark content to HTML.
     *
     * @param commonmarkString Raw Commonmark string
     * @return The HTML output of the Commonmark processor.
     */
    private String toHtml(String commonmarkString) {
        org.commonmark.node.Node document = parser.parse(commonmarkString);
        String html = htmlRenderer.render(document);
        // Wrap the content in a named div so that a suitable height may be determined.
        return "<div id='olog'>\n" + html + "</div>";
    }

    /**
     * An {@link AttributeProvider} used to style elements of a log entry. Other types of
     * attribute processing may be added.
     */
    class OlogAttributeProvider implements AttributeProvider {

        /**
         * Processes image nodes to prepend the service root URL, where needed. For table nodes the olog-table
         * class is added in order to give it some styling.
         *
         * @param node The {@link org.commonmark.node.Node} being processed.
         * @param s    The HTML tag, e.g. p, img, strong etc.
         * @param map  Map of attributes for the node.
         */
        @Override
        public void setAttributes(org.commonmark.node.Node node, String s, Map<String, String> map) {
            if (node instanceof TableBlock) {
                map.put("class", "olog-table");
            }
            // Image paths may be relative (when added through dialog), or absolute URLs (e.g. when added "manually" in editor).
            // Relative paths must be prepended with service root URL, while absolute URLs must not be changed.
            if (node instanceof org.commonmark.node.Image) {
                String src = map.get("src");
                if (!src.toLowerCase().startsWith("http")) {
                    String serviceUrl = logClient.getServiceUrl();
                    if (serviceUrl.endsWith("/")) {
                        serviceUrl = serviceUrl.substring(0, serviceUrl.length() - 1);
                    }
                    src = serviceUrl + "/" + src;
                }
                map.put("src", src);
            }
        }
    }

    /**
     * Downloads all selected attachments to folder selected by user.
     */
    @FXML
    public void downloadSelectedAttachments() {
        final DirectoryChooser dialog = new DirectoryChooser();
        dialog.setTitle(Messages.SelectFolder);
        dialog.setInitialDirectory(new File(System.getProperty("user.home")));
        File targetFolder = dialog.showDialog(attachmentsPane.getScene().getWindow());
        JobManager.schedule("Save attachments job", (monitor) ->
        {
            selectedAttachments.stream().forEach(a -> downloadAttachment(targetFolder, a));
        });
    }

    private void downloadAttachment(File targetFolder, Attachment attachment) {
        try {
            File targetFile = new File(targetFolder, attachment.getName());
            if (targetFile.exists()) {
                throw new Exception("Target file " + targetFile.getAbsolutePath() + " exists");
            }
            Files.copy(attachment.getFile().toPath(), targetFile.toPath());
        } catch (Exception e) {
            ExceptionDetailsErrorDialog.openError(attachmentsPane.getParent(), Messages.FileSave, Messages.FileSaveFailed, e);
        }
    }

<<<<<<< HEAD

    @FXML
    public void reply(){

        Property logGroupProperty = logEntry.getProperty(LogGroupProperty.NAME);
        if(logGroupProperty == null){
            logGroupProperty = LogGroupProperty.create();
            logEntry.getProperties().add(logGroupProperty);
        }
        OlogLog ologLog = new OlogLog();
        ologLog.setTitle(logEntry.getTitle());
        ologLog.setTags(logEntry.getTags());
        ologLog.setLogbooks(logEntry.getLogbooks());
        ologLog.setProperties(logEntry.getProperties());
        ologLog.setLevel(logEntry.getLevel());

        new LogEntryEditorStage(DockPane.getActiveDockPane(), new LogEntryModel(ologLog), l -> {
            try {
                updateLogEntry(logEntry);
            } catch (LogbookException e) {
                logger.log(Level.SEVERE, "Failed to update log entry id=" + logEntry.getId(), e);
                return;
            }
        }).show();
    }

    private void updateLogEntry(LogEntry logEntry) throws LogbookException {
        logClient.updateLogEntry(logEntry);
=======
    /**
     * Copies the URL of the log entry. The URL can be used to direct non-Phoebus clients to
     * the HTML representation as served by the web client, see
     * https://github.com/Olog/phoebus-olog-web-client
     */
    @FXML
    public void copyURL(){
        final ClipboardContent content = new ClipboardContent();
        content.putString(LogbookUIPreferences.web_client_root_URL + "/" + logEntry.getId());
        Clipboard.getSystemClipboard().setContent(content);
>>>>>>> 23e26729
    }
}<|MERGE_RESOLUTION|>--- conflicted
+++ resolved
@@ -11,12 +11,8 @@
 import javafx.scene.control.ToolBar;
 import javafx.scene.image.Image;
 import javafx.scene.image.ImageView;
-<<<<<<< HEAD
-=======
 import javafx.scene.input.Clipboard;
 import javafx.scene.input.ClipboardContent;
-import javafx.scene.layout.AnchorPane;
->>>>>>> 23e26729
 import javafx.scene.layout.VBox;
 import javafx.scene.web.WebEngine;
 import javafx.scene.web.WebView;
@@ -100,11 +96,10 @@
     @FXML
     private Label level;
     @FXML
-<<<<<<< HEAD
     private ToolBar toolBar;
-=======
+
+    @FXML
     private Button copyURLButton;
->>>>>>> 23e26729
 
     private LogEntry logEntry;
 
@@ -309,7 +304,6 @@
         }
     }
 
-<<<<<<< HEAD
 
     @FXML
     public void reply(){
@@ -338,7 +332,8 @@
 
     private void updateLogEntry(LogEntry logEntry) throws LogbookException {
         logClient.updateLogEntry(logEntry);
-=======
+    }
+
     /**
      * Copies the URL of the log entry. The URL can be used to direct non-Phoebus clients to
      * the HTML representation as served by the web client, see
@@ -349,6 +344,5 @@
         final ClipboardContent content = new ClipboardContent();
         content.putString(LogbookUIPreferences.web_client_root_URL + "/" + logEntry.getId());
         Clipboard.getSystemClipboard().setContent(content);
->>>>>>> 23e26729
     }
 }