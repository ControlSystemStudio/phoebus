--- conflicted
+++ resolved
@@ -35,7 +35,6 @@
 import javafx.scene.image.ImageView;
 import javafx.scene.input.KeyCode;
 import javafx.scene.layout.GridPane;
-import javafx.scene.paint.Color;
 import javafx.util.Duration;
 import org.phoebus.applications.alarm.AlarmSystem;
 import org.phoebus.applications.alarm.logging.ui.AlarmLogTableQueryUtil.Keys;
@@ -45,11 +44,8 @@
 import org.phoebus.framework.selection.SelectionService;
 import org.phoebus.ui.application.ContextMenuHelper;
 import org.phoebus.ui.dialog.ExceptionDetailsErrorDialog;
-<<<<<<< HEAD
 import org.phoebus.ui.javafx.ImageCache;
-=======
 import org.phoebus.ui.javafx.JFXUtil;
->>>>>>> f59fc6ee
 import org.phoebus.util.time.TimeParser;
 import org.phoebus.util.time.TimestampFormats;
 
@@ -167,20 +163,10 @@
             protected void updateItem(String item, boolean empty) {
                 super.updateItem(item, empty);
 
-<<<<<<< HEAD
                 if (empty || item == null) {
-                    setText("");
-                    setTextFill(Color.BLACK);
-                } else {
-=======
-                if (empty  ||  item == null)
-                {
                     setStyle("-fx-text-fill: black;  -fx-background-color: transparent");
                     setText("");
-                }
-                else
-                {
->>>>>>> f59fc6ee
+                } else {
                     setText(item);
                     SeverityLevel severityLevel = parseSeverityLevel(item);
                     setStyle("-fx-alignment: center; -fx-border-color: transparent; -fx-border-width: 2 0 2 0; -fx-background-insets: 2 0 2 0; -fx-text-fill: " + JFXUtil.webRGB(AlarmUI.getColor(severityLevel)) + ";  -fx-background-color: " + JFXUtil.webRGB(AlarmUI.getBackgroundColor(severityLevel)));
@@ -231,20 +217,11 @@
             protected void updateItem(String item, boolean empty) {
                 super.updateItem(item, empty);
 
-<<<<<<< HEAD
                 if (empty || item == null) {
-                    setText("");
-                    setTextFill(Color.BLACK);
-                } else {
-=======
-                if (empty  ||  item == null)
-                {
                     setStyle("-fx-text-fill: black;  -fx-background-color: transparent");
                     setText("");
-                }
-                else
-                {
->>>>>>> f59fc6ee
+                } else {
+
                     setText(item);
                     SeverityLevel severityLevel = parseSeverityLevel(item);
                     setStyle("-fx-alignment: center; -fx-border-color: transparent; -fx-border-width: 2 0 2 0; -fx-background-insets: 2 0 2 0; -fx-text-fill: " + JFXUtil.webRGB(AlarmUI.getColor(severityLevel)) + ";  -fx-background-color: " + JFXUtil.webRGB(AlarmUI.getBackgroundColor(severityLevel)));
@@ -428,7 +405,7 @@
      * A Helper method which returns the appropriate {@link SeverityLevel} matching the
      * string level
      *
-     * @param level
+     * @param level Severity level 
      */
     private static SeverityLevel parseSeverityLevel(String level) {
         switch (level.toUpperCase()) {
