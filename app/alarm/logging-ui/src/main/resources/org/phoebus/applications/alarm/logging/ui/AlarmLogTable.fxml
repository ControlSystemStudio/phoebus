--- conflicted
+++ resolved
@@ -1,19 +1,10 @@
 <?xml version="1.0" encoding="UTF-8"?>
 
-<?import javafx.geometry.Insets?>
-<?import javafx.scene.control.Button?>
-<?import javafx.scene.control.Label?>
-<?import javafx.scene.control.SplitPane?>
-<?import javafx.scene.control.TableColumn?>
-<?import javafx.scene.control.TableView?>
-<?import javafx.scene.control.TextField?>
-<?import javafx.scene.layout.ColumnConstraints?>
-<?import javafx.scene.layout.GridPane?>
-<?import javafx.scene.layout.HBox?>
-<?import javafx.scene.layout.RowConstraints?>
-<?import javafx.scene.layout.VBox?>
+<?import javafx.geometry.*?>
+<?import javafx.scene.control.*?>
+<?import javafx.scene.layout.*?>
 
-<SplitPane fx:id="topLevelNode" dividerPositions="0.6105960264900663" maxHeight="1.7976931348623157E308" maxWidth="1.7976931348623157E308" minHeight="-Infinity" minWidth="-Infinity" prefHeight="623.0" prefWidth="757.0" xmlns="http://javafx.com/javafx/16" xmlns:fx="http://javafx.com/fxml/1" fx:controller="org.phoebus.applications.alarm.logging.ui.AlarmLogTableController">
+<SplitPane fx:id="topLevelNode" dividerPositions="0.6105960264900663" maxHeight="1.7976931348623157E308" maxWidth="1.7976931348623157E308" minHeight="-Infinity" minWidth="-Infinity" prefHeight="623.0" prefWidth="757.0" xmlns="http://javafx.com/javafx/11.0.1" xmlns:fx="http://javafx.com/fxml/1" fx:controller="org.phoebus.applications.alarm.logging.ui.AlarmLogTableController">
      <items>
          <fx:include fx:id="advancedSearchView" source="AdvancedSearchView.fxml" />
          <GridPane fx:id="ViewSearchPane">
@@ -42,32 +33,6 @@
                          <Insets left="3.0" right="3.0" />
                      </GridPane.margin>
                  </Button>
-<<<<<<< HEAD
-                 <Button fx:id="resize" alignment="TOP_LEFT" contentDisplay="TOP" layoutX="331.0" layoutY="2.0" mnemonicParsing="false" onMouseClicked="#resize" prefHeight="25.0" prefWidth="25.0" text="&lt;" GridPane.columnIndex="3" GridPane.halignment="RIGHT" />
-                 <TableView fx:id="tableView" onContextMenuRequested="#createContextMenu" tableMenuButtonVisible="true" GridPane.columnSpan="4" GridPane.rowIndex="1" VBox.vgrow="ALWAYS">
-                     <columns>
-                         <TableColumn fx:id="configCol" minWidth="50.0" prefWidth="75.0" text="Config" />
-                         <TableColumn fx:id="pvCol" minWidth="50.0" prefWidth="75.0" text="Pv" />
-                         <TableColumn fx:id="severityCol" minWidth="50.0" prefWidth="75.0" text="Severity" />
-                         <TableColumn fx:id="messageCol" minWidth="50.0" prefWidth="75.0" text="Message" />
-                         <TableColumn fx:id="valueCol" minWidth="50.0" prefWidth="75.0" text="Value" />
-                         <TableColumn fx:id="timeCol" minWidth="50.0" prefWidth="75.0" text="Time" />
-                         <TableColumn fx:id="msgTimeCol" minWidth="50.0" prefWidth="75.0" text="Message Time" />
-                         <TableColumn fx:id="currentSeverityCol" minWidth="50.0" prefWidth="75.0" text="Current Severity" />
-                         <TableColumn fx:id="currentMessageCol" minWidth="50.0" prefWidth="75.0" text="Current Message" />
-                         <TableColumn fx:id="mode" minWidth="50.0" prefWidth="75.0" text="Mode" />
-                         <TableColumn fx:id="commandCol" minWidth="50.0" prefWidth="75.0" text="Command" />
-                         <TableColumn fx:id="userCol" minWidth="50.0" prefWidth="75.0" text="User" />
-                         <TableColumn fx:id="hostCol" minWidth="50.0" prefWidth="75.0" text="Host" />
-                    </columns>
-                    <columnResizePolicy>
-                        <TableView fx:constant="CONSTRAINED_RESIZE_POLICY" />
-                    </columnResizePolicy>
-                </TableView>
-            </children>
-        </GridPane>
-        <fx:include fx:id="advancedSearchView" source="AdvancedSearchView.fxml" />
-=======
                  <Button fx:id="resize" alignment="TOP_LEFT" contentDisplay="TOP" layoutX="331.0" layoutY="2.0" mnemonicParsing="false" onMouseClicked="#resize" text="&gt;" GridPane.columnIndex="0" GridPane.halignment="LEFT">
                <GridPane.margin>
                   <Insets left="3.0" />
@@ -104,6 +69,5 @@
                  </StackPane>
             </children>
         </GridPane>
->>>>>>> a7079426
     </items>
 </SplitPane>